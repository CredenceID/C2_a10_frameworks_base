--- conflicted
+++ resolved
@@ -1565,11 +1565,8 @@
                     = source.autoJoinUseAggressiveJoinAttemptThreshold;
             autoJoinBailedDueToLowRssi = source.autoJoinBailedDueToLowRssi;
             dirty = source.dirty;
-<<<<<<< HEAD
             userApproved = source.userApproved;
-=======
             numNoInternetAccessReports = source.numNoInternetAccessReports;
->>>>>>> ec3e9805
         }
     }
 
@@ -1637,11 +1634,8 @@
         dest.writeInt(numUserTriggeredJoinAttempts);
         dest.writeInt(autoJoinUseAggressiveJoinAttemptThreshold);
         dest.writeInt(autoJoinBailedDueToLowRssi ? 1 : 0);
-<<<<<<< HEAD
         dest.writeInt(userApproved);
-=======
         dest.writeInt(numNoInternetAccessReports);
->>>>>>> ec3e9805
     }
 
     /** Implement the Parcelable interface {@hide} */
@@ -1705,11 +1699,8 @@
                 config.numUserTriggeredJoinAttempts = in.readInt();
                 config.autoJoinUseAggressiveJoinAttemptThreshold = in.readInt();
                 config.autoJoinBailedDueToLowRssi = in.readInt() != 0;
-<<<<<<< HEAD
                 config.userApproved = in.readInt();
-=======
                 config.numNoInternetAccessReports = in.readInt();
->>>>>>> ec3e9805
                 return config;
             }
 
