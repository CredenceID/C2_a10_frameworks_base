--- conflicted
+++ resolved
@@ -250,7 +250,6 @@
             public int sortOrder() {
                 return SORT_ORDER_TUNER;
             }
-<<<<<<< HEAD
         }
 
         private class UiModeItem<T> implements Item<T>, ConfigurationListener {
@@ -293,50 +292,6 @@
             }
         }
 
-=======
-        }
-
-        private class UiModeItem<T> implements Item<T>, ConfigurationListener {
-
-            private final int mDesiredUiMode;
-            private final Supplier<T> mSupplier;
-            private int mUiMode;
-            private Handler mHandler = new Handler();
-
-            public UiModeItem(int uiMode, Supplier<T> supplier) {
-                mDesiredUiMode = uiMode;
-                mSupplier = supplier;
-                mUiMode = mDefaultContext.getResources().getConfiguration().uiMode;
-                Dependency.get(ConfigurationController.class).addCallback(this);
-            }
-
-            @Override
-            public void onConfigChanged(Configuration newConfig) {
-                int newMode = newConfig.uiMode & Configuration.UI_MODE_TYPE_MASK;
-                if (newMode != mUiMode) {
-                    mUiMode = newMode;
-                    // Post to make sure we don't have concurrent modifications.
-                    mHandler.post(ExtensionImpl.this::notifyChanged);
-                }
-            }
-
-            @Override
-            public T get() {
-                return (mUiMode == mDesiredUiMode) ? mSupplier.get() : null;
-            }
-
-            @Override
-            public void destroy() {
-                Dependency.get(ConfigurationController.class).removeCallback(this);
-            }
-
-            @Override
-            public int sortOrder() {
-                return SORT_ORDER_UI_MODE;
-            }
-        }
-
->>>>>>> 769139da
         private class Default<T> implements Item<T> {
             private final Supplier<T> mSupplier;
 
