--- conflicted
+++ resolved
@@ -821,9 +821,6 @@
                 }
                 String activity = args.getString("activity");
                 if (activity != null) {
-<<<<<<< HEAD
-                    controller.setActivity(Integer.parseInt(activity));
-=======
                     controller.getState().dataConnected = true;
                     switch (activity) {
                         case "inout":
@@ -841,7 +838,6 @@
                     }
                 } else {
                     controller.setActivity(TelephonyManager.DATA_ACTIVITY_NONE);
->>>>>>> 1723bc14
                 }
                 controller.getState().enabled = show;
                 controller.notifyListeners();
