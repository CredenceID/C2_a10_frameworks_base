/*
 * Copyright (C) 2010 The Android Open Source Project
 *
 * Licensed under the Apache License, Version 2.0 (the "License");
 * you may not use this file except in compliance with the License.
 * You may obtain a copy of the License at
 *
 *      http://www.apache.org/licenses/LICENSE-2.0
 *
 * Unless required by applicable law or agreed to in writing, software
 * distributed under the License is distributed on an "AS IS" BASIS,
 * WITHOUT WARRANTIES OR CONDITIONS OF ANY KIND, either express or implied.
 * See the License for the specific language governing permissions and
 * limitations under the License.
 */

package com.android.systemui.statusbar;

import android.content.ComponentName;
import android.graphics.Rect;
import android.hardware.fingerprint.IFingerprintDialogReceiver;
import android.os.Bundle;
import android.os.Handler;
import android.os.IBinder;
import android.os.Looper;
import android.os.Message;
import android.support.annotation.VisibleForTesting;
import android.util.Pair;

import com.android.internal.os.SomeArgs;
import com.android.internal.statusbar.IStatusBar;
import com.android.internal.statusbar.StatusBarIcon;
import com.android.systemui.SystemUI;

import java.util.ArrayList;

/**
 * This class takes the functions from IStatusBar that come in on
 * binder pool threads and posts messages to get them onto the main
 * thread, and calls onto Callbacks.  It also takes care of
 * coalescing these calls so they don't stack up.  For the calls
 * are coalesced, note that they are all idempotent.
 */
public class CommandQueue extends IStatusBar.Stub {
    private static final int INDEX_MASK = 0xffff;
    private static final int MSG_SHIFT  = 16;
    private static final int MSG_MASK   = 0xffff << MSG_SHIFT;

    private static final int OP_SET_ICON    = 1;
    private static final int OP_REMOVE_ICON = 2;

    private static final int MSG_ICON                          = 1 << MSG_SHIFT;
    private static final int MSG_DISABLE                       = 2 << MSG_SHIFT;
    private static final int MSG_EXPAND_NOTIFICATIONS          = 3 << MSG_SHIFT;
    private static final int MSG_COLLAPSE_PANELS               = 4 << MSG_SHIFT;
    private static final int MSG_EXPAND_SETTINGS               = 5 << MSG_SHIFT;
    private static final int MSG_SET_SYSTEMUI_VISIBILITY       = 6 << MSG_SHIFT;
    private static final int MSG_TOP_APP_WINDOW_CHANGED        = 7 << MSG_SHIFT;
    private static final int MSG_SHOW_IME_BUTTON               = 8 << MSG_SHIFT;
    private static final int MSG_TOGGLE_RECENT_APPS            = 9 << MSG_SHIFT;
    private static final int MSG_PRELOAD_RECENT_APPS           = 10 << MSG_SHIFT;
    private static final int MSG_CANCEL_PRELOAD_RECENT_APPS    = 11 << MSG_SHIFT;
    private static final int MSG_SET_WINDOW_STATE              = 12 << MSG_SHIFT;
    private static final int MSG_SHOW_RECENT_APPS              = 13 << MSG_SHIFT;
    private static final int MSG_HIDE_RECENT_APPS              = 14 << MSG_SHIFT;
    private static final int MSG_SHOW_SCREEN_PIN_REQUEST       = 18 << MSG_SHIFT;
    private static final int MSG_APP_TRANSITION_PENDING        = 19 << MSG_SHIFT;
    private static final int MSG_APP_TRANSITION_CANCELLED      = 20 << MSG_SHIFT;
    private static final int MSG_APP_TRANSITION_STARTING       = 21 << MSG_SHIFT;
    private static final int MSG_ASSIST_DISCLOSURE             = 22 << MSG_SHIFT;
    private static final int MSG_START_ASSIST                  = 23 << MSG_SHIFT;
    private static final int MSG_CAMERA_LAUNCH_GESTURE         = 24 << MSG_SHIFT;
    private static final int MSG_TOGGLE_KEYBOARD_SHORTCUTS     = 25 << MSG_SHIFT;
    private static final int MSG_SHOW_PICTURE_IN_PICTURE_MENU  = 26 << MSG_SHIFT;
    private static final int MSG_ADD_QS_TILE                   = 27 << MSG_SHIFT;
    private static final int MSG_REMOVE_QS_TILE                = 28 << MSG_SHIFT;
    private static final int MSG_CLICK_QS_TILE                 = 29 << MSG_SHIFT;
    private static final int MSG_TOGGLE_APP_SPLIT_SCREEN       = 30 << MSG_SHIFT;
    private static final int MSG_APP_TRANSITION_FINISHED       = 31 << MSG_SHIFT;
    private static final int MSG_DISMISS_KEYBOARD_SHORTCUTS    = 32 << MSG_SHIFT;
    private static final int MSG_HANDLE_SYSTEM_KEY             = 33 << MSG_SHIFT;
    private static final int MSG_SHOW_GLOBAL_ACTIONS           = 34 << MSG_SHIFT;
    private static final int MSG_TOGGLE_PANEL                  = 35 << MSG_SHIFT;
    private static final int MSG_SHOW_SHUTDOWN_UI              = 36 << MSG_SHIFT;
    private static final int MSG_SET_TOP_APP_HIDES_STATUS_BAR  = 37 << MSG_SHIFT;
    private static final int MSG_ROTATION_PROPOSAL             = 38 << MSG_SHIFT;
    private static final int MSG_FINGERPRINT_SHOW              = 39 << MSG_SHIFT;
    private static final int MSG_FINGERPRINT_AUTHENTICATED     = 40 << MSG_SHIFT;
    private static final int MSG_FINGERPRINT_HELP              = 41 << MSG_SHIFT;
    private static final int MSG_FINGERPRINT_ERROR             = 42 << MSG_SHIFT;
    private static final int MSG_FINGERPRINT_HIDE              = 43 << MSG_SHIFT;
    private static final int MSG_SHOW_CHARGING_ANIMATION       = 44 << MSG_SHIFT;

    public static final int FLAG_EXCLUDE_NONE = 0;
    public static final int FLAG_EXCLUDE_SEARCH_PANEL = 1 << 0;
    public static final int FLAG_EXCLUDE_RECENTS_PANEL = 1 << 1;
    public static final int FLAG_EXCLUDE_NOTIFICATION_PANEL = 1 << 2;
    public static final int FLAG_EXCLUDE_INPUT_METHODS_PANEL = 1 << 3;
    public static final int FLAG_EXCLUDE_COMPAT_MODE_PANEL = 1 << 4;

    private static final String SHOW_IME_SWITCHER_KEY = "showImeSwitcherKey";

    private final Object mLock = new Object();
    private ArrayList<Callbacks> mCallbacks = new ArrayList<>();
    private Handler mHandler = new H(Looper.getMainLooper());
    private int mDisable1;
    private int mDisable2;

    /**
     * These methods are called back on the main thread.
     */
    public interface Callbacks {
        default void setIcon(String slot, StatusBarIcon icon) { }
        default void removeIcon(String slot) { }
        default void disable(int state1, int state2, boolean animate) { }
        default void animateExpandNotificationsPanel() { }
        default void animateCollapsePanels(int flags) { }
        default void togglePanel() { }
        default void animateExpandSettingsPanel(String obj) { }
        default void setSystemUiVisibility(int vis, int fullscreenStackVis,
                int dockedStackVis, int mask, Rect fullscreenStackBounds, Rect dockedStackBounds) {
        }
        default void topAppWindowChanged(boolean visible) { }
        default void setImeWindowStatus(IBinder token, int vis, int backDisposition,
                boolean showImeSwitcher) { }
        default void showRecentApps(boolean triggeredFromAltTab) { }
        default void hideRecentApps(boolean triggeredFromAltTab, boolean triggeredFromHomeKey) { }
        default void toggleRecentApps() { }
        default void toggleSplitScreen() { }
        default void preloadRecentApps() { }
        default void dismissKeyboardShortcutsMenu() { }
        default void toggleKeyboardShortcutsMenu(int deviceId) { }
        default void cancelPreloadRecentApps() { }
        default void setWindowState(int window, int state) { }
        default void showScreenPinningRequest(int taskId) { }
        default void appTransitionPending(boolean forced) { }
        default void appTransitionCancelled() { }
        default void appTransitionStarting(long startTime, long duration, boolean forced) { }
        default void appTransitionFinished() { }
        default void showAssistDisclosure() { }
        default void startAssist(Bundle args) { }
        default void onCameraLaunchGestureDetected(int source) { }
        default void showPictureInPictureMenu() { }
        default void setTopAppHidesStatusBar(boolean topAppHidesStatusBar) { }

        default void addQsTile(ComponentName tile) { }
        default void remQsTile(ComponentName tile) { }
        default void clickTile(ComponentName tile) { }

        default void handleSystemKey(int arg1) { }
        default void handleShowGlobalActionsMenu() { }
        default void handleShowShutdownUi(boolean isReboot, String reason) { }

        default void showChargingAnimation(int batteryLevel) {  }

        default void onRotationProposal(int rotation, boolean isValid) { }

        default void showFingerprintDialog(Bundle bundle, IFingerprintDialogReceiver receiver) { }
        default void onFingerprintAuthenticated() { }
        default void onFingerprintHelp(String message) { }
        default void onFingerprintError(String error) { }
        default void hideFingerprintDialog() { }
    }

    @VisibleForTesting
    protected CommandQueue() {
    }

    public void addCallbacks(Callbacks callbacks) {
        mCallbacks.add(callbacks);
        callbacks.disable(mDisable1, mDisable2, false /* animate */);
    }

    public void removeCallbacks(Callbacks callbacks) {
        mCallbacks.remove(callbacks);
    }

    public void setIcon(String slot, StatusBarIcon icon) {
        synchronized (mLock) {
            // don't coalesce these
            mHandler.obtainMessage(MSG_ICON, OP_SET_ICON, 0,
                    new Pair<String, StatusBarIcon>(slot, icon)).sendToTarget();
        }
    }

    public void removeIcon(String slot) {
        synchronized (mLock) {
            // don't coalesce these
            mHandler.obtainMessage(MSG_ICON, OP_REMOVE_ICON, 0, slot).sendToTarget();
        }
    }

    public void disable(int state1, int state2, boolean animate) {
        synchronized (mLock) {
            mDisable1 = state1;
            mDisable2 = state2;
            mHandler.removeMessages(MSG_DISABLE);
            Message msg = mHandler.obtainMessage(MSG_DISABLE, state1, state2, animate);
            if (Looper.myLooper() == mHandler.getLooper()) {
                // If its the right looper execute immediately so hides can be handled quickly.
                mHandler.handleMessage(msg);
                msg.recycle();
            } else {
                msg.sendToTarget();
            }
        }
    }

    public void disable(int state1, int state2) {
        disable(state1, state2, true);
    }

    public void recomputeDisableFlags(boolean animate) {
        disable(mDisable1, mDisable2, animate);
    }

    public void animateExpandNotificationsPanel() {
        synchronized (mLock) {
            mHandler.removeMessages(MSG_EXPAND_NOTIFICATIONS);
            mHandler.sendEmptyMessage(MSG_EXPAND_NOTIFICATIONS);
        }
    }

    public void animateCollapsePanels() {
        synchronized (mLock) {
            mHandler.removeMessages(MSG_COLLAPSE_PANELS);
            mHandler.obtainMessage(MSG_COLLAPSE_PANELS, 0, 0).sendToTarget();
        }
    }

    public void animateCollapsePanels(int flags) {
        synchronized (mLock) {
            mHandler.removeMessages(MSG_COLLAPSE_PANELS);
            mHandler.obtainMessage(MSG_COLLAPSE_PANELS, flags, 0).sendToTarget();
        }
    }

    public void togglePanel() {
        synchronized (mLock) {
            mHandler.removeMessages(MSG_TOGGLE_PANEL);
            mHandler.obtainMessage(MSG_TOGGLE_PANEL, 0, 0).sendToTarget();
        }
    }

    public void animateExpandSettingsPanel(String subPanel) {
        synchronized (mLock) {
            mHandler.removeMessages(MSG_EXPAND_SETTINGS);
            mHandler.obtainMessage(MSG_EXPAND_SETTINGS, subPanel).sendToTarget();
        }
    }

    public void setSystemUiVisibility(int vis, int fullscreenStackVis, int dockedStackVis,
            int mask, Rect fullscreenStackBounds, Rect dockedStackBounds) {
        synchronized (mLock) {
            // Don't coalesce these, since it might have one time flags set such as
            // STATUS_BAR_UNHIDE which might get lost.
            SomeArgs args = SomeArgs.obtain();
            args.argi1 = vis;
            args.argi2 = fullscreenStackVis;
            args.argi3 = dockedStackVis;
            args.argi4 = mask;
            args.arg1 = fullscreenStackBounds;
            args.arg2 = dockedStackBounds;
            mHandler.obtainMessage(MSG_SET_SYSTEMUI_VISIBILITY, args).sendToTarget();
        }
    }

    public void topAppWindowChanged(boolean menuVisible) {
        synchronized (mLock) {
            mHandler.removeMessages(MSG_TOP_APP_WINDOW_CHANGED);
            mHandler.obtainMessage(MSG_TOP_APP_WINDOW_CHANGED, menuVisible ? 1 : 0, 0,
                    null).sendToTarget();
        }
    }

    public void setImeWindowStatus(IBinder token, int vis, int backDisposition,
            boolean showImeSwitcher) {
        synchronized (mLock) {
            mHandler.removeMessages(MSG_SHOW_IME_BUTTON);
            Message m = mHandler.obtainMessage(MSG_SHOW_IME_BUTTON, vis, backDisposition, token);
            m.getData().putBoolean(SHOW_IME_SWITCHER_KEY, showImeSwitcher);
            m.sendToTarget();
        }
    }

    public void showRecentApps(boolean triggeredFromAltTab) {
        synchronized (mLock) {
            mHandler.removeMessages(MSG_SHOW_RECENT_APPS);
            mHandler.obtainMessage(MSG_SHOW_RECENT_APPS, triggeredFromAltTab ? 1 : 0, 0,
                    null).sendToTarget();
        }
    }

    public void hideRecentApps(boolean triggeredFromAltTab, boolean triggeredFromHomeKey) {
        synchronized (mLock) {
            mHandler.removeMessages(MSG_HIDE_RECENT_APPS);
            mHandler.obtainMessage(MSG_HIDE_RECENT_APPS,
                    triggeredFromAltTab ? 1 : 0, triggeredFromHomeKey ? 1 : 0,
                    null).sendToTarget();
        }
    }

    public void toggleSplitScreen() {
        synchronized (mLock) {
            mHandler.removeMessages(MSG_TOGGLE_APP_SPLIT_SCREEN);
            mHandler.obtainMessage(MSG_TOGGLE_APP_SPLIT_SCREEN, 0, 0, null).sendToTarget();
        }
    }

    public void toggleRecentApps() {
        synchronized (mLock) {
            mHandler.removeMessages(MSG_TOGGLE_RECENT_APPS);
            Message msg = mHandler.obtainMessage(MSG_TOGGLE_RECENT_APPS, 0, 0, null);
            msg.setAsynchronous(true);
            msg.sendToTarget();
        }
    }

    public void preloadRecentApps() {
        synchronized (mLock) {
            mHandler.removeMessages(MSG_PRELOAD_RECENT_APPS);
            mHandler.obtainMessage(MSG_PRELOAD_RECENT_APPS, 0, 0, null).sendToTarget();
        }
    }

    public void cancelPreloadRecentApps() {
        synchronized (mLock) {
            mHandler.removeMessages(MSG_CANCEL_PRELOAD_RECENT_APPS);
            mHandler.obtainMessage(MSG_CANCEL_PRELOAD_RECENT_APPS, 0, 0, null).sendToTarget();
        }
    }

    @Override
    public void dismissKeyboardShortcutsMenu() {
        synchronized (mLock) {
            mHandler.removeMessages(MSG_DISMISS_KEYBOARD_SHORTCUTS);
            mHandler.obtainMessage(MSG_DISMISS_KEYBOARD_SHORTCUTS).sendToTarget();
        }
    }

    @Override
    public void toggleKeyboardShortcutsMenu(int deviceId) {
        synchronized (mLock) {
            mHandler.removeMessages(MSG_TOGGLE_KEYBOARD_SHORTCUTS);
            mHandler.obtainMessage(MSG_TOGGLE_KEYBOARD_SHORTCUTS, deviceId, 0).sendToTarget();
        }
    }

    @Override
    public void showPictureInPictureMenu() {
        synchronized (mLock) {
            mHandler.removeMessages(MSG_SHOW_PICTURE_IN_PICTURE_MENU);
            mHandler.obtainMessage(MSG_SHOW_PICTURE_IN_PICTURE_MENU).sendToTarget();
        }
    }

    public void setWindowState(int window, int state) {
        synchronized (mLock) {
            // don't coalesce these
            mHandler.obtainMessage(MSG_SET_WINDOW_STATE, window, state, null).sendToTarget();
        }
    }

    public void showScreenPinningRequest(int taskId) {
        synchronized (mLock) {
            mHandler.obtainMessage(MSG_SHOW_SCREEN_PIN_REQUEST, taskId, 0, null)
                    .sendToTarget();
        }
    }

    public void appTransitionPending() {
        appTransitionPending(false /* forced */);
    }

    public void appTransitionPending(boolean forced) {
        synchronized (mLock) {
            mHandler.obtainMessage(MSG_APP_TRANSITION_PENDING, forced ? 1 : 0, 0).sendToTarget();
        }
    }

    public void appTransitionCancelled() {
        synchronized (mLock) {
            mHandler.sendEmptyMessage(MSG_APP_TRANSITION_CANCELLED);
        }
    }

    public void appTransitionStarting(long startTime, long duration) {
        appTransitionStarting(startTime, duration, false /* forced */);
    }

    public void appTransitionStarting(long startTime, long duration, boolean forced) {
        synchronized (mLock) {
            mHandler.obtainMessage(MSG_APP_TRANSITION_STARTING, forced ? 1 : 0, 0,
                    Pair.create(startTime, duration)).sendToTarget();
        }
    }

    @Override
    public void appTransitionFinished() {
        synchronized (mLock) {
            mHandler.sendEmptyMessage(MSG_APP_TRANSITION_FINISHED);
        }
    }

    public void showAssistDisclosure() {
        synchronized (mLock) {
            mHandler.removeMessages(MSG_ASSIST_DISCLOSURE);
            mHandler.obtainMessage(MSG_ASSIST_DISCLOSURE).sendToTarget();
        }
    }

    public void startAssist(Bundle args) {
        synchronized (mLock) {
            mHandler.removeMessages(MSG_START_ASSIST);
            mHandler.obtainMessage(MSG_START_ASSIST, args).sendToTarget();
        }
    }

    @Override
    public void onCameraLaunchGestureDetected(int source) {
        synchronized (mLock) {
            mHandler.removeMessages(MSG_CAMERA_LAUNCH_GESTURE);
            mHandler.obtainMessage(MSG_CAMERA_LAUNCH_GESTURE, source, 0).sendToTarget();
        }
    }

    @Override
    public void addQsTile(ComponentName tile) {
        synchronized (mLock) {
            mHandler.obtainMessage(MSG_ADD_QS_TILE, tile).sendToTarget();
        }
    }

    @Override
    public void remQsTile(ComponentName tile) {
        synchronized (mLock) {
            mHandler.obtainMessage(MSG_REMOVE_QS_TILE, tile).sendToTarget();
        }
    }

    @Override
    public void clickQsTile(ComponentName tile) {
        synchronized (mLock) {
            mHandler.obtainMessage(MSG_CLICK_QS_TILE, tile).sendToTarget();
        }
    }

    @Override
    public void handleSystemKey(int key) {
        synchronized (mLock) {
            mHandler.obtainMessage(MSG_HANDLE_SYSTEM_KEY, key, 0).sendToTarget();
        }
    }

    @Override
    public void showGlobalActionsMenu() {
        synchronized (mLock) {
            mHandler.removeMessages(MSG_SHOW_GLOBAL_ACTIONS);
            mHandler.obtainMessage(MSG_SHOW_GLOBAL_ACTIONS).sendToTarget();
        }
    }

    @Override
    public void setTopAppHidesStatusBar(boolean hidesStatusBar) {
        mHandler.removeMessages(MSG_SET_TOP_APP_HIDES_STATUS_BAR);
        mHandler.obtainMessage(MSG_SET_TOP_APP_HIDES_STATUS_BAR, hidesStatusBar ? 1 : 0, 0)
                .sendToTarget();
    }

    @Override
    public void showShutdownUi(boolean isReboot, String reason) {
        synchronized (mLock) {
            mHandler.removeMessages(MSG_SHOW_SHUTDOWN_UI);
            mHandler.obtainMessage(MSG_SHOW_SHUTDOWN_UI, isReboot ? 1 : 0, 0, reason)
                    .sendToTarget();
        }
    }

    @Override
    public void showChargingAnimation(int batteryLevel) {
        mHandler.removeMessages(MSG_SHOW_CHARGING_ANIMATION);
        mHandler.obtainMessage(MSG_SHOW_CHARGING_ANIMATION, batteryLevel, 0)
                .sendToTarget();
    }

    @Override
    public void onProposedRotationChanged(int rotation, boolean isValid) {
        synchronized (mLock) {
            mHandler.removeMessages(MSG_ROTATION_PROPOSAL);
            mHandler.obtainMessage(MSG_ROTATION_PROPOSAL, rotation, isValid ? 1 : 0,
                    null).sendToTarget();
        }
    }

    @Override
    public void showFingerprintDialog(Bundle bundle, IFingerprintDialogReceiver receiver) {
        synchronized (mLock) {
            SomeArgs args = SomeArgs.obtain();
            args.arg1 = bundle;
            args.arg2 = receiver;
            mHandler.obtainMessage(MSG_FINGERPRINT_SHOW, args)
                    .sendToTarget();
        }
    }

    @Override
    public void onFingerprintAuthenticated() {
        synchronized (mLock) {
            mHandler.obtainMessage(MSG_FINGERPRINT_AUTHENTICATED).sendToTarget();
        }
    }

    @Override
    public void onFingerprintHelp(String message) {
        synchronized (mLock) {
            mHandler.obtainMessage(MSG_FINGERPRINT_HELP, message).sendToTarget();
        }
    }

    @Override
    public void onFingerprintError(String error) {
        synchronized (mLock) {
            mHandler.obtainMessage(MSG_FINGERPRINT_ERROR, error).sendToTarget();
        }
    }

    @Override
    public void hideFingerprintDialog() {
        synchronized (mLock) {
            mHandler.obtainMessage(MSG_FINGERPRINT_HIDE).sendToTarget();
        }
    }

    private final class H extends Handler {
        private H(Looper l) {
            super(l);
        }

        public void handleMessage(Message msg) {
            final int what = msg.what & MSG_MASK;
            switch (what) {
                case MSG_ICON: {
                    switch (msg.arg1) {
                        case OP_SET_ICON: {
                            Pair<String, StatusBarIcon> p = (Pair<String, StatusBarIcon>) msg.obj;
                            for (int i = 0; i < mCallbacks.size(); i++) {
                                mCallbacks.get(i).setIcon(p.first, p.second);
                            }
                            break;
                        }
                        case OP_REMOVE_ICON:
                            for (int i = 0; i < mCallbacks.size(); i++) {
                                mCallbacks.get(i).removeIcon((String) msg.obj);
                            }
                            break;
                    }
                    break;
                }
                case MSG_DISABLE:
                    for (int i = 0; i < mCallbacks.size(); i++) {
                        mCallbacks.get(i).disable(msg.arg1, msg.arg2, (Boolean) msg.obj);
                    }
                    break;
                case MSG_EXPAND_NOTIFICATIONS:
                    for (int i = 0; i < mCallbacks.size(); i++) {
                        mCallbacks.get(i).animateExpandNotificationsPanel();
                    }
                    break;
                case MSG_COLLAPSE_PANELS:
                    for (int i = 0; i < mCallbacks.size(); i++) {
                        mCallbacks.get(i).animateCollapsePanels(msg.arg1);
                    }
                    break;
                case MSG_TOGGLE_PANEL:
                    for (int i = 0; i < mCallbacks.size(); i++) {
                        mCallbacks.get(i).togglePanel();
                    }
                    break;
                case MSG_EXPAND_SETTINGS:
                    for (int i = 0; i < mCallbacks.size(); i++) {
                        mCallbacks.get(i).animateExpandSettingsPanel((String) msg.obj);
                    }
                    break;
                case MSG_SET_SYSTEMUI_VISIBILITY:
                    SomeArgs args = (SomeArgs) msg.obj;
                    for (int i = 0; i < mCallbacks.size(); i++) {
                        mCallbacks.get(i).setSystemUiVisibility(args.argi1, args.argi2, args.argi3,
                                args.argi4, (Rect) args.arg1, (Rect) args.arg2);
                    }
                    args.recycle();
                    break;
                case MSG_TOP_APP_WINDOW_CHANGED:
                    for (int i = 0; i < mCallbacks.size(); i++) {
                        mCallbacks.get(i).topAppWindowChanged(msg.arg1 != 0);
                    }
                    break;
                case MSG_SHOW_IME_BUTTON:
                    for (int i = 0; i < mCallbacks.size(); i++) {
                        mCallbacks.get(i).setImeWindowStatus((IBinder) msg.obj, msg.arg1, msg.arg2,
                                msg.getData().getBoolean(SHOW_IME_SWITCHER_KEY, false));
                    }
                    break;
                case MSG_SHOW_RECENT_APPS:
                    for (int i = 0; i < mCallbacks.size(); i++) {
                        mCallbacks.get(i).showRecentApps(msg.arg1 != 0);
                    }
                    break;
                case MSG_HIDE_RECENT_APPS:
                    for (int i = 0; i < mCallbacks.size(); i++) {
                        mCallbacks.get(i).hideRecentApps(msg.arg1 != 0, msg.arg2 != 0);
                    }
                    break;
                case MSG_TOGGLE_RECENT_APPS:
                    for (int i = 0; i < mCallbacks.size(); i++) {
                        mCallbacks.get(i).toggleRecentApps();
                    }
                    break;
                case MSG_PRELOAD_RECENT_APPS:
                    for (int i = 0; i < mCallbacks.size(); i++) {
                        mCallbacks.get(i).preloadRecentApps();
                    }
                    break;
                case MSG_CANCEL_PRELOAD_RECENT_APPS:
                    for (int i = 0; i < mCallbacks.size(); i++) {
                        mCallbacks.get(i).cancelPreloadRecentApps();
                    }
                    break;
                case MSG_DISMISS_KEYBOARD_SHORTCUTS:
                    for (int i = 0; i < mCallbacks.size(); i++) {
                        mCallbacks.get(i).dismissKeyboardShortcutsMenu();
                    }
                    break;
                case MSG_TOGGLE_KEYBOARD_SHORTCUTS:
                    for (int i = 0; i < mCallbacks.size(); i++) {
                        mCallbacks.get(i).toggleKeyboardShortcutsMenu(msg.arg1);
                    }
                    break;
                case MSG_SET_WINDOW_STATE:
                    for (int i = 0; i < mCallbacks.size(); i++) {
                        mCallbacks.get(i).setWindowState(msg.arg1, msg.arg2);
                    }
                    break;
                case MSG_SHOW_SCREEN_PIN_REQUEST:
                    for (int i = 0; i < mCallbacks.size(); i++) {
                        mCallbacks.get(i).showScreenPinningRequest(msg.arg1);
                    }
                    break;
                case MSG_APP_TRANSITION_PENDING:
                    for (int i = 0; i < mCallbacks.size(); i++) {
                        mCallbacks.get(i).appTransitionPending(msg.arg1 != 0);
                    }
                    break;
                case MSG_APP_TRANSITION_CANCELLED:
                    for (int i = 0; i < mCallbacks.size(); i++) {
                        mCallbacks.get(i).appTransitionCancelled();
                    }
                    break;
                case MSG_APP_TRANSITION_STARTING:
                    for (int i = 0; i < mCallbacks.size(); i++) {
                        Pair<Long, Long> data = (Pair<Long, Long>) msg.obj;
                        mCallbacks.get(i).appTransitionStarting(data.first, data.second,
                                msg.arg1 != 0);
                    }
                    break;
                case MSG_APP_TRANSITION_FINISHED:
                    for (int i = 0; i < mCallbacks.size(); i++) {
                        mCallbacks.get(i).appTransitionFinished();
                    }
                    break;
                case MSG_ASSIST_DISCLOSURE:
                    for (int i = 0; i < mCallbacks.size(); i++) {
                        mCallbacks.get(i).showAssistDisclosure();
                    }
                    break;
                case MSG_START_ASSIST:
                    for (int i = 0; i < mCallbacks.size(); i++) {
                        mCallbacks.get(i).startAssist((Bundle) msg.obj);
                    }
                    break;
                case MSG_CAMERA_LAUNCH_GESTURE:
                    for (int i = 0; i < mCallbacks.size(); i++) {
                        mCallbacks.get(i).onCameraLaunchGestureDetected(msg.arg1);
                    }
                    break;
                case MSG_SHOW_PICTURE_IN_PICTURE_MENU:
                    for (int i = 0; i < mCallbacks.size(); i++) {
                        mCallbacks.get(i).showPictureInPictureMenu();
                    }
                    break;
                case MSG_ADD_QS_TILE:
                    for (int i = 0; i < mCallbacks.size(); i++) {
                        mCallbacks.get(i).addQsTile((ComponentName) msg.obj);
                    }
                    break;
                case MSG_REMOVE_QS_TILE:
                    for (int i = 0; i < mCallbacks.size(); i++) {
                        mCallbacks.get(i).remQsTile((ComponentName) msg.obj);
                    }
                    break;
                case MSG_CLICK_QS_TILE:
                    for (int i = 0; i < mCallbacks.size(); i++) {
                        mCallbacks.get(i).clickTile((ComponentName) msg.obj);
                    }
                    break;
                case MSG_TOGGLE_APP_SPLIT_SCREEN:
                    for (int i = 0; i < mCallbacks.size(); i++) {
                        mCallbacks.get(i).toggleSplitScreen();
                    }
                    break;
                case MSG_HANDLE_SYSTEM_KEY:
                    for (int i = 0; i < mCallbacks.size(); i++) {
                        mCallbacks.get(i).handleSystemKey(msg.arg1);
                    }
                    break;
                case MSG_SHOW_GLOBAL_ACTIONS:
                    for (int i = 0; i < mCallbacks.size(); i++) {
                        mCallbacks.get(i).handleShowGlobalActionsMenu();
                    }
                    break;
                case MSG_SHOW_SHUTDOWN_UI:
                    for (int i = 0; i < mCallbacks.size(); i++) {
                        mCallbacks.get(i).handleShowShutdownUi(msg.arg1 != 0, (String) msg.obj);
                    }
                    break;
                case MSG_SET_TOP_APP_HIDES_STATUS_BAR:
                    for (int i = 0; i < mCallbacks.size(); i++) {
                        mCallbacks.get(i).setTopAppHidesStatusBar(msg.arg1 != 0);
                    }
                    break;
                case MSG_ROTATION_PROPOSAL:
                    for (int i = 0; i < mCallbacks.size(); i++) {
                        mCallbacks.get(i).onRotationProposal(msg.arg1, msg.arg2 != 0);
                    }
                    break;
                case MSG_FINGERPRINT_SHOW:
                    mHandler.removeMessages(MSG_FINGERPRINT_ERROR);
                    mHandler.removeMessages(MSG_FINGERPRINT_HELP);
                    mHandler.removeMessages(MSG_FINGERPRINT_AUTHENTICATED);
                    for (int i = 0; i < mCallbacks.size(); i++) {
                        mCallbacks.get(i).showFingerprintDialog(
                                (Bundle)((SomeArgs)msg.obj).arg1,
                                (IFingerprintDialogReceiver)((SomeArgs)msg.obj).arg2);
                    }
                    break;
                case MSG_FINGERPRINT_AUTHENTICATED:
                    for (int i = 0; i < mCallbacks.size(); i++) {
                        mCallbacks.get(i).onFingerprintAuthenticated();
                    }
                    break;
                case MSG_FINGERPRINT_HELP:
                    for (int i = 0; i < mCallbacks.size(); i++) {
                        mCallbacks.get(i).onFingerprintHelp((String) msg.obj);
                    }
                    break;
                case MSG_FINGERPRINT_ERROR:
                    for (int i = 0; i < mCallbacks.size(); i++) {
                        mCallbacks.get(i).onFingerprintError((String) msg.obj);
                    }
                    break;
                case MSG_FINGERPRINT_HIDE:
                    for (int i = 0; i < mCallbacks.size(); i++) {
                        mCallbacks.get(i).hideFingerprintDialog();
                    }
                    break;
                case MSG_SHOW_CHARGING_ANIMATION:
                    for (int i = 0; i < mCallbacks.size(); i++) {
                        mCallbacks.get(i).showChargingAnimation(msg.arg1);
                    }
                    break;
<<<<<<< HEAD
=======
                case MSG_SHOW_PINNING_TOAST_ENTER_EXIT:
                    for (int i = 0; i < mCallbacks.size(); i++) {
                        mCallbacks.get(i).showPinningEnterExitToast((Boolean) msg.obj);
                    }
                    break;
                case MSG_SHOW_PINNING_TOAST_ESCAPE:
                    for (int i = 0; i < mCallbacks.size(); i++) {
                        mCallbacks.get(i).showPinningEscapeToast();
                    }
                    break;
>>>>>>> 76be79a7
            }
        }
    }

    // Need this class since CommandQueue already extends IStatusBar.Stub, so CommandQueueStart
    // is needed so it can extend SystemUI.
    public static class CommandQueueStart extends SystemUI {
        @Override
        public void start() {
            putComponent(CommandQueue.class, new CommandQueue());
        }
    }
}
<|MERGE_RESOLUTION|>--- conflicted
+++ resolved
@@ -24,6 +24,7 @@
 import android.os.IBinder;
 import android.os.Looper;
 import android.os.Message;
+import android.os.RemoteException;
 import android.support.annotation.VisibleForTesting;
 import android.util.Pair;
 
@@ -90,6 +91,8 @@
     private static final int MSG_FINGERPRINT_ERROR             = 42 << MSG_SHIFT;
     private static final int MSG_FINGERPRINT_HIDE              = 43 << MSG_SHIFT;
     private static final int MSG_SHOW_CHARGING_ANIMATION       = 44 << MSG_SHIFT;
+    private static final int MSG_SHOW_PINNING_TOAST_ENTER_EXIT = 45 << MSG_SHIFT;
+    private static final int MSG_SHOW_PINNING_TOAST_ESCAPE     = 46 << MSG_SHIFT;
 
     public static final int FLAG_EXCLUDE_NONE = 0;
     public static final int FLAG_EXCLUDE_SEARCH_PANEL = 1 << 0;
@@ -148,6 +151,8 @@
         default void clickTile(ComponentName tile) { }
 
         default void handleSystemKey(int arg1) { }
+        default void showPinningEnterExitToast(boolean entering) { }
+        default void showPinningEscapeToast() { }
         default void handleShowGlobalActionsMenu() { }
         default void handleShowShutdownUi(boolean isReboot, String reason) { }
 
@@ -451,6 +456,21 @@
             mHandler.obtainMessage(MSG_HANDLE_SYSTEM_KEY, key, 0).sendToTarget();
         }
     }
+
+    @Override
+    public void showPinningEnterExitToast(boolean entering) {
+        synchronized (mLock) {
+            mHandler.obtainMessage(MSG_SHOW_PINNING_TOAST_ENTER_EXIT, entering).sendToTarget();
+        }
+    }
+
+    @Override
+    public void showPinningEscapeToast() {
+        synchronized (mLock) {
+            mHandler.obtainMessage(MSG_SHOW_PINNING_TOAST_ESCAPE).sendToTarget();
+        }
+    }
+
 
     @Override
     public void showGlobalActionsMenu() {
@@ -767,8 +787,6 @@
                         mCallbacks.get(i).showChargingAnimation(msg.arg1);
                     }
                     break;
-<<<<<<< HEAD
-=======
                 case MSG_SHOW_PINNING_TOAST_ENTER_EXIT:
                     for (int i = 0; i < mCallbacks.size(); i++) {
                         mCallbacks.get(i).showPinningEnterExitToast((Boolean) msg.obj);
@@ -779,7 +797,6 @@
                         mCallbacks.get(i).showPinningEscapeToast();
                     }
                     break;
->>>>>>> 76be79a7
             }
         }
     }
