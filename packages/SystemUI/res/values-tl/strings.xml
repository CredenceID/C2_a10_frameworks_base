<?xml version="1.0" encoding="UTF-8"?>
<!-- 
/**
 * Copyright (c) 2009, The Android Open Source Project
 *
 * Licensed under the Apache License, Version 2.0 (the "License");
 * you may not use this file except in compliance with the License.
 * You may obtain a copy of the License at
 *
 *     http://www.apache.org/licenses/LICENSE-2.0
 *
 * Unless required by applicable law or agreed to in writing, software
 * distributed under the License is distributed on an "AS IS" BASIS,
 * WITHOUT WARRANTIES OR CONDITIONS OF ANY KIND, either express or implied.
 * See the License for the specific language governing permissions and
 * limitations under the License.
 */
 -->

<resources xmlns:android="http://schemas.android.com/apk/res/android"
    xmlns:xliff="urn:oasis:names:tc:xliff:document:1.2">
    <string name="app_label" msgid="7164937344850004466">"UI ng System"</string>
    <string name="status_bar_clear_all_button" msgid="7774721344716731603">"I-clear"</string>
    <string name="status_bar_recent_remove_item_title" msgid="6026395868129852968">"Alisin mula sa listahan"</string>
    <string name="status_bar_recent_inspect_item_title" msgid="7793624864528818569">"Impormasyon ng app"</string>
    <string name="status_bar_no_recent_apps" msgid="7374907845131203189">"Lumalabas dito ang iyong kamakailang screen"</string>
    <string name="status_bar_accessibility_dismiss_recents" msgid="4576076075226540105">"Huwag pansinin ang kamakailang apps"</string>
    <plurals name="status_bar_accessibility_recent_apps" formatted="false" msgid="9138535907802238759">
      <item quantity="one">%d screen sa Pangkalahatang-ideya</item>
      <item quantity="other">%d na screen sa Pangkalahatang-ideya</item>
    </plurals>
    <string name="status_bar_no_notifications_title" msgid="4755261167193833213">"Walang mga notification"</string>
    <string name="status_bar_ongoing_events_title" msgid="1682504513316879202">"Nagpapatuloy"</string>
    <string name="status_bar_latest_events_title" msgid="6594767438577593172">"Mga Notification"</string>
    <string name="battery_low_title" msgid="6456385927409742437">"Mahina na ang baterya"</string>
    <string name="battery_low_percent_format" msgid="2900940511201380775">"<xliff:g id="PERCENTAGE">%s</xliff:g> na lang ang natitira"</string>
    <string name="battery_low_percent_format_saver_started" msgid="6859235584035338833">"<xliff:g id="PERCENTAGE">%s</xliff:g> na lang ang natitira. Naka-on ang battery saver."</string>
    <string name="invalid_charger" msgid="4549105996740522523">"Hindi sinusuportahan ang pag-charge sa USB.\nGamitin lang ang ibinigay na charger."</string>
    <string name="invalid_charger_title" msgid="3515740382572798460">"Hindi sinusuportahan ang pagtsa-charge gamit ang USB."</string>
    <string name="invalid_charger_text" msgid="5474997287953892710">"Gamitin lang ang ibinigay na charger."</string>
    <string name="battery_low_why" msgid="4553600287639198111">"Mga Setting"</string>
    <string name="battery_saver_confirmation_title" msgid="5299585433050361634">"I-on ang pagtitipid ng baterya?"</string>
    <string name="battery_saver_confirmation_ok" msgid="7507968430447930257">"I-on"</string>
    <string name="battery_saver_start_action" msgid="5576697451677486320">"I-on ang pagtitipid ng baterya"</string>
    <string name="status_bar_settings_settings_button" msgid="3023889916699270224">"Mga Setting"</string>
    <string name="status_bar_settings_wifi_button" msgid="1733928151698311923">"Wi-Fi"</string>
    <string name="status_bar_settings_auto_rotation" msgid="3790482541357798421">"I-auto rotate ang screen"</string>
    <string name="status_bar_settings_mute_label" msgid="554682549917429396">"MUTE"</string>
    <string name="status_bar_settings_auto_brightness_label" msgid="511453614962324674">"AUTO"</string>
    <string name="status_bar_settings_notifications" msgid="397146176280905137">"Mga Notification"</string>
    <string name="bluetooth_tethered" msgid="7094101612161133267">"Na-tether ang bluetooth"</string>
    <string name="status_bar_input_method_settings_configure_input_methods" msgid="3504292471512317827">"I-set up paraan ng pag-input"</string>
    <string name="status_bar_use_physical_keyboard" msgid="7551903084416057810">"Aktwal na keyboard"</string>
    <string name="usb_device_permission_prompt" msgid="834698001271562057">"Payagan ang app na <xliff:g id="APPLICATION">%1$s</xliff:g> na i-access ang USB device?"</string>
    <string name="usb_accessory_permission_prompt" msgid="5171775411178865750">"Payagan ang app na <xliff:g id="APPLICATION">%1$s</xliff:g> na i-access ang USB accessory?"</string>
    <string name="usb_device_confirm_prompt" msgid="5161205258635253206">"Buksan ang <xliff:g id="ACTIVITY">%1$s</xliff:g> kapag nakakonekta ang USB device na ito?"</string>
    <string name="usb_accessory_confirm_prompt" msgid="3808984931830229888">"Buksan ang <xliff:g id="ACTIVITY">%1$s</xliff:g> kapag nakakonekta ang accessory na USB na ito?"</string>
    <string name="usb_accessory_uri_prompt" msgid="513450621413733343">"Wala sa mga na-install na app ang gumagana sa USB accessory na ito. Matuto nang higit pa tungkol sa accessory na ito sa <xliff:g id="URL">%1$s</xliff:g>"</string>
    <string name="title_usb_accessory" msgid="4966265263465181372">"USB accessory"</string>
    <string name="label_view" msgid="6304565553218192990">"Tingnan"</string>
    <string name="always_use_device" msgid="1450287437017315906">"Gamitin bilang default para sa USB device"</string>
    <string name="always_use_accessory" msgid="1210954576979621596">"Gamitin bilang default sa USB accessory na ito"</string>
    <string name="usb_debugging_title" msgid="4513918393387141949">"Payagan ang pag-debug ng USB?"</string>
    <string name="usb_debugging_message" msgid="2220143855912376496">"Ang RSA key fingerprint ng computer ay:\n<xliff:g id="FINGERPRINT">%1$s</xliff:g>"</string>
    <string name="usb_debugging_always" msgid="303335496705863070">"Palaging payagan mula sa computer na ito"</string>
    <string name="usb_debugging_secondary_user_title" msgid="6353808721761220421">"Hindi pinapayagan ang pagde-debug sa pamamagitan ng USB"</string>
    <string name="usb_debugging_secondary_user_message" msgid="8572228137833020196">"Hindi maaaring i-on ng user na kasalukuyang naka-sign in sa device na ito ang pagde-debug sa pamamagitan ng USB. Upang magamit ang feature na ito, mangyaring lumipat sa isang user na Admin."</string>
    <string name="compat_mode_on" msgid="6623839244840638213">"I-zoom upang punan screen"</string>
    <string name="compat_mode_off" msgid="4434467572461327898">"I-stretch upang mapuno screen"</string>
    <string name="screenshot_saving_ticker" msgid="7403652894056693515">"Sine-save ang screenshot…"</string>
    <string name="screenshot_saving_title" msgid="8242282144535555697">"Sine-save ang screenshot…"</string>
    <string name="screenshot_saving_text" msgid="2419718443411738818">"Sine-save ang screenshot."</string>
    <string name="screenshot_saved_title" msgid="6461865960961414961">"Nakuha ang screenshot."</string>
    <string name="screenshot_saved_text" msgid="2685605830386712477">"I-tap upang tingnan ang iyong screenshot."</string>
    <string name="screenshot_failed_title" msgid="705781116746922771">"Hindi makuha ang screenshot."</string>
    <string name="screenshot_failed_to_save_unknown_text" msgid="7887826345701753830">"Nagkaroon ng problema habang sine-save ang screenshot."</string>
    <string name="screenshot_failed_to_save_text" msgid="2592658083866306296">"Hindi ma-save ang screenshot dahil sa limitadong espasyo ng storage."</string>
    <string name="screenshot_failed_to_capture_text" msgid="173674476457581486">"Hindi pinahihintulutan ng app o ng iyong organisasyon ang pagkuha ng mga screenshot"</string>
    <string name="usb_preference_title" msgid="6551050377388882787">"Opsyon paglipat ng USB file"</string>
    <string name="use_mtp_button_title" msgid="4333504413563023626">"I-mount bilang isang media player (MTP)"</string>
    <string name="use_ptp_button_title" msgid="7517127540301625751">"I-mount bilang camera (PTP)"</string>
    <string name="installer_cd_button_title" msgid="2312667578562201583">"I-install app na Android File Transfer para sa Mac"</string>
    <string name="accessibility_back" msgid="567011538994429120">"Bumalik"</string>
    <string name="accessibility_home" msgid="8217216074895377641">"Home"</string>
    <string name="accessibility_menu" msgid="316839303324695949">"Menu"</string>
    <string name="accessibility_accessibility_button" msgid="7601252764577607915">"Pagiging Naa-access"</string>
    <string name="accessibility_recent" msgid="5208608566793607626">"Overview"</string>
    <string name="accessibility_search_light" msgid="1103867596330271848">"Hanapin"</string>
    <string name="accessibility_camera_button" msgid="8064671582820358152">"Camera"</string>
    <string name="accessibility_phone_button" msgid="6738112589538563574">"Telepono"</string>
    <string name="accessibility_voice_assist_button" msgid="487611083884852965">"Voice Assist"</string>
    <string name="accessibility_unlock_button" msgid="128158454631118828">"I-unlock"</string>
    <string name="accessibility_waiting_for_fingerprint" msgid="4808860050517462885">"Naghihintay ng fingerprint"</string>
    <string name="accessibility_unlock_without_fingerprint" msgid="7541705575183694446">"I-unlock nang hindi ginagamit ang iyong fingerprint"</string>
    <string name="unlock_label" msgid="8779712358041029439">"i-unlock"</string>
    <string name="phone_label" msgid="2320074140205331708">"buksan ang telepono"</string>
    <string name="voice_assist_label" msgid="3956854378310019854">"buksan ang voice assist"</string>
    <string name="camera_label" msgid="7261107956054836961">"buksan ang camera"</string>
    <string name="recents_caption_resize" msgid="3517056471774958200">"Pumili ng bagong layout ng gawain"</string>
    <string name="cancel" msgid="6442560571259935130">"Kanselahin"</string>
    <string name="accessibility_compatibility_zoom_button" msgid="8461115318742350699">"Button ng zoom ng pagiging tugma."</string>
    <string name="accessibility_compatibility_zoom_example" msgid="4220687294564945780">"Mag-zoom nang mas maliit sa mas malaking screen."</string>
    <string name="accessibility_bluetooth_connected" msgid="2707027633242983370">"Nakakonekta ang Bluetooth."</string>
    <string name="accessibility_bluetooth_disconnected" msgid="7416648669976870175">"Nadiskonekta ang Bluetooth."</string>
    <string name="accessibility_no_battery" msgid="358343022352820946">"Walang baterya."</string>
    <string name="accessibility_battery_one_bar" msgid="7774887721891057523">"Baterya na isang bar."</string>
    <string name="accessibility_battery_two_bars" msgid="8500650438735009973">"Baterya na dalawang bar."</string>
    <string name="accessibility_battery_three_bars" msgid="2302983330865040446">"Baterya na tatlong bar."</string>
    <string name="accessibility_battery_full" msgid="8909122401720158582">"Puno na ang baterya."</string>
    <string name="accessibility_no_phone" msgid="4894708937052611281">"Walang telepono."</string>
    <string name="accessibility_phone_one_bar" msgid="687699278132664115">"Telepono na isang bar."</string>
    <string name="accessibility_phone_two_bars" msgid="8384905382804815201">"Telepono na dalawang bar."</string>
    <string name="accessibility_phone_three_bars" msgid="8521904843919971885">"Telepono na tatlong bar."</string>
    <string name="accessibility_phone_signal_full" msgid="6471834868580757898">"Puno ang signal ng telepono."</string>
    <string name="accessibility_no_data" msgid="4791966295096867555">"Walang data."</string>
    <string name="accessibility_data_one_bar" msgid="1415625833238273628">"Data na isang bar."</string>
    <string name="accessibility_data_two_bars" msgid="6166018492360432091">"Data na dalawang bar."</string>
    <string name="accessibility_data_three_bars" msgid="9167670452395038520">"Data na tatlong bar."</string>
    <string name="accessibility_data_signal_full" msgid="2708384608124519369">"Puno ang signal ng data."</string>
    <string name="accessibility_wifi_name" msgid="7202151365171148501">"Nakakonekta sa <xliff:g id="WIFI">%s</xliff:g>."</string>
    <string name="accessibility_bluetooth_name" msgid="8441517146585531676">"Nakakonekta sa <xliff:g id="BLUETOOTH">%s</xliff:g>."</string>
    <string name="accessibility_cast_name" msgid="4026393061247081201">"Nakakonekta sa <xliff:g id="CAST">%s</xliff:g>."</string>
    <string name="accessibility_no_wimax" msgid="4329180129727630368">"Walang WiMAX."</string>
    <string name="accessibility_wimax_one_bar" msgid="4170994299011863648">"WiMAX na isang bar."</string>
    <string name="accessibility_wimax_two_bars" msgid="9176236858336502288">"WiMAX na dalawang bar."</string>
    <string name="accessibility_wimax_three_bars" msgid="6116551636752103927">"WiMAX na tatlong bar."</string>
    <string name="accessibility_wimax_signal_full" msgid="2768089986795579558">"Puno ang signal ng WiMAX."</string>
    <string name="accessibility_ethernet_disconnected" msgid="5896059303377589469">"Nadiskonekta ang Ethernet."</string>
    <string name="accessibility_ethernet_connected" msgid="2692130313069182636">"Nakakonekta ang Ethernet."</string>
    <string name="accessibility_no_signal" msgid="7064645320782585167">"Walang signal."</string>
    <string name="accessibility_not_connected" msgid="6395326276213402883">"Hindi nakakonekta."</string>
    <string name="accessibility_zero_bars" msgid="3806060224467027887">"Walang mga bar."</string>
    <string name="accessibility_one_bar" msgid="1685730113192081895">"Isang bar."</string>
    <string name="accessibility_two_bars" msgid="6437363648385206679">"Dalawang bar."</string>
    <string name="accessibility_three_bars" msgid="2648241415119396648">"Tatlong bar."</string>
    <string name="accessibility_signal_full" msgid="9122922886519676839">"Puno ang signal."</string>
    <string name="accessibility_desc_on" msgid="2385254693624345265">"Naka-on."</string>
    <string name="accessibility_desc_off" msgid="6475508157786853157">"Naka-off."</string>
    <string name="accessibility_desc_connected" msgid="8366256693719499665">"Nakakonekta."</string>
    <string name="accessibility_desc_connecting" msgid="3812924520316280149">"Kumokonekta."</string>
    <string name="accessibility_data_connection_gprs" msgid="1606477224486747751">"GPRS"</string>
    <string name="accessibility_data_connection_1x" msgid="994133468120244018">"1 X"</string>
    <string name="accessibility_data_connection_hspa" msgid="2032328855462645198">"HSPA"</string>
    <string name="accessibility_data_connection_3g" msgid="8628562305003568260">"3G"</string>
    <string name="accessibility_data_connection_3.5g" msgid="8664845609981692001">"3.5G"</string>
    <string name="accessibility_data_connection_4g" msgid="7741000750630089612">"4G"</string>
    <string name="accessibility_data_connection_4g_plus" msgid="3032226872470658661">"4G+"</string>
    <string name="accessibility_data_connection_lte" msgid="5413468808637540658">"LTE"</string>
    <string name="accessibility_data_connection_lte_plus" msgid="361876866906946007">"LTE+"</string>
    <string name="accessibility_data_connection_cdma" msgid="6132648193978823023">"CDMA"</string>
    <string name="accessibility_data_connection_roaming" msgid="5977362333466556094">"Roaming"</string>
    <string name="accessibility_data_connection_edge" msgid="4477457051631979278">"Edge"</string>
    <string name="accessibility_data_connection_wifi" msgid="2324496756590645221">"Wi-Fi"</string>
    <string name="accessibility_no_sim" msgid="8274017118472455155">"Walang SIM."</string>
    <string name="accessibility_cell_data" msgid="5326139158682385073">"Mobile Data"</string>
    <string name="accessibility_cell_data_on" msgid="5927098403452994422">"Naka-on ang Mobile Data"</string>
    <string name="accessibility_cell_data_off" msgid="443267573897409704">"Naka-off ang Mobile Data"</string>
    <string name="accessibility_bluetooth_tether" msgid="4102784498140271969">"Pag-tether ng Bluetooth."</string>
    <string name="accessibility_airplane_mode" msgid="834748999790763092">"Mode na eroplano."</string>
    <string name="accessibility_vpn_on" msgid="5993385083262856059">"Naka-on ang VPN."</string>
    <string name="accessibility_no_sims" msgid="3957997018324995781">"Walang SIM card."</string>
    <string name="accessibility_carrier_network_change_mode" msgid="4017301580441304305">"Nagpapalit ng carrier network."</string>
    <string name="accessibility_battery_details" msgid="7645516654955025422">"Buksan ang mga detalye ng baterya"</string>
    <string name="accessibility_battery_level" msgid="7451474187113371965">"Baterya <xliff:g id="NUMBER">%d</xliff:g> (na) porsyento."</string>
    <string name="accessibility_battery_level_charging" msgid="1147587904439319646">"Nagcha-charge ang baterya, <xliff:g id="BATTERY_PERCENTAGE">%d</xliff:g> (na) porsyento."</string>
    <string name="accessibility_settings_button" msgid="799583911231893380">"Mga setting ng system."</string>
    <string name="accessibility_notifications_button" msgid="4498000369779421892">"Mga Notification."</string>
    <string name="accessibility_overflow_action" msgid="5681882033274783311">"Tingnan ang lahat ng notification"</string>
    <string name="accessibility_remove_notification" msgid="3603099514902182350">"I-clear ang notification."</string>
    <string name="accessibility_gps_enabled" msgid="3511469499240123019">"Pinapagana ang GPS."</string>
    <string name="accessibility_gps_acquiring" msgid="8959333351058967158">"Kumukuha ng GPS."</string>
    <string name="accessibility_tty_enabled" msgid="4613200365379426561">"Pinapagana ang TeleTypewriter."</string>
    <string name="accessibility_ringer_vibrate" msgid="666585363364155055">"Pag-vibrate ng ringer."</string>
    <string name="accessibility_ringer_silent" msgid="9061243307939135383">"Naka-silent ang ringer."</string>
    <!-- no translation found for accessibility_casting (6887382141726543668) -->
    <skip />
    <string name="accessibility_work_mode" msgid="2478631941714607225">"Work mode"</string>
    <string name="accessibility_recents_item_will_be_dismissed" msgid="395770242498031481">"I-dismiss ang <xliff:g id="APP">%s</xliff:g>."</string>
    <string name="accessibility_recents_item_dismissed" msgid="6803574935084867070">"Hindi pinansin ang <xliff:g id="APP">%s</xliff:g>."</string>
    <string name="accessibility_recents_all_items_dismissed" msgid="4464697366179168836">"Na-dismiss ang lahat ng kamakailang application."</string>
    <string name="accessibility_recents_item_open_app_info" msgid="5107479759905883540">"Buksan ang impormasyon ng <xliff:g id="APP">%s</xliff:g> application."</string>
    <string name="accessibility_recents_item_launched" msgid="7616039892382525203">"Sinisimulan ang <xliff:g id="APP">%s</xliff:g>."</string>
    <string name="accessibility_recents_task_header" msgid="1437183540924535457">"<xliff:g id="APP">%1$s</xliff:g> <xliff:g id="ACTIVITY_LABEL">%2$s</xliff:g>"</string>
    <string name="accessibility_notification_dismissed" msgid="854211387186306927">"Na-dismiss ang notification."</string>
    <string name="accessibility_desc_notification_shade" msgid="4690274844447504208">"Notification shade."</string>
    <string name="accessibility_desc_quick_settings" msgid="6186378411582437046">"Mga mabilisang setting."</string>
    <string name="accessibility_desc_lock_screen" msgid="5625143713611759164">"Lock screen."</string>
    <string name="accessibility_desc_settings" msgid="3417884241751434521">"Mga Setting"</string>
    <string name="accessibility_desc_recent_apps" msgid="4876900986661819788">"Overview"</string>
    <string name="accessibility_desc_work_lock" msgid="4288774420752813383">"Lock screen sa trabaho"</string>
    <string name="accessibility_desc_close" msgid="7479755364962766729">"Isara"</string>
    <string name="accessibility_quick_settings_wifi" msgid="5518210213118181692">"<xliff:g id="SIGNAL">%1$s</xliff:g>."</string>
    <string name="accessibility_quick_settings_wifi_changed_off" msgid="8716484460897819400">"Na-off ang wifi."</string>
    <string name="accessibility_quick_settings_wifi_changed_on" msgid="6440117170789528622">"Na-on ang wifi."</string>
    <string name="accessibility_quick_settings_mobile" msgid="4876806564086241341">"Mobile <xliff:g id="SIGNAL">%1$s</xliff:g>. <xliff:g id="TYPE">%2$s</xliff:g>. <xliff:g id="NETWORK">%3$s</xliff:g>."</string>
    <string name="accessibility_quick_settings_battery" msgid="1480931583381408972">"<xliff:g id="STATE">%s</xliff:g> ng baterya."</string>
    <string name="accessibility_quick_settings_airplane_off" msgid="7786329360056634412">"Naka-off ang Airplane mode."</string>
    <string name="accessibility_quick_settings_airplane_on" msgid="6406141469157599296">"Naka-on ang Airplane mode."</string>
    <string name="accessibility_quick_settings_airplane_changed_off" msgid="66846307818850664">"Na-off ang Airplane mode."</string>
    <string name="accessibility_quick_settings_airplane_changed_on" msgid="8983005603505087728">"Na-on ang Airplane mode."</string>
    <string name="accessibility_quick_settings_dnd_priority_on" msgid="1448402297221249355">"Naka-on ang huwag istorbohin, priyoridad lang."</string>
    <string name="accessibility_quick_settings_dnd_none_on" msgid="6882582132662613537">"Naka-on ang huwag gambalain, ganap na katahimikan."</string>
    <string name="accessibility_quick_settings_dnd_alarms_on" msgid="9152834845587554157">"Naka-on ang huwag istorbohin, mga alarm lang."</string>
    <string name="accessibility_quick_settings_dnd" msgid="6607873236717185815">"Huwag istorbohin."</string>
    <string name="accessibility_quick_settings_dnd_off" msgid="2371832603753738581">"Naka-off ang huwag istorbohin."</string>
    <string name="accessibility_quick_settings_dnd_changed_off" msgid="898107593453022935">"Na-off na ang huwag istorbohin"</string>
    <string name="accessibility_quick_settings_dnd_changed_on" msgid="4483780856613561039">"Na-on na ang huwag istorbohin."</string>
    <string name="accessibility_quick_settings_bluetooth" msgid="6341675755803320038">"Bluetooth."</string>
    <string name="accessibility_quick_settings_bluetooth_off" msgid="2133631372372064339">"Naka-off ang Bluetooth."</string>
    <string name="accessibility_quick_settings_bluetooth_on" msgid="7681999166216621838">"Naka-on ang Bluetooth."</string>
    <string name="accessibility_quick_settings_bluetooth_connecting" msgid="6953242966685343855">"Kumokonekta ang Bluetooth."</string>
    <string name="accessibility_quick_settings_bluetooth_connected" msgid="4306637793614573659">"Nakakonekta ang Bluetooth."</string>
    <string name="accessibility_quick_settings_bluetooth_changed_off" msgid="2730003763480934529">"Na-off ang Bluetooth."</string>
    <string name="accessibility_quick_settings_bluetooth_changed_on" msgid="8722351798763206577">"Na-on ang Bluetooth."</string>
    <string name="accessibility_quick_settings_location_off" msgid="5119080556976115520">"Naka-off ang pag-uulat ng lokasyon."</string>
    <string name="accessibility_quick_settings_location_on" msgid="5809937096590102036">"Naka-on ang pag-uulat ng lokasyon."</string>
    <string name="accessibility_quick_settings_location_changed_off" msgid="8526845571503387376">"Na-off ang pag-uulat ng lokasyon."</string>
    <string name="accessibility_quick_settings_location_changed_on" msgid="339403053079338468">"Na-on ang pag-uulat ng lokasyon."</string>
    <string name="accessibility_quick_settings_alarm" msgid="3959908972897295660">"Alarm set para sa <xliff:g id="TIME">%s</xliff:g>."</string>
    <string name="accessibility_quick_settings_close" msgid="3115847794692516306">"Isara ang panel."</string>
    <string name="accessibility_quick_settings_more_time" msgid="3659274935356197708">"Higit pang oras."</string>
    <string name="accessibility_quick_settings_less_time" msgid="2404728746293515623">"Mas kaunting oras."</string>
    <string name="accessibility_quick_settings_flashlight_off" msgid="4936432000069786988">"Naka-off ang flashlight."</string>
    <string name="accessibility_quick_settings_flashlight_unavailable" msgid="8012811023312280810">"Hindi available ang flashlight."</string>
    <string name="accessibility_quick_settings_flashlight_on" msgid="2003479320007841077">"Naka-on ang flashlight."</string>
    <string name="accessibility_quick_settings_flashlight_changed_off" msgid="3303701786768224304">"Na-off ang flashlight."</string>
    <string name="accessibility_quick_settings_flashlight_changed_on" msgid="6531793301533894686">"Na-on ang flashlight."</string>
    <string name="accessibility_quick_settings_color_inversion_changed_off" msgid="4406577213290173911">"Na-off ang pag-invert ng kulay."</string>
    <string name="accessibility_quick_settings_color_inversion_changed_on" msgid="6897462320184911126">"Na-on ang pag-invert ng kulay."</string>
    <string name="accessibility_quick_settings_hotspot_changed_off" msgid="5004708003447561394">"Na-off ang mobile hotspot."</string>
    <string name="accessibility_quick_settings_hotspot_changed_on" msgid="2890951609226476206">"Na-on ang mobile hotspot."</string>
    <string name="accessibility_casting_turned_off" msgid="1430668982271976172">"Itinigil ang pagka-cast sa screen."</string>
    <string name="accessibility_quick_settings_work_mode_off" msgid="7045417396436552890">"Naka-off ang work mode."</string>
    <string name="accessibility_quick_settings_work_mode_on" msgid="7650588553988014341">"Naka-on ang work mode."</string>
    <string name="accessibility_quick_settings_work_mode_changed_off" msgid="5605534876107300711">"Na-off ang work mode."</string>
    <string name="accessibility_quick_settings_work_mode_changed_on" msgid="249840330756998612">"Na-on ang work mode."</string>
    <string name="accessibility_quick_settings_data_saver_changed_off" msgid="650231949881093289">"Na-off ang Data Saver."</string>
    <string name="accessibility_quick_settings_data_saver_changed_on" msgid="4218725402373934151">"Na-on ang Data Saver."</string>
    <string name="accessibility_brightness" msgid="8003681285547803095">"Liwanag ng display"</string>
    <string name="accessibility_ambient_display_charging" msgid="9084521679384069087">"Nagcha-charge"</string>
    <string name="data_usage_disabled_dialog_3g_title" msgid="5281770593459841889">"Naka-pause ang 2G-3G data"</string>
    <string name="data_usage_disabled_dialog_4g_title" msgid="1601769736881078016">"Naka-pause ang 4G data"</string>
    <string name="data_usage_disabled_dialog_mobile_title" msgid="6801382439018099779">"Naka-pause ang mobile data"</string>
    <string name="data_usage_disabled_dialog_title" msgid="3932437232199671967">"Naka-pause ang data"</string>
    <string name="data_usage_disabled_dialog" msgid="4919541636934603816">"Naabot na ang itinakda mong limitasyon ng data. Hindi ka na gumagamit ng mobile data.\n\nKung magpapatuloy ka, maaaring may mga singil sa paggamit ng data."</string>
    <string name="data_usage_disabled_dialog_enable" msgid="1412395410306390593">"Ipagpatuloy"</string>
    <string name="status_bar_settings_signal_meter_disconnected" msgid="1940231521274147771">"Walang koneksyon sa Internet"</string>
    <string name="status_bar_settings_signal_meter_wifi_nossid" msgid="6557486452774597820">"nakakonekta ang Wi-Fi"</string>
    <string name="gps_notification_searching_text" msgid="8574247005642736060">"Naghahanap ng GPS"</string>
    <string name="gps_notification_found_text" msgid="4619274244146446464">"Lokasyong itinatakda ng GPS"</string>
    <string name="accessibility_location_active" msgid="2427290146138169014">"Aktibo ang mga kahilingan ng lokasyon"</string>
    <string name="accessibility_clear_all" msgid="5235938559247164925">"I-clear ang lahat ng notification."</string>
    <string name="notification_group_overflow_indicator" msgid="1863231301642314183">"+ <xliff:g id="NUMBER">%s</xliff:g>"</string>
    <plurals name="notification_group_overflow_description" formatted="false" msgid="4579313201268495404">
      <item quantity="one">May <xliff:g id="NUMBER_1">%s</xliff:g> pang notification sa loob.</item>
      <item quantity="other">May <xliff:g id="NUMBER_1">%s</xliff:g> pang notification sa loob.</item>
    </plurals>
    <string name="status_bar_notification_inspect_item_title" msgid="5668348142410115323">"Mga setting ng notification"</string>
    <string name="status_bar_notification_app_settings_title" msgid="5525260160341558869">"Mg setting ng <xliff:g id="APP_NAME">%s</xliff:g>"</string>
    <string name="accessibility_rotation_lock_off" msgid="4062780228931590069">"Awtomatikong iikot ang screen."</string>
    <string name="accessibility_rotation_lock_on_landscape" msgid="6731197337665366273">"Naka-lock ang screen sa pahigang oryentasyon."</string>
    <string name="accessibility_rotation_lock_on_portrait" msgid="5809367521644012115">"Naka-lock ang screen sa patayong oryentasyon."</string>
    <string name="accessibility_rotation_lock_off_changed" msgid="8134601071026305153">"Awtomatiko nang iikot ngayon ang screen."</string>
    <string name="accessibility_rotation_lock_on_landscape_changed" msgid="3135965553707519743">"Naka-lock na ngayon ang screen sa landscape na oryentasyon."</string>
    <string name="accessibility_rotation_lock_on_portrait_changed" msgid="8922481981834012126">"Naka-lock na ngayon ang screen sa portrait na oryentasyon."</string>
    <string name="dessert_case" msgid="1295161776223959221">"Dessert Case"</string>
    <string name="start_dreams" msgid="5640361424498338327">"Screen saver"</string>
    <string name="ethernet_label" msgid="7967563676324087464">"Ethernet"</string>
    <string name="quick_settings_dnd_label" msgid="8735855737575028208">"Huwag istorbohin"</string>
    <string name="quick_settings_dnd_priority_label" msgid="483232950670692036">"Priyoridad lang"</string>
    <string name="quick_settings_dnd_alarms_label" msgid="2559229444312445858">"Mga alarm lang"</string>
    <string name="quick_settings_dnd_none_label" msgid="5025477807123029478">"Ganap na katahimikan"</string>
    <string name="quick_settings_bluetooth_label" msgid="6304190285170721401">"Bluetooth"</string>
    <string name="quick_settings_bluetooth_multiple_devices_label" msgid="3912245565613684735">"Bluetooth (<xliff:g id="NUMBER">%d</xliff:g> (na) Device)"</string>
    <string name="quick_settings_bluetooth_off_label" msgid="8159652146149219937">"Naka-off ang Bluetooth"</string>
    <string name="quick_settings_bluetooth_detail_empty_text" msgid="4910015762433302860">"Walang available na mga magkapares na device"</string>
    <string name="quick_settings_brightness_label" msgid="6968372297018755815">"Brightness"</string>
    <string name="quick_settings_rotation_unlocked_label" msgid="7305323031808150099">"Awtomatikong i-rotate"</string>
    <string name="accessibility_quick_settings_rotation" msgid="4231661040698488779">"Awtomatikong i-rotate ang screen"</string>
    <string name="accessibility_quick_settings_rotation_value" msgid="8187398200140760213">"<xliff:g id="ID_1">%s</xliff:g> mode"</string>
    <string name="quick_settings_rotation_locked_label" msgid="6359205706154282377">"Naka-lock ang pag-ikot"</string>
    <string name="quick_settings_rotation_locked_portrait_label" msgid="5102691921442135053">"Portrait"</string>
    <string name="quick_settings_rotation_locked_landscape_label" msgid="8553157770061178719">"Landscape"</string>
    <string name="quick_settings_ime_label" msgid="7073463064369468429">"Pamamaraan ng Pag-input"</string>
    <string name="quick_settings_location_label" msgid="5011327048748762257">"Lokasyon"</string>
    <string name="quick_settings_location_off_label" msgid="7464544086507331459">"Naka-off ang Lokasyon"</string>
    <string name="quick_settings_media_device_label" msgid="1302906836372603762">"Device ng media"</string>
    <string name="quick_settings_rssi_label" msgid="7725671335550695589">"RSSI"</string>
    <string name="quick_settings_rssi_emergency_only" msgid="2713774041672886750">"Mga Pang-emergency na Tawag Lamang"</string>
    <string name="quick_settings_settings_label" msgid="5326556592578065401">"Mga Setting"</string>
    <string name="quick_settings_time_label" msgid="4635969182239736408">"Oras"</string>
    <string name="quick_settings_user_label" msgid="5238995632130897840">"Ako"</string>
    <string name="quick_settings_user_title" msgid="4467690427642392403">"User"</string>
    <string name="quick_settings_user_new_user" msgid="9030521362023479778">"Bagong user"</string>
    <string name="quick_settings_wifi_label" msgid="9135344704899546041">"Wi-Fi"</string>
    <string name="quick_settings_wifi_not_connected" msgid="7171904845345573431">"Hindi Nakakonekta"</string>
    <string name="quick_settings_wifi_no_network" msgid="2221993077220856376">"Walang Network"</string>
    <string name="quick_settings_wifi_off_label" msgid="7558778100843885864">"Naka-off ang Wi-Fi"</string>
    <string name="quick_settings_wifi_on_label" msgid="7607810331387031235">"Naka-on Ang Wi-Fi"</string>
    <string name="quick_settings_wifi_detail_empty_text" msgid="269990350383909226">"Walang available na mga Wi-Fi network"</string>
    <string name="quick_settings_cast_title" msgid="7709016546426454729">"I-cast"</string>
    <string name="quick_settings_casting" msgid="6601710681033353316">"Nagka-cast"</string>
    <string name="quick_settings_cast_device_default_name" msgid="5367253104742382945">"Walang pangalang device"</string>
    <string name="quick_settings_cast_device_default_description" msgid="2484573682378634413">"Handang mag-cast"</string>
    <string name="quick_settings_cast_detail_empty_text" msgid="311785821261640623">"Walang available na mga device"</string>
    <string name="quick_settings_brightness_dialog_title" msgid="8599674057673605368">"Brightness"</string>
    <string name="quick_settings_brightness_dialog_auto_brightness_label" msgid="5064982743784071218">"AUTO"</string>
    <string name="quick_settings_inversion_label" msgid="8790919884718619648">"I-invert ang mga kulay"</string>
    <string name="quick_settings_color_space_label" msgid="853443689745584770">"Correction mode ng kulay"</string>
    <string name="quick_settings_more_settings" msgid="326112621462813682">"Marami pang setting"</string>
    <string name="quick_settings_done" msgid="3402999958839153376">"Tapos na"</string>
    <string name="quick_settings_connected" msgid="1722253542984847487">"Nakakonekta"</string>
    <string name="quick_settings_connected_battery_level" msgid="4136051440381328892">"Nakakonekta, baterya <xliff:g id="BATTERY_LEVEL_AS_PERCENTAGE">%1$s</xliff:g>"</string>
    <string name="quick_settings_connecting" msgid="47623027419264404">"Kumokonekta..."</string>
    <string name="quick_settings_tethering_label" msgid="7153452060448575549">"Nagte-tether"</string>
    <string name="quick_settings_hotspot_label" msgid="6046917934974004879">"Hotspot"</string>
    <string name="quick_settings_notifications_label" msgid="4818156442169154523">"Mga Notification"</string>
    <string name="quick_settings_flashlight_label" msgid="2133093497691661546">"Flashlight"</string>
    <string name="quick_settings_cellular_detail_title" msgid="3661194685666477347">"Mobile data"</string>
    <string name="quick_settings_cellular_detail_data_usage" msgid="1964260360259312002">"Paggamit ng data"</string>
    <string name="quick_settings_cellular_detail_remaining_data" msgid="722715415543541249">"Natitirang data"</string>
    <string name="quick_settings_cellular_detail_over_limit" msgid="967669665390990427">"Lumampas sa limitasyon"</string>
    <string name="quick_settings_cellular_detail_data_used" msgid="1476810587475761478">"<xliff:g id="DATA_USED">%s</xliff:g> ang nagamit"</string>
    <string name="quick_settings_cellular_detail_data_limit" msgid="56011158504994128">"<xliff:g id="DATA_LIMIT">%s</xliff:g> ang limitasyon"</string>
    <string name="quick_settings_cellular_detail_data_warning" msgid="2440098045692399009">"Babala sa <xliff:g id="DATA_LIMIT">%s</xliff:g>"</string>
    <string name="quick_settings_work_mode_label" msgid="6244915274350490429">"Work mode"</string>
    <string name="quick_settings_night_display_label" msgid="3577098011487644395">"Night Light"</string>
    <string name="quick_settings_nfc_label" msgid="9012153754816969325">"NFC"</string>
    <string name="quick_settings_nfc_off" msgid="6883274004315134333">"Naka-disable ang NFC"</string>
    <string name="quick_settings_nfc_on" msgid="6680317193676884311">"Naka-enable ang NFC"</string>
    <string name="recents_empty_message" msgid="808480104164008572">"Walang mga kamakailang item"</string>
    <string name="recents_empty_message_dismissed_all" msgid="2791312568666558651">"Na-clear mo ang lahat"</string>
    <string name="recents_app_info_button_label" msgid="2890317189376000030">"Impormasyon ng Application"</string>
    <string name="recents_lock_to_app_button_label" msgid="6942899049072506044">"pagpi-pin sa screen"</string>
    <string name="recents_search_bar_label" msgid="8074997400187836677">"maghanap"</string>
    <string name="recents_launch_error_message" msgid="2969287838120550506">"Hindi masimulan <xliff:g id="APP">%s</xliff:g>."</string>
    <string name="recents_launch_disabled_message" msgid="1624523193008871793">"Naka-disable ang <xliff:g id="APP">%s</xliff:g> sa safe-mode."</string>
    <string name="recents_stack_action_button_label" msgid="6593727103310426253">"I-clear lahat"</string>
    <string name="recents_drag_hint_message" msgid="2649739267073203985">"I-drag dito upang magamit ang split screen"</string>
    <string name="recents_multistack_add_stack_dialog_split_horizontal" msgid="8848514474543427332">"Split Horizontal"</string>
    <string name="recents_multistack_add_stack_dialog_split_vertical" msgid="9075292233696180813">"Split Vertical"</string>
    <string name="recents_multistack_add_stack_dialog_split_custom" msgid="4177837597513701943">"Split Custom"</string>
    <string name="recents_accessibility_split_screen_top" msgid="9056056469282256287">"I-split ang screen pataas"</string>
    <string name="recents_accessibility_split_screen_left" msgid="8987144699630620019">"I-split ang screen pakaliwa"</string>
    <string name="recents_accessibility_split_screen_right" msgid="275069779299592867">"I-split ang screen pakanan"</string>
  <string-array name="recents_blacklist_array">
  </string-array>
    <string name="expanded_header_battery_charged" msgid="5945855970267657951">"Nasingil na"</string>
    <string name="expanded_header_battery_charging" msgid="205623198487189724">"Nagcha-charge"</string>
    <string name="expanded_header_battery_charging_with_time" msgid="457559884275395376">"<xliff:g id="CHARGING_TIME">%s</xliff:g> hanggang mapuno"</string>
    <string name="expanded_header_battery_not_charging" msgid="4798147152367049732">"Hindi nagcha-charge"</string>
    <string name="ssl_ca_cert_warning" msgid="9005954106902053641">"Maaaring\nsinusubaybayan ang network"</string>
    <string name="description_target_search" msgid="3091587249776033139">"Maghanap"</string>
    <string name="description_direction_up" msgid="7169032478259485180">"Mag-slide pataas para sa <xliff:g id="TARGET_DESCRIPTION">%s</xliff:g>."</string>
    <string name="description_direction_left" msgid="7207478719805562165">"Mag-slide pakaliwa para sa <xliff:g id="TARGET_DESCRIPTION">%s</xliff:g>."</string>
<<<<<<< HEAD
    <string name="zen_priority_introduction" msgid="7577965386868311310">"Hindi ka maiistorbo ng mga tunog at pag-vibrate, maliban sa mga alarm, paalala, kaganapan, at tumatawag na tutukuyin mo. Maririnig mo pa rin ang anumang pipiliin mong i-play kabilang ang musika, mga video, at mga laro."</string>
    <string name="zen_alarms_introduction" msgid="7034415210361973827">"Hindi ka maiistorbo ng mga tunog at pag-vibrate, maliban sa mga alarm. Maririnig mo pa rin ang anumang pipiliin mong i-play kabilang ang musika, mga video, at mga laro."</string>
=======
    <string name="zen_priority_introduction" msgid="1149025108714420281">"Hindi ka maiistorbo ng mga tunog at pag-vibrate, maliban mula sa mga alarm, paalala, kaganapan, at tumatawag na tutukuyin mo. Maririnig mo pa rin ang kahit na anong piliin mong i-play kabilang ang mga musika, video, at laro."</string>
    <string name="zen_alarms_introduction" msgid="4934328096749380201">"Hindi ka maiistorbo ng mga tunog at pag-vibrate, maliban mula sa mga alarm. Maririnig mo pa rin ang kahit na anong piliin mong i-play kabilang ang mga musika, video, at laro."</string>
>>>>>>> 98e12851
    <string name="zen_priority_customize_button" msgid="7948043278226955063">"I-customize"</string>
    <string name="zen_silence_introduction_voice" msgid="3948778066295728085">"Bina-block nito ang LAHAT ng tunog at pag-vibrate, kabilang ang mula sa mga alarm, musika, video, at laro. Makakatawag ka pa rin."</string>
    <string name="zen_silence_introduction" msgid="3137882381093271568">"Bina-block nito ang LAHAT ng tunog at pag-vibrate, kabilang ang mula sa mga alarm, musika, video at laro."</string>
    <string name="keyguard_more_overflow_text" msgid="9195222469041601365">"+<xliff:g id="NUMBER_OF_NOTIFICATIONS">%d</xliff:g>"</string>
    <string name="speed_bump_explanation" msgid="1288875699658819755">"Nasa ibaba ang mga notification na hindi masyadong mahalaga"</string>
    <string name="notification_tap_again" msgid="7590196980943943842">"I-tap ulit upang buksan"</string>
    <string name="keyguard_unlock" msgid="8043466894212841998">"I-swipe pataas upang i-unlock"</string>
    <string name="do_disclosure_generic" msgid="5615898451805157556">"Ang device na ito ay pinamamahalaan ng iyong organisasyon"</string>
    <string name="do_disclosure_with_name" msgid="5640615509915445501">"Pinamamahalaan ng <xliff:g id="ORGANIZATION_NAME">%s</xliff:g> ang device na ito"</string>
    <string name="phone_hint" msgid="4872890986869209950">"Mag-swipe mula sa icon para sa telepono"</string>
    <string name="voice_hint" msgid="8939888732119726665">"Mag-swipe mula sa icon para sa voice assist"</string>
    <string name="camera_hint" msgid="7939688436797157483">"Mag-swipe mula sa icon para sa camera"</string>
    <string name="interruption_level_none_with_warning" msgid="5114872171614161084">"Ganap na katahimikan. Papatahimikin din nito ang mga screen reader."</string>
    <string name="interruption_level_none" msgid="6000083681244492992">"Ganap na katahimikan"</string>
    <string name="interruption_level_priority" msgid="6426766465363855505">"Priyoridad lang"</string>
    <string name="interruption_level_alarms" msgid="5226306993448328896">"Mga alarm lang"</string>
    <string name="interruption_level_none_twoline" msgid="3957581548190765889">"Ganap na\nkatahimikan"</string>
    <string name="interruption_level_priority_twoline" msgid="1564715335217164124">"Priyoridad\nlang"</string>
    <string name="interruption_level_alarms_twoline" msgid="3266909566410106146">"Mga alarm\nlang"</string>
    <string name="keyguard_indication_charging_time" msgid="1757251776872835768">"Nagtsa-charge (<xliff:g id="CHARGING_TIME_LEFT">%s</xliff:g> hanggang mapuno)"</string>
    <string name="keyguard_indication_charging_time_fast" msgid="9018981952053914986">"Mabilis mag-charge (<xliff:g id="CHARGING_TIME_LEFT">%s</xliff:g> hanggang sa mapuno)"</string>
    <string name="keyguard_indication_charging_time_slowly" msgid="955252797961724952">"Mabagal mag-charge (<xliff:g id="CHARGING_TIME_LEFT">%s</xliff:g> hanggang sa mapuno)"</string>
    <string name="accessibility_multi_user_switch_switcher" msgid="7305948938141024937">"Magpalit ng user"</string>
    <string name="accessibility_multi_user_switch_switcher_with_current" msgid="8434880595284601601">"Magpalit ng user, kasalukuyang user <xliff:g id="CURRENT_USER_NAME">%s</xliff:g>"</string>
    <string name="accessibility_multi_user_switch_inactive" msgid="1424081831468083402">"Kasalukuyang user <xliff:g id="CURRENT_USER_NAME">%s</xliff:g>"</string>
    <string name="accessibility_multi_user_switch_quick_contact" msgid="3020367729287990475">"Ipakita ang profile"</string>
    <string name="user_add_user" msgid="5110251524486079492">"Magdagdag ng user"</string>
    <string name="user_new_user_name" msgid="426540612051178753">"Bagong user"</string>
    <string name="guest_nickname" msgid="8059989128963789678">"Bisita"</string>
    <string name="guest_new_guest" msgid="600537543078847803">"Magdagdag ng bisita"</string>
    <string name="guest_exit_guest" msgid="7187359342030096885">"Alisin ang bisita"</string>
    <string name="guest_exit_guest_dialog_title" msgid="8480693520521766688">"Alisin ang bisita?"</string>
    <string name="guest_exit_guest_dialog_message" msgid="4155503224769676625">"Ide-delete ang lahat ng app at data sa session na ito."</string>
    <string name="guest_exit_guest_dialog_remove" msgid="7402231963862520531">"Alisin"</string>
    <string name="guest_wipe_session_title" msgid="6419439912885956132">"Maligayang pagbabalik, bisita!"</string>
    <string name="guest_wipe_session_message" msgid="8476238178270112811">"Gusto mo bang ipagpatuloy ang iyong session?"</string>
    <string name="guest_wipe_session_wipe" msgid="5065558566939858884">"Magsimulang muli"</string>
    <string name="guest_wipe_session_dontwipe" msgid="1401113462524894716">"Oo, magpatuloy"</string>
    <string name="guest_notification_title" msgid="1585278533840603063">"Bisitang user"</string>
    <string name="guest_notification_text" msgid="335747957734796689">"Upang mag-delete ng mga app at data, alisin ang bisitang user"</string>
    <string name="guest_notification_remove_action" msgid="8820670703892101990">"ALISIN ANG BISITA"</string>
    <string name="user_logout_notification_title" msgid="1453960926437240727">"I-logout ang user"</string>
    <string name="user_logout_notification_text" msgid="3350262809611876284">"I-logout ang kasalukuyang user"</string>
    <string name="user_logout_notification_action" msgid="1195428991423425062">"I-LOGOUT ANG USER"</string>
    <string name="user_add_user_title" msgid="4553596395824132638">"Magdagdag ng bagong user?"</string>
    <string name="user_add_user_message_short" msgid="2161624834066214559">"Kapag nagdagdag ka ng bagong user, kailangang i-set up ng taong iyon ang kanyang espasyo.\n\nAng sinumang user ay maaaring mag-update ng mga app para sa lahat ng iba pang user."</string>
    <string name="user_remove_user_title" msgid="4681256956076895559">"Gusto mo bang alisin ang user?"</string>
    <string name="user_remove_user_message" msgid="1453218013959498039">"Made-delete ang lahat ng app at data ng user na ito."</string>
    <string name="user_remove_user_remove" msgid="7479275741742178297">"Alisin"</string>
    <string name="battery_saver_notification_title" msgid="237918726750955859">"Naka-on ang tagatipid ng baterya"</string>
    <string name="battery_saver_notification_text" msgid="820318788126672692">"Binabawasan ang performance at data sa background"</string>
    <string name="battery_saver_notification_action_text" msgid="109158658238110382">"I-off ang pagtitipid ng baterya"</string>
    <string name="media_projection_dialog_text" msgid="3071431025448218928">"Sisimulan ng i-capture ng <xliff:g id="APP_SEEKING_PERMISSION">%s</xliff:g> ang lahat ng ipinapakita sa iyong screen."</string>
    <string name="media_projection_remember_text" msgid="3103510882172746752">"Huwag ipakitang muli"</string>
    <string name="clear_all_notifications_text" msgid="814192889771462828">"I-clear lahat"</string>
    <string name="media_projection_action_text" msgid="8470872969457985954">"Magsimula ngayon"</string>
    <string name="empty_shade_text" msgid="708135716272867002">"Walang mga notification"</string>
    <string name="profile_owned_footer" msgid="8021888108553696069">"Maaaring subaybayan ang profile"</string>
    <string name="vpn_footer" msgid="2388611096129106812">"Maaaring sinusubaybayan ang network"</string>
    <string name="branded_vpn_footer" msgid="2168111859226496230">"Maaaring sinusubaybayan ang network"</string>
    <string name="quick_settings_disclosure_management_monitoring" msgid="6645176135063957394">"Pinamamahalaan ng iyong organisasyon ang device na ito at maaaring sumubaybay ng trapiko sa network"</string>
    <string name="quick_settings_disclosure_named_management_monitoring" msgid="370622174777570853">"Pinamamahalaan ng <xliff:g id="ORGANIZATION_NAME">%1$s</xliff:g> ang device na ito at maaari itong sumubaybay ng trapiko sa network"</string>
    <string name="quick_settings_disclosure_management_named_vpn" msgid="1085137869053332307">"Pinamamahalaan ng iyong organisasyon ang device at nakakonekta ito sa <xliff:g id="VPN_APP">%1$s</xliff:g>"</string>
    <string name="quick_settings_disclosure_named_management_named_vpn" msgid="6290456493852584017">"Pinamamahalaan ng <xliff:g id="ORGANIZATION_NAME">%1$s</xliff:g> ang device at nakakonekta ito sa <xliff:g id="VPN_APP">%2$s</xliff:g>"</string>
    <string name="quick_settings_disclosure_management" msgid="3294967280853150271">"Pinamamahalaan ng iyong organisasyon ang device"</string>
    <string name="quick_settings_disclosure_named_management" msgid="1059403025094542908">"Pinamamahalaan ng <xliff:g id="ORGANIZATION_NAME">%1$s</xliff:g> ang device"</string>
    <string name="quick_settings_disclosure_management_vpns" msgid="3698767349925266482">"Pinamamahalaan ng iyong organisasyon ang device at nakakonekta ito sa mga VPN"</string>
    <string name="quick_settings_disclosure_named_management_vpns" msgid="7777821385318891527">"Pinamamahalaan ng <xliff:g id="ORGANIZATION_NAME">%1$s</xliff:g> ang device at nakakonekta ito sa mga VPN"</string>
    <string name="quick_settings_disclosure_managed_profile_monitoring" msgid="5125463987558278215">"Maaaring sumubaybay ang iyong organisasyon ng trapiko sa network sa profile sa trabaho mo"</string>
    <string name="quick_settings_disclosure_named_managed_profile_monitoring" msgid="8973606847896650284">"Maaaring subaybayan ng <xliff:g id="ORGANIZATION_NAME">%1$s</xliff:g> ang trapiko sa network sa iyong profile sa trabaho"</string>
    <string name="quick_settings_disclosure_monitoring" msgid="679658227269205728">"Maaaring sinusubaybayan ang network"</string>
    <string name="quick_settings_disclosure_vpns" msgid="8170318392053156330">"Nakakonekta ang device sa mga VPN"</string>
    <string name="quick_settings_disclosure_managed_profile_named_vpn" msgid="3494535754792751741">"Nakakonekta sa <xliff:g id="VPN_APP">%1$s</xliff:g> ang profile sa trabaho"</string>
    <string name="quick_settings_disclosure_personal_profile_named_vpn" msgid="4467456202486569906">"Nakakonekta ang personal na profile sa <xliff:g id="VPN_APP">%1$s</xliff:g>"</string>
    <string name="quick_settings_disclosure_named_vpn" msgid="6943724064780847080">"Nakakonekta ang device sa <xliff:g id="VPN_APP">%1$s</xliff:g>"</string>
    <string name="monitoring_title_device_owned" msgid="1652495295941959815">"Pamamahala ng device"</string>
    <string name="monitoring_title_profile_owned" msgid="6790109874733501487">"Pagsubaybay sa Profile"</string>
    <string name="monitoring_title" msgid="169206259253048106">"Pagsubaybay sa network"</string>
    <string name="monitoring_subtitle_vpn" msgid="876537538087857300">"VPN"</string>
    <string name="monitoring_subtitle_network_logging" msgid="3341264304793193386">"Pag-log sa network"</string>
    <string name="monitoring_subtitle_ca_certificate" msgid="3874151893894355988">"Mga CA certificate"</string>
    <string name="disable_vpn" msgid="4435534311510272506">"I-disable ang VPN"</string>
    <string name="disconnect_vpn" msgid="1324915059568548655">"Idiskonekta ang VPN"</string>
    <string name="monitoring_button_view_policies" msgid="100913612638514424">"Tingnan ang Mga Patakaran"</string>
    <string name="monitoring_description_named_management" msgid="5281789135578986303">"Pinamamahalaan ng <xliff:g id="ORGANIZATION_NAME">%1$s</xliff:g> ang iyong device.\n\nMaaaring subaybayan at pamahalaan ng admin mo ang mga setting, pangkumpanyang access, app, data na nauugnay sa iyong device, at ang impormasyon ng lokasyon ng device mo.\n\nPara sa higit pang impormasyon, makipag-ugnayan sa iyong admin."</string>
    <string name="monitoring_description_management" msgid="4573721970278370790">"Pinamamahalaan ng iyong organisasyon ang device mo.\n\nMaaaring subaybayan at pamahalaan ng iyong admin ang mga setting, pangkumpanyang access, app, data na nauugnay sa device mo, at ang impormasyon ng lokasyon ng iyong device.\n\nPara sa higit pang impormasyon, makipag-ugnayan sa admin mo."</string>
    <string name="monitoring_description_management_ca_certificate" msgid="5202023784131001751">"Nag-install ang iyong organisasyon ng awtoridad sa certificate sa device na ito. Maaaring subaybayan o baguhin ang iyong ligtas na trapiko sa network."</string>
    <string name="monitoring_description_managed_profile_ca_certificate" msgid="4683248196789897964">"Nag-install ang iyong organisasyon ng awtoridad sa certificate sa iyong profile sa trabaho. Maaaring subaybayan o baguhin ang iyong ligtas na trapiko sa network."</string>
    <string name="monitoring_description_ca_certificate" msgid="7886985418413598352">"May naka-install sa device na ito na isang awtoridad sa certificate. Maaaring subaybayan o baguhin ang iyong ligtas na trapiko sa network."</string>
    <string name="monitoring_description_management_network_logging" msgid="7184005419733060736">"Na-on ng iyong admin ang pag-log sa network, na sumusubaybay sa trapiko sa device mo."</string>
    <string name="monitoring_description_named_vpn" msgid="7403457334088909254">"Nakakonekta ka sa <xliff:g id="VPN_APP">%1$s</xliff:g>, na maaaring sumubaybay sa iyong aktibidad sa network, kabilang ang mga email, app, at website."</string>
    <string name="monitoring_description_two_named_vpns" msgid="4198511413729213802">"Nakakonekta ka sa <xliff:g id="VPN_APP_0">%1$s</xliff:g> at <xliff:g id="VPN_APP_1">%2$s</xliff:g>, na maaaring sumubaybay sa iyong aktibidad sa network, kabilang ang mga email, app, at website."</string>
    <string name="monitoring_description_managed_profile_named_vpn" msgid="1427905889862420559">"Nakakonekta sa <xliff:g id="VPN_APP">%1$s</xliff:g> ang iyong profile sa trabaho, na maaaring sumubaybay sa aktibidad sa iyong network, kasama ang mga email, app, at website."</string>
    <string name="monitoring_description_personal_profile_named_vpn" msgid="3133980926929069283">"Nakakonekta sa <xliff:g id="VPN_APP">%1$s</xliff:g> ang iyong personal na profile, na maaaring sumubaybay sa aktibidad mo sa network, kasama ang mga email, app at website."</string>
    <string name="monitoring_description_do_header_generic" msgid="96588491028288691">"Pinamamahalaan ng <xliff:g id="DEVICE_OWNER_APP">%1$s</xliff:g> ang iyong device."</string>
    <string name="monitoring_description_do_header_with_name" msgid="5511133708978206460">"Ginagamit ng <xliff:g id="ORGANIZATION_NAME">%1$s</xliff:g> ang <xliff:g id="DEVICE_OWNER_APP">%2$s</xliff:g> upang pamahalaan ang iyong device."</string>
    <string name="monitoring_description_do_body" msgid="3639594537660975895">"Masusubaybayan at mapamamahalaan ng admin mo ang setting, pangkorporasyong access, app, data sa device at impormasyon tungkol sa lokasyon ng device mo."</string>
    <string name="monitoring_description_do_learn_more_separator" msgid="3785251953067436862">" "</string>
    <string name="monitoring_description_do_learn_more" msgid="1849514470437907421">"Matuto pa"</string>
    <string name="monitoring_description_do_body_vpn" msgid="8255218762488901796">"Kumonekta ka sa <xliff:g id="VPN_APP">%1$s</xliff:g>, na maaaring sumubaybay sa iyong aktibidad sa network, kasama ang mga email, app at website."</string>
    <string name="monitoring_description_vpn_settings_separator" msgid="1933186756733474388">" "</string>
    <string name="monitoring_description_vpn_settings" msgid="8869300202410505143">"Buksan ang Mga Setting ng VPN"</string>
    <string name="monitoring_description_ca_cert_settings_separator" msgid="4987350385906393626">" "</string>
    <string name="monitoring_description_ca_cert_settings" msgid="5489969458872997092">"Buksan ang mga pinagkakatiwalaang kredensyal"</string>
    <string name="monitoring_description_network_logging" msgid="7223505523384076027">"Na-on ng iyong admin ang pag-log sa network, na sumusubaybay sa trapiko ng device mo.\n\nPara sa higit pang impormasyon, makipag-ugnayan sa iyong admin."</string>
    <string name="monitoring_description_vpn" msgid="4445150119515393526">"Nagbigay ka ng pahintulot sa app upang mag-set up ng VPN na koneksyon.\n\nMaaaring subaybayan ng app na ito ang iyong aktibidad sa device at network, kabilang ang mga email, app at website."</string>
    <string name="monitoring_description_vpn_profile_owned" msgid="2958019119161161530">"Pinamamahalaan ng <xliff:g id="ORGANIZATION">%1$s</xliff:g> ang iyong profile sa trabaho.\n\nMay kakayahan ang admin mo na subaybayan ang iyong aktibidad sa network, kasama ang mga email, app at website.\n\nPara sa higit pang impormasyon, makipag-ugnayan sa admin mo.\n\nNakakonekta ka rin sa isang VPN, na may kakayahang subaybayan ang iyong aktibidad sa network."</string>
    <string name="legacy_vpn_name" msgid="6604123105765737830">"VPN"</string>
    <string name="monitoring_description_app" msgid="1828472472674709532">"Nakakonekta ka sa <xliff:g id="APPLICATION">%1$s</xliff:g>, na maaaring sumubaybay sa iyong aktibidad sa network, kasama ang mga email, app, at website."</string>
    <string name="monitoring_description_app_personal" msgid="484599052118316268">"Nakakonekta ka sa <xliff:g id="APPLICATION">%1$s</xliff:g>, na maaaring sumubaybay sa iyong personal na aktibidad sa network, kabilang ang mga email, app at website."</string>
    <string name="branded_monitoring_description_app_personal" msgid="2669518213949202599">"Nakakonekta ka sa <xliff:g id="APPLICATION">%1$s</xliff:g>, na maaaring sumubaybay sa aktibidad sa iyong personal na network, kabilang ang mga email, app at website."</string>
    <string name="monitoring_description_app_work" msgid="4612997849787922906">"Pinamamahalaan ng <xliff:g id="ORGANIZATION">%1$s</xliff:g> ang iyong profile sa trabaho. Nakakonekta ang profile sa <xliff:g id="APPLICATION">%2$s</xliff:g>, na maaaring sumubaybay sa aktibidad sa iyong network sa trabaho, kasama ang mga email, app, at website.\n\nPara sa higit pang impormasyon, makipag-ugnayan sa iyong admin."</string>
    <string name="monitoring_description_app_personal_work" msgid="5664165460056859391">"Pinamamahalaan ng <xliff:g id="ORGANIZATION">%1$s</xliff:g> ang iyong profile sa trabaho. Nakakonekta ang profile sa <xliff:g id="APPLICATION_WORK">%2$s</xliff:g>, na maaaring sumubaybay sa aktibidad sa iyong network sa trabaho, kasama ang mga email, app, at website.\n\nNakakonekta ka rin sa <xliff:g id="APPLICATION_PERSONAL">%3$s</xliff:g>, na maaaring sumubaybay sa aktibidad sa iyong personal na network."</string>
    <string name="keyguard_indication_trust_granted" msgid="4985003749105182372">"Na-unlock para kay <xliff:g id="USER_NAME">%1$s</xliff:g>"</string>
    <string name="keyguard_indication_trust_managed" msgid="8319646760022357585">"Gumagana ang <xliff:g id="TRUST_AGENT">%1$s</xliff:g>"</string>
    <string name="keyguard_indication_trust_disabled" msgid="7412534203633528135">"Mananatiling naka-lock ang device hanggang sa manu-mano mong i-unlock"</string>
    <string name="hidden_notifications_title" msgid="7139628534207443290">"Kunin ang notification nang mas mabilis"</string>
    <string name="hidden_notifications_text" msgid="2326409389088668981">"Tingnan ang mga ito bago ka mag-unlock"</string>
    <string name="hidden_notifications_cancel" msgid="3690709735122344913">"Hindi"</string>
    <string name="hidden_notifications_setup" msgid="41079514801976810">"I-set up"</string>
    <string name="zen_mode_and_condition" msgid="4462471036429759903">"<xliff:g id="ZEN_MODE">%1$s</xliff:g>. <xliff:g id="EXIT_CONDITION">%2$s</xliff:g>"</string>
    <string name="volume_zen_end_now" msgid="6930243045593601084">"I-off na ngayon"</string>
    <string name="accessibility_volume_expand" msgid="5946812790999244205">"Palawakin"</string>
    <string name="accessibility_volume_collapse" msgid="3609549593031810875">"I-collapse"</string>
    <string name="screen_pinning_title" msgid="3273740381976175811">"Naka-pin ang screen"</string>
    <string name="screen_pinning_description" msgid="8909878447196419623">"Pinapanatili nitong nakikita ito hanggang sa mag-unpin ka. Pindutin nang matagal ang Bumalik at Overview upang mag-unpin."</string>
    <string name="screen_pinning_description_accessible" msgid="426190689254018656">"Pinapanatili nitong nakikita ito hanggang sa mag-unpin ka. Pindutin nang matagal ang Overview upang mag-unpin."</string>
    <string name="screen_pinning_positive" msgid="3783985798366751226">"Nakuha ko"</string>
    <string name="screen_pinning_negative" msgid="3741602308343880268">"Hindi, salamat na lang"</string>
    <string name="quick_settings_reset_confirmation_title" msgid="748792586749897883">"Itago ang <xliff:g id="TILE_LABEL">%1$s</xliff:g>?"</string>
    <string name="quick_settings_reset_confirmation_message" msgid="2235970126803317374">"Lalabas itong muli sa susunod na pagkakataon na i-on mo ito sa mga setting."</string>
    <string name="quick_settings_reset_confirmation_button" msgid="2660339101868367515">"Itago"</string>
    <string name="managed_profile_foreground_toast" msgid="5421487114739245972">"Ginagamit mo ang iyong profile sa trabaho"</string>
    <string name="stream_voice_call" msgid="4410002696470423714">"Tumawag"</string>
    <string name="stream_system" msgid="7493299064422163147">"System"</string>
    <string name="stream_ring" msgid="8213049469184048338">"Ipa-ring"</string>
    <string name="stream_music" msgid="9086982948697544342">"Media"</string>
    <string name="stream_alarm" msgid="5209444229227197703">"Alarm"</string>
    <string name="stream_notification" msgid="2563720670905665031">"Notification"</string>
    <string name="stream_bluetooth_sco" msgid="2055645746402746292">"Bluetooth"</string>
    <string name="stream_dtmf" msgid="2447177903892477915">"Dual multi tone frequency"</string>
    <string name="stream_accessibility" msgid="301136219144385106">"Pagiging Naa-access"</string>
    <string name="volume_stream_content_description_unmute" msgid="4436631538779230857">"%1$s. I-tap upang i-unmute."</string>
    <string name="volume_stream_content_description_vibrate" msgid="1187944970457807498">"%1$s. I-tap upang itakda na mag-vibrate. Maaaring i-mute ang mga serbisyo sa Accessibility."</string>
    <string name="volume_stream_content_description_mute" msgid="3625049841390467354">"%1$s. I-tap upang i-mute. Maaaring i-mute ang mga serbisyo sa Accessibility."</string>
    <string name="volume_stream_content_description_vibrate_a11y" msgid="6427727603978431301">"%1$s. I-tap upang itakda na mag-vibrate."</string>
    <string name="volume_stream_content_description_mute_a11y" msgid="8995013018414535494">"%1$s. I-tap upang i-mute."</string>
    <string name="volume_dialog_accessibility_shown_message" msgid="1834631467074259998">"Ipinapakita ang mga kontrol ng volume ng %s. Mag-swipe pataas upang i-dismiss."</string>
    <string name="volume_dialog_accessibility_dismissed_message" msgid="51543526013711399">"Nakatago ang mga kontrol ng volume"</string>
    <string name="system_ui_tuner" msgid="708224127392452018">"Tuner ng System UI"</string>
    <string name="show_battery_percentage" msgid="5444136600512968798">"Ipakita ang naka-embed na porsyento ng baterya"</string>
    <string name="show_battery_percentage_summary" msgid="3215025775576786037">"Ipakita ang porsyento ng antas ng baterya na nasa icon ng status bar kapag nagcha-charge"</string>
    <string name="quick_settings" msgid="10042998191725428">"Mga Maikling Setting"</string>
    <string name="status_bar" msgid="4877645476959324760">"Status bar"</string>
    <string name="overview" msgid="4018602013895926956">"Pangkalahatang-ideya"</string>
    <string name="demo_mode" msgid="2532177350215638026">"Demo mode ng System UI"</string>
    <string name="enable_demo_mode" msgid="4844205668718636518">"I-enable ang demo mode"</string>
    <string name="show_demo_mode" msgid="2018336697782464029">"Ipakita ang demo mode"</string>
    <string name="status_bar_ethernet" msgid="5044290963549500128">"Ethernet"</string>
    <string name="status_bar_alarm" msgid="8536256753575881818">"Alarma"</string>
    <string name="status_bar_work" msgid="6022553324802866373">"Profile sa trabaho"</string>
    <string name="status_bar_airplane" msgid="7057575501472249002">"Airplane mode"</string>
    <string name="add_tile" msgid="2995389510240786221">"Magdagdag ng tile"</string>
    <string name="broadcast_tile" msgid="3894036511763289383">"Broadcast na Tile"</string>
    <string name="zen_alarm_warning_indef" msgid="3482966345578319605">"Hindi mo maririnig ang iyong susunod na alarm ng <xliff:g id="WHEN">%1$s</xliff:g> maliban kung io-off mo ito bago pa dumating ang oras na iyon"</string>
    <string name="zen_alarm_warning" msgid="444533119582244293">"Hindi mo maririnig ang iyong susunod na alarm ng <xliff:g id="WHEN">%1$s</xliff:g>"</string>
    <string name="alarm_template" msgid="3980063409350522735">"ng <xliff:g id="WHEN">%1$s</xliff:g>"</string>
    <string name="alarm_template_far" msgid="4242179982586714810">"sa <xliff:g id="WHEN">%1$s</xliff:g>"</string>
    <string name="accessibility_quick_settings_detail" msgid="2579369091672902101">"Mga Maikling Setting, <xliff:g id="TITLE">%s</xliff:g>."</string>
    <string name="accessibility_status_bar_hotspot" msgid="4099381329956402865">"Hotspot"</string>
    <string name="accessibility_managed_profile" msgid="6613641363112584120">"Profile sa trabaho"</string>
    <string name="tuner_warning_title" msgid="7094689930793031682">"Masaya para sa ilan ngunit hindi para sa lahat"</string>
    <string name="tuner_warning" msgid="8730648121973575701">"Nagbibigay sa iyo ang Tuner ng System UI ng mga karagdagang paraan upang baguhin at i-customize ang user interface ng Android. Ang mga pang-eksperimentong feature na ito ay maaaring magbago, masira o mawala sa mga pagpapalabas sa hinaharap. Magpatuloy nang may pag-iingat."</string>
    <string name="tuner_persistent_warning" msgid="8597333795565621795">"Ang mga pang-eksperimentong feature na ito ay maaaring magbago, masira o mawala sa mga pagpapalabas sa hinaharap. Magpatuloy nang may pag-iingat."</string>
    <string name="got_it" msgid="2239653834387972602">"Naintindihan ko"</string>
    <string name="tuner_toast" msgid="603429811084428439">"Binabati kita! Naidagdag na ang Tuner ng System UI sa Mga Setting"</string>
    <string name="remove_from_settings" msgid="8389591916603406378">"Alisin sa Mga Setting"</string>
    <string name="remove_from_settings_prompt" msgid="6069085993355887748">"Alisin ang Tuner ng System UI sa Mga Setting at ihinto ang paggamit ng lahat ng feature nito?"</string>
    <string name="activity_not_found" msgid="348423244327799974">"Hindi naka-install ang application sa iyong device"</string>
    <string name="clock_seconds" msgid="7689554147579179507">"Ipakita ang mga segundo ng orasan"</string>
    <string name="clock_seconds_desc" msgid="6282693067130470675">"Ipakita ang mga segundo ng orasan sa status bar. Maaaring makaapekto sa tagal ng baterya."</string>
    <string name="qs_rearrange" msgid="8060918697551068765">"Ayusing Muli ang Mga Mabilisang Setting"</string>
    <string name="show_brightness" msgid="6613930842805942519">"Ipakita ang liwanag sa Mga Mabilisang Setting"</string>
    <string name="experimental" msgid="6198182315536726162">"Pang-eksperimento"</string>
    <string name="enable_bluetooth_title" msgid="5027037706500635269">"I-on ang Bluetooth?"</string>
    <string name="enable_bluetooth_message" msgid="9106595990708985385">"Upang ikonekta ang iyong keyboard sa iyong tablet, kailangan mo munang i-on ang Bluetooth."</string>
    <string name="enable_bluetooth_confirmation_ok" msgid="6258074250948309715">"I-on"</string>
    <string name="show_silently" msgid="6841966539811264192">"Tahimik na ipakita ang mga notification"</string>
    <string name="block" msgid="2734508760962682611">"I-block ang lahat ng notification"</string>
    <string name="do_not_silence" msgid="6878060322594892441">"Huwag i-silent"</string>
    <string name="do_not_silence_block" msgid="4070647971382232311">"Huwag i-silent o i-block"</string>
    <string name="tuner_full_importance_settings" msgid="3207312268609236827">"Mga kontrol sa notification ng power"</string>
    <string name="tuner_full_importance_settings_on" msgid="7545060756610299966">"Naka-on"</string>
    <string name="tuner_full_importance_settings_off" msgid="8208165412614935229">"Naka-off"</string>
    <string name="power_notification_controls_description" msgid="4372459941671353358">"Sa pamamagitan ng mga kontrol sa notification ng power, magagawa mong itakda ang antas ng kahalagahan ng mga notification ng isang app mula 0 hanggang 5. \n\n"<b>"Antas 5"</b>" \n- Ipakita sa itaas ng listahan ng notification \n- Payagan ang pag-istorbo kapag full screen \n- Palaging sumilip \n\n"<b>"Antas 4"</b>" \n- Pigilan ang pag-istorbo kapag full screen \n- Palaging sumilip \n\n"<b>"Antas 3"</b>" \n- Pigilan ang pag-istorbo kapag full screen \n- Huwag kailanman sumilip \n\n"<b>"Antas 2"</b>" \n- Pigilan ang pag-istorbo kapag full screen \n- Huwag kailanman sumilip \n- Huwag kailanman tumunog o mag-vibrate \n\n"<b>"Antas 1"</b>" \n- Pigilan ang pag-istorbo kapag full screen \n- Huwag kailanman sumilip \n- Huwag kailanman tumunog o mag-vibrate \n- Itago sa lock screen at status bar \n- Ipakita sa ibaba ng listahan ng notification \n\n"<b>"Antas 0"</b>" \n- I-block ang lahat ng notification mula sa app"</string>
    <string name="notification_header_default_channel" msgid="7506845022070889909">"Mga Notification"</string>
    <string name="notification_channel_disabled" msgid="2139193533791840539">"Hindi ka na makakatanggap ng ganitong mga notification"</string>
    <string name="notification_num_channels" msgid="2048144408999179471">"<xliff:g id="NUMBER">%d</xliff:g> (na) kategorya ng notification"</string>
    <string name="notification_default_channel_desc" msgid="2506053815870808359">"Walang kategorya ng notification ang app na ito"</string>
    <string name="notification_unblockable_desc" msgid="3561016061737896906">"Hindi maaaring i-off ang mga notification mula sa app na ito"</string>
    <plurals name="notification_num_channels_desc" formatted="false" msgid="5492793452274077663">
      <item quantity="one">1 sa <xliff:g id="NUMBER_1">%d</xliff:g> kategorya ng notification mula sa app na ito</item>
      <item quantity="other">1 sa <xliff:g id="NUMBER_1">%d</xliff:g> na kategorya ng notification mula sa app na ito</item>
    </plurals>
    <string name="notification_channels_list_desc_2" msgid="6214732715833946441">"<xliff:g id="CHANNEL_NAME_1">%1$s</xliff:g>, <xliff:g id="CHANNEL_NAME_2">%2$s</xliff:g>"</string>
    <plurals name="notification_channels_list_desc_2_and_others" formatted="false" msgid="2747813553355336157">
      <item quantity="one"><xliff:g id="CHANNEL_NAME_1_3">%1$s</xliff:g>, <xliff:g id="CHANNEL_NAME_2_4">%2$s</xliff:g>, at <xliff:g id="NUMBER_5">%3$d</xliff:g> pang iba</item>
      <item quantity="other"><xliff:g id="CHANNEL_NAME_1_3">%1$s</xliff:g>, <xliff:g id="CHANNEL_NAME_2_4">%2$s</xliff:g>, at <xliff:g id="NUMBER_5">%3$d</xliff:g> pang iba</item>
    </plurals>
    <string name="notification_channel_controls_opened_accessibility" msgid="6553950422055908113">"Binuksan ang mga kontrol sa notification para sa <xliff:g id="APP_NAME">%1$s</xliff:g>"</string>
    <string name="notification_channel_controls_closed_accessibility" msgid="7521619812603693144">"Isinara ang mga kontrol sa notification para sa <xliff:g id="APP_NAME">%1$s</xliff:g>"</string>
    <string name="notification_channel_switch_accessibility" msgid="3420796005601900717">"Payagan ang mga notification mula sa channel na ito"</string>
    <string name="notification_all_categories" msgid="5407190218055113282">"Lahat ng Kategorya"</string>
    <string name="notification_more_settings" msgid="816306283396553571">"Higit pang mga setting"</string>
    <string name="notification_app_settings" msgid="3743278649182392015">"I-customize: <xliff:g id="SUB_CATEGORY">%1$s</xliff:g>"</string>
    <string name="notification_done" msgid="5279426047273930175">"Tapos Na"</string>
    <string name="notification_menu_accessibility" msgid="2046162834248888553">"<xliff:g id="APP_NAME">%1$s</xliff:g> <xliff:g id="MENU_DESCRIPTION">%2$s</xliff:g>"</string>
    <string name="notification_menu_gear_description" msgid="2204480013726775108">"mga kontrol ng notification"</string>
    <string name="notification_menu_snooze_description" msgid="3653669438131034525">"mga opsyon sa pag-snooze ng notification"</string>
    <string name="snooze_undo" msgid="6074877317002985129">"I-UNDO"</string>
    <string name="snoozed_for_time" msgid="2390718332980204462">"Na-snooze ng <xliff:g id="TIME_AMOUNT">%1$s</xliff:g>"</string>
    <plurals name="snoozeHourOptions" formatted="false" msgid="2124335842674413030">
      <item quantity="one">%d oras</item>
      <item quantity="other">%d na oras</item>
    </plurals>
    <plurals name="snoozeMinuteOptions" formatted="false" msgid="4127251700591510196">
      <item quantity="one">%d minuto</item>
      <item quantity="other">%d na minuto</item>
    </plurals>
    <string name="battery_panel_title" msgid="7944156115535366613">"Paggamit ng baterya"</string>
    <string name="battery_detail_charging_summary" msgid="1279095653533044008">"Hindi available ang Pangtipid sa Baterya kapag nagcha-charge"</string>
    <string name="battery_detail_switch_title" msgid="6285872470260795421">"Pangtipid sa Baterya"</string>
    <string name="battery_detail_switch_summary" msgid="9049111149407626804">"Binabawasan ang performance at data sa background"</string>
    <string name="keyboard_key_button_template" msgid="6230056639734377300">"Button na <xliff:g id="NAME">%1$s</xliff:g>"</string>
    <string name="keyboard_key_home" msgid="2243500072071305073">"Home"</string>
    <string name="keyboard_key_back" msgid="2337450286042721351">"Back"</string>
    <string name="keyboard_key_dpad_up" msgid="5584144111755734686">"Up"</string>
    <string name="keyboard_key_dpad_down" msgid="7331518671788337815">"Down"</string>
    <string name="keyboard_key_dpad_left" msgid="1346446024676962251">"Left"</string>
    <string name="keyboard_key_dpad_right" msgid="3317323247127515341">"Right"</string>
    <string name="keyboard_key_dpad_center" msgid="2566737770049304658">"Center"</string>
    <string name="keyboard_key_tab" msgid="3871485650463164476">"Tab"</string>
    <string name="keyboard_key_space" msgid="2499861316311153293">"Space"</string>
    <string name="keyboard_key_enter" msgid="5739632123216118137">"Enter"</string>
    <string name="keyboard_key_backspace" msgid="1559580097512385854">"Backspace"</string>
    <string name="keyboard_key_media_play_pause" msgid="3861975717393887428">"Play/Pause"</string>
    <string name="keyboard_key_media_stop" msgid="2859963958595908962">"Stop"</string>
    <string name="keyboard_key_media_next" msgid="1894394911630345607">"Next"</string>
    <string name="keyboard_key_media_previous" msgid="4256072387192967261">"Previous"</string>
    <string name="keyboard_key_media_rewind" msgid="2654808213360820186">"Rewind"</string>
    <string name="keyboard_key_media_fast_forward" msgid="3849417047738200605">"Fast Forward"</string>
    <string name="keyboard_key_page_up" msgid="5654098530106845603">"Page Up"</string>
    <string name="keyboard_key_page_down" msgid="8720502083731906136">"Page Down"</string>
    <string name="keyboard_key_forward_del" msgid="1391451334716490176">"Delete"</string>
    <string name="keyboard_key_move_home" msgid="2765693292069487486">"Home"</string>
    <string name="keyboard_key_move_end" msgid="5901174332047975247">"End"</string>
    <string name="keyboard_key_insert" msgid="8530501581636082614">"Insert"</string>
    <string name="keyboard_key_num_lock" msgid="5052537581246772117">"Num Lock"</string>
    <string name="keyboard_key_numpad_template" msgid="8729216555174634026">"Numpad <xliff:g id="NAME">%1$s</xliff:g>"</string>
    <string name="keyboard_shortcut_group_system" msgid="6472647649616541064">"System"</string>
    <string name="keyboard_shortcut_group_system_home" msgid="3054369431319891965">"Home"</string>
    <string name="keyboard_shortcut_group_system_recents" msgid="3154851905021926744">"Mga Kamakailang Ginamit"</string>
    <string name="keyboard_shortcut_group_system_back" msgid="2207004531216446378">"Bumalik"</string>
    <string name="keyboard_shortcut_group_system_notifications" msgid="8366964080041773224">"Mga Notification"</string>
    <string name="keyboard_shortcut_group_system_shortcuts_helper" msgid="4892255911160332762">"Mga Keyboard Shortcut"</string>
    <string name="keyboard_shortcut_group_system_switch_input" msgid="2334164096341310324">"Magpalit ng pamamaraan ng pag-input"</string>
    <string name="keyboard_shortcut_group_applications" msgid="9129465955073449206">"Mga Application"</string>
    <string name="keyboard_shortcut_group_applications_assist" msgid="9095441910537146013">"Tulong"</string>
    <string name="keyboard_shortcut_group_applications_browser" msgid="6465985474000766533">"Browser"</string>
    <string name="keyboard_shortcut_group_applications_contacts" msgid="2064197111278436375">"Mga Contact"</string>
    <string name="keyboard_shortcut_group_applications_email" msgid="6257036897441939004">"Email"</string>
    <string name="keyboard_shortcut_group_applications_sms" msgid="638701213803242744">"SMS"</string>
    <string name="keyboard_shortcut_group_applications_music" msgid="4775559515850922780">"Music"</string>
    <string name="keyboard_shortcut_group_applications_youtube" msgid="6555453761294723317">"YouTube"</string>
    <string name="keyboard_shortcut_group_applications_calendar" msgid="9043614299194991263">"Kalendaryo"</string>
    <string name="tuner_full_zen_title" msgid="4540823317772234308">"Ipakita nang may mga kontrol ng volume"</string>
    <string name="volume_and_do_not_disturb" msgid="3373784330208603030">"Huwag istorbohin"</string>
    <string name="volume_dnd_silent" msgid="4363882330723050727">"Shortcut ng mga button ng volume"</string>
    <string name="volume_up_silent" msgid="7141255269783588286">"Umalis sa huwag istorbohin nang malakas ang volume"</string>
    <string name="battery" msgid="7498329822413202973">"Baterya"</string>
    <string name="clock" msgid="7416090374234785905">"Orasan"</string>
    <string name="headset" msgid="4534219457597457353">"Headset"</string>
    <string name="accessibility_status_bar_headphones" msgid="9156307120060559989">"Nakakonekta ang mga headphone"</string>
    <string name="accessibility_status_bar_headset" msgid="8666419213072449202">"Nakakonekta ang headset"</string>
    <string name="data_saver" msgid="5037565123367048522">"Data Saver"</string>
    <string name="accessibility_data_saver_on" msgid="8454111686783887148">"Naka-on ang Data Saver"</string>
    <string name="accessibility_data_saver_off" msgid="8841582529453005337">"Naka-off ang Data Saver"</string>
    <string name="switch_bar_on" msgid="1142437840752794229">"I-on"</string>
    <string name="switch_bar_off" msgid="8803270596930432874">"I-off"</string>
    <string name="nav_bar" msgid="1993221402773877607">"Navigation bar"</string>
    <string name="nav_bar_layout" msgid="3664072994198772020">"Layout"</string>
    <string name="left_nav_bar_button_type" msgid="8555981238887546528">"Uri ng extra na button ng kaliwa"</string>
    <string name="right_nav_bar_button_type" msgid="2481056627065649656">"Uri ng extra na button ng kanan"</string>
    <string name="nav_bar_default" msgid="8587114043070993007">"(default)"</string>
  <string-array name="nav_bar_buttons">
    <item msgid="1545641631806817203">"Clipboard"</item>
    <item msgid="5742013440802239414">"Keycode"</item>
    <item msgid="8802889973626281575">"Keyboard switcher"</item>
    <item msgid="8175437057325747277">"Wala"</item>
  </string-array>
  <string-array name="nav_bar_layouts">
    <item msgid="8077901629964902399">"Karaniwan"</item>
    <item msgid="8256205964297588988">"Compact"</item>
    <item msgid="8719936228094005878">"Nakapanig sa kaliwa"</item>
    <item msgid="586019486955594690">"Nakapanig sa kanan"</item>
  </string-array>
    <string name="menu_ime" msgid="4998010205321292416">"Keyboard switcher"</string>
    <string name="save" msgid="2311877285724540644">"I-save"</string>
    <string name="reset" msgid="2448168080964209908">"I-reset"</string>
    <string name="adjust_button_width" msgid="6138616087197632947">"Isaayos ang lapad ng button"</string>
    <string name="clipboard" msgid="1313879395099896312">"Clipboard"</string>
    <string name="accessibility_key" msgid="5701989859305675896">"Custom na button ng navigation"</string>
    <string name="left_keycode" msgid="2010948862498918135">"Kaliwang keycode"</string>
    <string name="right_keycode" msgid="708447961000848163">"Kanang keycode"</string>
    <string name="left_icon" msgid="3096287125959387541">"Icon ng kaliwa"</string>
    <string name="right_icon" msgid="3952104823293824311">"Icon ng kanan"</string>
    <string name="drag_to_add_tiles" msgid="7058945779098711293">"Mag-drag upang magdagdag ng mga tile"</string>
    <string name="drag_to_remove_tiles" msgid="3361212377437088062">"I-drag dito upang alisin"</string>
    <string name="qs_edit" msgid="2232596095725105230">"I-edit"</string>
    <string name="tuner_time" msgid="6572217313285536011">"Oras"</string>
  <string-array name="clock_options">
    <item msgid="5965318737560463480">"Ipakita ang oras, minuto at segundo"</item>
    <item msgid="1427801730816895300">"Ipakita ang oras at minuto (default)"</item>
    <item msgid="3830170141562534721">"Huwag ipakita ang icon na ito"</item>
  </string-array>
  <string-array name="battery_options">
    <item msgid="3160236755818672034">"Palaging ipakita ang porsyento"</item>
    <item msgid="2139628951880142927">"Ipakita ang porsyento kapag nagcha-charge (default)"</item>
    <item msgid="3327323682209964956">"Huwag ipakita ang icon na ito"</item>
  </string-array>
    <string name="other" msgid="4060683095962566764">"Iba pa"</string>
    <string name="accessibility_divider" msgid="5903423481953635044">"Divider ng split-screen"</string>
    <string name="accessibility_action_divider_left_full" msgid="2801570521881574972">"I-full screen ang nasa kaliwa"</string>
    <string name="accessibility_action_divider_left_70" msgid="3612060638991687254">"Gawing 70% ang nasa kaliwa"</string>
    <string name="accessibility_action_divider_left_50" msgid="1248083470322193075">"Gawing 50% ang nasa kaliwa"</string>
    <string name="accessibility_action_divider_left_30" msgid="543324403127069386">"Gawing 30% ang nasa kaliwa"</string>
    <string name="accessibility_action_divider_right_full" msgid="4639381073802030463">"I-full screen ang nasa kanan"</string>
    <string name="accessibility_action_divider_top_full" msgid="5357010904067731654">"I-full screen ang nasa itaas"</string>
    <string name="accessibility_action_divider_top_70" msgid="5090779195650364522">"Gawing 70% ang nasa itaas"</string>
    <string name="accessibility_action_divider_top_50" msgid="6385859741925078668">"Gawing 50% ang nasa itaas"</string>
    <string name="accessibility_action_divider_top_30" msgid="6201455163864841205">"Gawing 30% ang nasa itaas"</string>
    <string name="accessibility_action_divider_bottom_full" msgid="301433196679548001">"I-full screen ang nasa ibaba"</string>
    <string name="accessibility_qs_edit_tile_label" msgid="8374924053307764245">"Posisyon <xliff:g id="POSITION">%1$d</xliff:g>, <xliff:g id="TILE_NAME">%2$s</xliff:g>. I-double tap upang i-edit."</string>
    <string name="accessibility_qs_edit_add_tile_label" msgid="8133209638023882667">"<xliff:g id="TILE_NAME">%1$s</xliff:g>. I-double tap upang idagdag."</string>
    <string name="accessibility_qs_edit_position_label" msgid="5055306305919289819">"Posisyon <xliff:g id="POSITION">%1$d</xliff:g>. I-double tap upang piliin."</string>
    <string name="accessibility_qs_edit_move_tile" msgid="2461819993780159542">"Ilipat ang <xliff:g id="TILE_NAME">%1$s</xliff:g>"</string>
    <string name="accessibility_qs_edit_remove_tile" msgid="7484493384665907197">"Alisin ang <xliff:g id="TILE_NAME">%1$s</xliff:g>"</string>
    <string name="accessibility_qs_edit_tile_added" msgid="8050200862063548309">"Idinagdag ang <xliff:g id="TILE_NAME">%1$s</xliff:g> sa posisyon <xliff:g id="POSITION">%2$d</xliff:g>"</string>
    <string name="accessibility_qs_edit_tile_removed" msgid="8584304916627913440">"Inalis ang <xliff:g id="TILE_NAME">%1$s</xliff:g>"</string>
    <string name="accessibility_qs_edit_tile_moved" msgid="4343693412689365038">"Inilipat ang <xliff:g id="TILE_NAME">%1$s</xliff:g> sa posisyon <xliff:g id="POSITION">%2$d</xliff:g>"</string>
    <string name="accessibility_desc_quick_settings_edit" msgid="8073587401747016103">"Editor ng Mga mabilisang setting."</string>
    <string name="accessibility_desc_notification_icon" msgid="8352414185263916335">"Notification sa <xliff:g id="ID_1">%1$s</xliff:g>: <xliff:g id="ID_2">%2$s</xliff:g>"</string>
    <string name="dock_forced_resizable" msgid="5914261505436217520">"Maaaring hindi gumana ang app sa split-screen."</string>
    <string name="dock_non_resizeble_failed_to_dock_text" msgid="3871617304250207291">"Hindi sinusuportahan ng app ang split-screen."</string>
    <string name="forced_resizable_secondary_display" msgid="4230857851756391925">"Maaaring hindi gumana ang app sa pangalawang display."</string>
    <string name="activity_launch_on_secondary_display_failed_text" msgid="7793821742158306742">"Hindi sinusuportahan ng app ang paglulunsad sa mga pangalawang display."</string>
    <string name="accessibility_quick_settings_settings" msgid="6132460890024942157">"Buksan ang mga setting."</string>
    <string name="accessibility_quick_settings_expand" msgid="2375165227880477530">"Buksan ang mga mabilisang setting."</string>
    <string name="accessibility_quick_settings_collapse" msgid="1792625797142648105">"Isara ang mga mabilisang setting."</string>
    <string name="accessibility_quick_settings_alarm_set" msgid="1863000242431528676">"Naitakda ang alarm."</string>
    <string name="accessibility_quick_settings_user" msgid="1567445362870421770">"Naka-sign in bilang <xliff:g id="ID_1">%s</xliff:g>"</string>
    <string name="accessibility_quick_settings_no_internet" msgid="31890692343084075">"Walang internet."</string>
    <string name="accessibility_quick_settings_open_details" msgid="4230931801728005194">"Buksan ang mga detalye."</string>
    <string name="accessibility_quick_settings_open_settings" msgid="7806613775728380737">"Buksan ang mga setting ng <xliff:g id="ID_1">%s</xliff:g>."</string>
    <string name="accessibility_quick_settings_edit" msgid="7839992848995240393">"I-edit ang pagkakasunud-sunod ng mga setting."</string>
    <string name="accessibility_quick_settings_page" msgid="5032979051755200721">"Page <xliff:g id="ID_1">%1$d</xliff:g> ng <xliff:g id="ID_2">%2$d</xliff:g>"</string>
    <string name="tuner_lock_screen" msgid="5755818559638850294">"Lock screen"</string>
    <string name="pip_phone_expand" msgid="5889780005575693909">"Palawakin"</string>
    <string name="pip_phone_minimize" msgid="1079119422589131792">"I-minimize"</string>
    <string name="pip_phone_close" msgid="8416647892889710330">"Isara"</string>
    <string name="pip_phone_dismiss_hint" msgid="6351678169095923899">"I-drag pababa upang i-dismiss"</string>
    <string name="pip_menu_title" msgid="3328510504196964712">"Menu ng picture in picture"</string>
    <string name="pip_notification_title" msgid="3204024940158161322">"Nasa picture-in-picture ang <xliff:g id="NAME">%s</xliff:g>"</string>
    <string name="pip_notification_message" msgid="5619512781514343311">"Kung ayaw mong magamit ni <xliff:g id="NAME">%s</xliff:g> ang feature na ito, i-tap upang buksan ang mga setting at i-off ito."</string>
    <string name="pip_play" msgid="1417176722760265888">"I-play"</string>
    <string name="pip_pause" msgid="8881063404466476571">"I-pause"</string>
    <string name="pip_skip_to_next" msgid="1948440006726306284">"Lumaktaw sa susunod"</string>
    <string name="pip_skip_to_prev" msgid="1955311326688637914">"Lumaktaw sa nakaraan"</string>
    <string name="thermal_shutdown_title" msgid="4458304833443861111">"Na-off ang telepono dahil sa init"</string>
    <string name="thermal_shutdown_message" msgid="9006456746902370523">"Maayos na ngayong gumagana ang iyong telepono"</string>
    <string name="thermal_shutdown_dialog_message" msgid="566347880005304139">"Napakainit ng telepono, kaya nag-off ito para lumamig. Maayos na itong gumagana.\n\nMaaaring lubos na uminit ang telepono kapag:\n	• Gumamit ka ng resource-intensive na app (gaya ng app para sa gaming, video, o navigation)\n	• Nag-download o nag-upload ka ng malaking file\n • Ginamit mo ito sa mainit na lugar"</string>
    <string name="high_temp_title" msgid="4589508026407318374">"Umiinit ang telepono"</string>
    <string name="high_temp_notif_message" msgid="5642466103153429279">"Limitado ang ilang feature habang nagku-cool down ang telepono"</string>
    <string name="high_temp_dialog_message" msgid="6840700639374113553">"Awtomatikong susubukan ng iyong telepono na mag-cool down. Magagamit mo pa rin ang iyong telepono, ngunit maaaring mas mabagal ang paggana nito.\n\nKapag nakapag-cool down na ang iyong telepono, gagana na ito nang normal."</string>
    <string name="lockscreen_shortcut_left" msgid="2182769107618938629">"Kaliwang shortcut"</string>
    <string name="lockscreen_shortcut_right" msgid="3328683699505226536">"Kanang shortcut"</string>
    <string name="lockscreen_unlock_left" msgid="2043092136246951985">"Ina-unlock din ng kaliwang shortcut ang"</string>
    <string name="lockscreen_unlock_right" msgid="1529992940510318775">"Ina-unlock din ng kanang shortcut ang"</string>
    <string name="lockscreen_none" msgid="4783896034844841821">"Wala"</string>
    <string name="tuner_launch_app" msgid="1527264114781925348">"Ilunsad ang <xliff:g id="APP">%1$s</xliff:g>"</string>
    <string name="tuner_other_apps" msgid="4726596850501162493">"Iba pang app"</string>
    <string name="tuner_circle" msgid="2340998864056901350">"Circle"</string>
    <string name="tuner_plus" msgid="6792960658533229675">"Plus"</string>
    <string name="tuner_minus" msgid="4806116839519226809">"Minus"</string>
    <string name="tuner_left" msgid="8404287986475034806">"Kaliwa"</string>
    <string name="tuner_right" msgid="6222734772467850156">"Kanan"</string>
    <string name="tuner_menu" msgid="191640047241552081">"Menu"</string>
    <string name="tuner_app" msgid="3507057938640108777">"<xliff:g id="APP">%1$s</xliff:g> app"</string>
    <string name="notification_channel_alerts" msgid="4496839309318519037">"Mga Alerto"</string>
    <string name="notification_channel_screenshot" msgid="6314080179230000938">"Mga Screenshot"</string>
    <string name="notification_channel_general" msgid="4525309436693914482">"Mga Pangkalahatang Mensahe"</string>
    <string name="notification_channel_storage" msgid="3077205683020695313">"Storage"</string>
    <string name="instant_apps" msgid="6647570248119804907">"Instant Apps"</string>
    <string name="instant_apps_message" msgid="8116608994995104836">"Hindi kailangang i-install ang mga instant na app."</string>
    <string name="app_info" msgid="6856026610594615344">"Impormasyon ng app"</string>
    <string name="go_to_web" msgid="1106022723459948514">"Pumunta sa web"</string>
    <string name="mobile_data" msgid="7094582042819250762">"Mobile data"</string>
    <string name="wifi_is_off" msgid="1838559392210456893">"Naka-off ang Wi-Fi"</string>
    <string name="bt_is_off" msgid="2640685272289706392">"Naka-off ang Bluetooth"</string>
    <string name="dnd_is_off" msgid="6167780215212497572">"Naka-off ang Huwag Istorbohin"</string>
    <string name="qs_dnd_prompt_auto_rule" msgid="862559028345233052">"Na-on ang Huwag Istorbohin dahil sa isang awtomatikong panuntunan (<xliff:g id="ID_1">%s</xliff:g>)."</string>
    <string name="qs_dnd_prompt_app" msgid="7978037419334156034">"Na-on ang Huwag Istorbohin dahil sa isang app (<xliff:g id="ID_1">%s</xliff:g>)."</string>
    <string name="qs_dnd_prompt_auto_rule_app" msgid="2599343675391111951">"Na-on ang Huwag Istorbohin dahil sa isang awtomatikong panuntunan o app."</string>
    <string name="qs_dnd_until" msgid="3469471136280079874">"Hanggang <xliff:g id="ID_1">%s</xliff:g>"</string>
    <string name="qs_dnd_keep" msgid="1825009164681928736">"Panatilihin"</string>
    <string name="qs_dnd_replace" msgid="8019520786644276623">"Palitan"</string>
    <string name="running_foreground_services_title" msgid="381024150898615683">"Tumatakbo ang mga app sa background"</string>
    <string name="running_foreground_services_msg" msgid="6326247670075574355">"I-tap para sa mga detalye tungkol sa paggamit ng baterya at data"</string>
    <string name="data_usage_disable_mobile" msgid="5116269981510015864">"I-off ang mobile data?"</string>
</resources><|MERGE_RESOLUTION|>--- conflicted
+++ resolved
@@ -242,7 +242,7 @@
     <string name="data_usage_disabled_dialog_4g_title" msgid="1601769736881078016">"Naka-pause ang 4G data"</string>
     <string name="data_usage_disabled_dialog_mobile_title" msgid="6801382439018099779">"Naka-pause ang mobile data"</string>
     <string name="data_usage_disabled_dialog_title" msgid="3932437232199671967">"Naka-pause ang data"</string>
-    <string name="data_usage_disabled_dialog" msgid="4919541636934603816">"Naabot na ang itinakda mong limitasyon ng data. Hindi ka na gumagamit ng mobile data.\n\nKung magpapatuloy ka, maaaring may mga singil sa paggamit ng data."</string>
+    <string name="data_usage_disabled_dialog" msgid="4919541636934603816">"Naabot na ang itinakda mong limitasyon sa data. Hindi ka na gumagamit ng mobile data.\n\nKung magpapatuloy ka, maaaring may mga singil sa paggamit ng data."</string>
     <string name="data_usage_disabled_dialog_enable" msgid="1412395410306390593">"Ipagpatuloy"</string>
     <string name="status_bar_settings_signal_meter_disconnected" msgid="1940231521274147771">"Walang koneksyon sa Internet"</string>
     <string name="status_bar_settings_signal_meter_wifi_nossid" msgid="6557486452774597820">"nakakonekta ang Wi-Fi"</string>
@@ -353,13 +353,8 @@
     <string name="description_target_search" msgid="3091587249776033139">"Maghanap"</string>
     <string name="description_direction_up" msgid="7169032478259485180">"Mag-slide pataas para sa <xliff:g id="TARGET_DESCRIPTION">%s</xliff:g>."</string>
     <string name="description_direction_left" msgid="7207478719805562165">"Mag-slide pakaliwa para sa <xliff:g id="TARGET_DESCRIPTION">%s</xliff:g>."</string>
-<<<<<<< HEAD
-    <string name="zen_priority_introduction" msgid="7577965386868311310">"Hindi ka maiistorbo ng mga tunog at pag-vibrate, maliban sa mga alarm, paalala, kaganapan, at tumatawag na tutukuyin mo. Maririnig mo pa rin ang anumang pipiliin mong i-play kabilang ang musika, mga video, at mga laro."</string>
-    <string name="zen_alarms_introduction" msgid="7034415210361973827">"Hindi ka maiistorbo ng mga tunog at pag-vibrate, maliban sa mga alarm. Maririnig mo pa rin ang anumang pipiliin mong i-play kabilang ang musika, mga video, at mga laro."</string>
-=======
     <string name="zen_priority_introduction" msgid="1149025108714420281">"Hindi ka maiistorbo ng mga tunog at pag-vibrate, maliban mula sa mga alarm, paalala, kaganapan, at tumatawag na tutukuyin mo. Maririnig mo pa rin ang kahit na anong piliin mong i-play kabilang ang mga musika, video, at laro."</string>
     <string name="zen_alarms_introduction" msgid="4934328096749380201">"Hindi ka maiistorbo ng mga tunog at pag-vibrate, maliban mula sa mga alarm. Maririnig mo pa rin ang kahit na anong piliin mong i-play kabilang ang mga musika, video, at laro."</string>
->>>>>>> 98e12851
     <string name="zen_priority_customize_button" msgid="7948043278226955063">"I-customize"</string>
     <string name="zen_silence_introduction_voice" msgid="3948778066295728085">"Bina-block nito ang LAHAT ng tunog at pag-vibrate, kabilang ang mula sa mga alarm, musika, video, at laro. Makakatawag ka pa rin."</string>
     <string name="zen_silence_introduction" msgid="3137882381093271568">"Bina-block nito ang LAHAT ng tunog at pag-vibrate, kabilang ang mula sa mga alarm, musika, video at laro."</string>
@@ -766,7 +761,7 @@
     <string name="instant_apps_message" msgid="8116608994995104836">"Hindi kailangang i-install ang mga instant na app."</string>
     <string name="app_info" msgid="6856026610594615344">"Impormasyon ng app"</string>
     <string name="go_to_web" msgid="1106022723459948514">"Pumunta sa web"</string>
-    <string name="mobile_data" msgid="7094582042819250762">"Mobile data"</string>
+    <string name="mobile_data" msgid="7094582042819250762">"Data ng mobile"</string>
     <string name="wifi_is_off" msgid="1838559392210456893">"Naka-off ang Wi-Fi"</string>
     <string name="bt_is_off" msgid="2640685272289706392">"Naka-off ang Bluetooth"</string>
     <string name="dnd_is_off" msgid="6167780215212497572">"Naka-off ang Huwag Istorbohin"</string>
@@ -778,5 +773,4 @@
     <string name="qs_dnd_replace" msgid="8019520786644276623">"Palitan"</string>
     <string name="running_foreground_services_title" msgid="381024150898615683">"Tumatakbo ang mga app sa background"</string>
     <string name="running_foreground_services_msg" msgid="6326247670075574355">"I-tap para sa mga detalye tungkol sa paggamit ng baterya at data"</string>
-    <string name="data_usage_disable_mobile" msgid="5116269981510015864">"I-off ang mobile data?"</string>
 </resources>