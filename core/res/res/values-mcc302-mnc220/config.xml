<?xml version="1.0" encoding="utf-8"?>
<!--
/*
** Copyright 2013, The Android Open Source Project
**
** Licensed under the Apache License, Version 2.0 (the "License");
** you may not use this file except in compliance with the License.
** You may obtain a copy of the License at
**
**     http://www.apache.org/licenses/LICENSE-2.0
**
** Unless required by applicable law or agreed to in writing, software
** distributed under the License is distributed on an "AS IS" BASIS,
** WITHOUT WARRANTIES OR CONDITIONS OF ANY KIND, either express or implied.
** See the License for the specific language governing permissions and
** limitations under the License.
*/
-->

<!-- These resources are around just to allow their values to be customized
     for different hardware and product builds. -->
<resources xmlns:xliff="urn:oasis:names:tc:xliff:document:1.2">

    <integer name="config_mobile_mtu">1410</integer>

    <!-- String containing the apn value for tethering.  May be overriden by secure settings
         TETHER_DUN_APN.  Value is a comma separated series of strings:
         "name,apn,proxy,port,username,password,server,mmsc,mmsproxy,mmsport,mcc,mnc,auth,type",
         Or string format of ApnSettingV3.
         note that empty fields can be ommitted: "name,apn,,,,,,,,,310,260,,DUN" -->
    <string-array translatable="false" name="config_tether_apndata">
        <item>[ApnSettingV3]TELUS ISP,isp.telus.com,,,,,,,,,302,220,,DUN,IP,IP,true,0,,,,,,,gid,54</item>
        <item>[ApnSettingV3]Tethered Mobile Internet,isp.mb.com,,,,,,,,,302,220,,DUN,,,true,0,,,,,,,gid,50</item>
        <item>[ApnSettingV3]Tethered Public Mobile,isp.mb.com,,,,,,,,,302,220,,DUN,,,true,0,,,,,,,gid,4D4F</item>
    </string-array>

    <!-- Values for GPS configuration (Telus) -->
    <string-array translatable="false" name="config_gpsParameters">
        <item>SUPL_HOST=supl.telusmobility.com</item>
        <item>SUPL_PORT=7275</item>
        <item>SUPL_VER=0x20000</item>
        <item>SUPL_MODE=1</item>
        <item>SUPL_ES=0</item>
        <item>LPP_PROFILE=3</item>
        <item>USE_EMERGENCY_PDN_FOR_EMERGENCY_SUPL=1</item>
        <item>A_GLONASS_POS_PROTOCOL_SELECT=0</item>
        <item>GPS_LOCK=0</item>
<<<<<<< HEAD
=======
        <item>SUPL_ES=1</item>
>>>>>>> 3afd4aed
    </string-array>

</resources><|MERGE_RESOLUTION|>--- conflicted
+++ resolved
@@ -40,15 +40,11 @@
         <item>SUPL_PORT=7275</item>
         <item>SUPL_VER=0x20000</item>
         <item>SUPL_MODE=1</item>
-        <item>SUPL_ES=0</item>
+        <item>SUPL_ES=1</item>
         <item>LPP_PROFILE=3</item>
         <item>USE_EMERGENCY_PDN_FOR_EMERGENCY_SUPL=1</item>
         <item>A_GLONASS_POS_PROTOCOL_SELECT=0</item>
         <item>GPS_LOCK=0</item>
-<<<<<<< HEAD
-=======
-        <item>SUPL_ES=1</item>
->>>>>>> 3afd4aed
     </string-array>
 
 </resources>