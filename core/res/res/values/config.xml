<?xml version="1.0" encoding="utf-8"?>
<!--
/*
** Copyright 2009, The Android Open Source Project
**
** Licensed under the Apache License, Version 2.0 (the "License");
** you may not use this file except in compliance with the License.
** You may obtain a copy of the License at
**
**     http://www.apache.org/licenses/LICENSE-2.0
**
** Unless required by applicable law or agreed to in writing, software
** distributed under the License is distributed on an "AS IS" BASIS,
** WITHOUT WARRANTIES OR CONDITIONS OF ANY KIND, either express or implied.
** See the License for the specific language governing permissions and
** limitations under the License.
*/
-->

<!-- These resources are around just to allow their values to be customized
     for different hardware and product builds. -->
<resources xmlns:xliff="urn:oasis:names:tc:xliff:document:1.2">
    <!-- Do not translate. Defines the slots for the right-hand side icons.  That is to say, the
         icons in the status bar that are not notifications. -->
    <string-array name="config_statusBarIcons">
       <item><xliff:g id="id">ime</xliff:g></item>
       <item><xliff:g id="id">sync_failing</xliff:g></item>
       <item><xliff:g id="id">sync_active</xliff:g></item>
       <item><xliff:g id="id">gps</xliff:g></item>
       <item><xliff:g id="id">bluetooth</xliff:g></item>
       <item><xliff:g id="id">nfc</xliff:g></item>
       <item><xliff:g id="id">tty</xliff:g></item>
       <item><xliff:g id="id">speakerphone</xliff:g></item>
       <item><xliff:g id="id">mute</xliff:g></item>
       <item><xliff:g id="id">volume</xliff:g></item>
       <item><xliff:g id="id">wifi</xliff:g></item>
       <item><xliff:g id="id">cdma_eri</xliff:g></item>
       <item><xliff:g id="id">data_connection</xliff:g></item>
       <item><xliff:g id="id">phone_evdo_signal</xliff:g></item>
       <item><xliff:g id="id">phone_signal</xliff:g></item>
       <item><xliff:g id="id">battery</xliff:g></item>
       <item><xliff:g id="id">alarm_clock</xliff:g></item>
       <item><xliff:g id="id">secure</xliff:g></item>
       <item><xliff:g id="id">clock</xliff:g></item>
    </string-array>

    <!-- Flag indicating whether the surface flinger has limited
         alpha compositing functionality in hardware.  If set, the window
         manager will disable alpha trasformation in animations where not
         strictly needed. -->
    <bool name="config_sf_limitedAlpha">false</bool>

    <!-- Default value used to block data calls if ims is not
         connected.  If you use the ims apn DCT will block
         any other apn from connecting until ims apn is connected-->
    <bool name="ImsConnectedDefaultValue">false</bool>

    <!-- Flag indicating whether the surface flinger is inefficient
         at performing a blur.  Used by parts of the UI to turn off
         the blur effect where it isn't worth the performance hit.
         As of Honeycomb, blurring is not supported anymore. -->
    <bool name="config_sf_slowBlur">true</bool>

    <!-- Flag indicating that the media framework should allow changing
         master volume stream and nothing else . -->
    <bool name="config_useMasterVolume">false</bool>

    <!-- Flag indicating whether the AUDIO_BECOMING_NOISY notification should
         be sent during an change to the audio output device. -->
    <bool name="config_sendAudioBecomingNoisy">true</bool>

    <!-- The duration (in milliseconds) of a short animation. -->
    <integer name="config_shortAnimTime">200</integer>

    <!-- The duration (in milliseconds) of a medium-length animation. -->
    <integer name="config_mediumAnimTime">400</integer>

    <!-- The duration (in milliseconds) of a long animation. -->
    <integer name="config_longAnimTime">500</integer>

    <!-- The duration (in milliseconds) of the activity open/close and fragment open/close animations. -->
    <integer name="config_activityShortDur">150</integer>
    <integer name="config_activityDefaultDur">220</integer>

    <!-- Duration for the dim animation behind a dialog.  This may be either
         a percentage, which is relative to the duration of the enter/open
         animation of the window being shown that is dimming behind, or it may
         be an integer for a constant duration. -->
    <fraction name="config_dimBehindFadeDuration">100%</fraction>

    <!-- The maximum width we would prefer dialogs to be.  0 if there is no
         maximum (let them grow as large as the screen).  Actual values are
         specified for -large and -xlarge configurations. -->
    <dimen name="config_prefDialogWidth">320dp</dimen>

    <!-- Enables or disables fading edges when marquee is enabled in TextView. -->
    <bool name="config_ui_enableFadingMarquee">true</bool>

    <!-- Whether dialogs should close automatically when the user touches outside
         of them.  This should not normally be modified. -->
    <bool name="config_closeDialogWhenTouchOutside">true</bool>

    <!-- The duration (in milliseconds) that the radio will scan for a signal
         when there's no network connection. If the scan doesn't timeout, use zero -->
    <integer name="config_radioScanningTimeout">0</integer>

    <!-- XXXXX NOTE THE FOLLOWING RESOURCES USE THE WRONG NAMING CONVENTION.
         Please don't copy them, copy anything else. -->

    <!-- This string array should be overridden by the device to present a list of network
         attributes.  This is used by the connectivity manager to decide which networks can coexist
         based on the hardware -->
    <!-- An Array of "[Connection name],[ConnectivityManager.TYPE_xxxx],
         [associated radio-type],[priority],[restoral-timer(ms)],[dependencyMet]  -->
    <!-- the 5th element "resore-time" indicates the number of milliseconds to delay
         before automatically restore the default connection.  Set -1 if the connection
         does not require auto-restore. -->
    <!-- the 6th element indicates boot-time dependency-met value. -->
    <string-array translatable="false" name="networkAttributes">
        <item>"wifi,1,1,1,-1,true"</item>
        <item>"mobile,0,0,0,-1,true"</item>
        <item>"mobile_mms,2,0,2,60000,true"</item>
        <item>"mobile_supl,3,0,2,60000,true"</item>
        <item>"mobile_hipri,5,0,3,60000,true"</item>
        <item>"mobile_fota,10,0,2,60000,true"</item>
        <item>"mobile_ims,11,0,2,60000,true"</item>
        <item>"mobile_cbs,12,0,2,60000,true"</item>
        <item>"wifi_p2p,13,1,0,-1,true"</item>
    </string-array>

    <!-- Array of ConnectivityManager.TYPE_xxxx constants for networks that may only
         be controlled by systemOrSignature apps.  -->
    <integer-array translatable="false" name="config_protectedNetworks">
        <item>10</item>
        <item>11</item>
        <item>12</item>
    </integer-array>

    <!-- This string array should be overridden by the device to present a list of radio
         attributes.  This is used by the connectivity manager to decide which networks can coexist
         based on the hardware -->
    <!-- An Array of "[ConnectivityManager connectionType],
                      [# simultaneous connection types]"  -->
    <string-array translatable="false" name="radioAttributes">
        <item>"1,1"</item>
        <item>"0,1"</item>
    </string-array>

    <!-- Set of NetworkInfo.getType() that reflect data usage. -->
    <integer-array translatable="false" name="config_data_usage_network_types">
        <item>0</item> <!-- TYPE_MOBILE -->
        <item>2</item> <!-- TYPE_MOBILE_MMS -->
        <item>3</item> <!-- TYPE_MOBILE_SUPL -->
        <item>4</item> <!-- TYPE_MOBILE_DUN -->
        <item>5</item> <!-- TYPE_MOBILE_HIPRI -->
        <item>10</item> <!-- TYPE_MOBILE_FOTA -->
        <item>11</item> <!-- TYPE_MOBILE_IMS -->
        <item>12</item> <!-- TYPE_MOBILE_CBS -->
    </integer-array>

    <!-- The maximum duration (in milliseconds) we expect a network transition to take -->
    <integer name="config_networkTransitionTimeout">60000</integer>

    <!-- List of regexpressions describing the interface (if any) that represent tetherable
         USB interfaces.  If the device doesn't want to support tething over USB this should
         be empty.  An example would be "usb.*" -->
    <string-array translatable="false" name="config_tether_usb_regexs">
    </string-array>

    <!-- List of regexpressions describing the interface (if any) that represent tetherable
         Wifi interfaces.  If the device doesn't want to support tethering over Wifi this
         should be empty.  An example would be "softap.*" -->
    <string-array translatable="false" name="config_tether_wifi_regexs">
    </string-array>

    <!-- List of regexpressions describing the interface (if any) that represent tetherable
         WiMAX interfaces.  If the device doesn't want to support tethering over Wifi this
         should be empty.  An example would be "softap.*" -->
    <string-array translatable="false" name="config_tether_wimax_regexs">
    </string-array>

    <!-- List of regexpressions describing the interface (if any) that represent tetherable
         bluetooth interfaces.  If the device doesn't want to support tethering over bluetooth this
         should be empty. -->
    <string-array translatable="false" name="config_tether_bluetooth_regexs">
    </string-array>

    <!-- Max number of Bluetooth tethering connections allowed. If this is
         updated config_tether_dhcp_range has to be updated appropriately. -->
    <integer translateable="false" name="config_max_pan_devices">5</integer>

    <!-- Dhcp range (min, max) to use for tethering purposes -->
    <string-array translatable="false" name="config_tether_dhcp_range">
    </string-array>

    <!-- Regex of wired ethernet ifaces -->
    <string translatable="false" name="config_ethernet_iface_regex">eth\\d</string>

    <!-- If the mobile hotspot feature requires provisioning, a package name and class name
        can be provided to launch a supported application that provisions the devices.

        Example Usage:

        String[] appDetails = getStringArray(R.array.config_mobile_hotspot_provision_app);
        Intent intent = new Intent(Intent.ACTION_MAIN);
        intent.setClassName(appDetails[0], appDetails[1]);
        startActivityForResult(intent, 0);

        public void onActivityResult(int requestCode, int resultCode, Intent intent) {
            super.onActivityResult(requestCode, resultCode, intent);
            if (requestCode == 0) {
                if (resultCode == Activity.RESULT_OK) {
                    //Mobile hotspot provisioning successful
                } else {
                    //Mobile hotspot provisioning failed
                }
            }

        See src/com/android/settings/TetherSettings.java for more details.
        -->
    <!-- The first element is the package name and the second element is the class name
         of the provisioning app -->
    <string-array translatable="false" name="config_mobile_hotspot_provision_app">
    <!--
        <item>com.example.provisioning</item>
        <item>com.example.provisioning.Activity</item>
    -->
    </string-array>

    <!-- Array of ConnectivityManager.TYPE_xxxx values allowable for tethering -->
    <!-- Common options are [1, 4] for TYPE_WIFI and TYPE_MOBILE_DUN or
    <!== [0,1,5,7] for TYPE_MOBILE, TYPE_WIFI, TYPE_MOBILE_HIPRI and TYPE_BLUETOOTH -->
    <integer-array translatable="false" name="config_tether_upstream_types">
        <item>1</item>
        <item>4</item>
    </integer-array>

    <!-- String containing the apn value for tethering.  May be overriden by secure settings
         TETHER_DUN_APN.  Value is a comma separated series of strings:
         "name,apn,proxy,port,username,password,server,mmsc,mmsproxy,mmsport,mcc,mnc,auth,type"
         note that empty fields can be ommitted: "name,apn,,,,,,,,,310,260,,DUN" -->
    <string translatable="false" name="config_tether_apndata"></string>

    <!-- Boolean indicating whether the wifi chipset has dual frequency band support -->
    <bool translatable="false" name="config_wifi_dual_band_support">false</bool>

    <!-- Boolean indicating whether the wifi chipset has p2p support -->
    <bool translatable="false" name="config_wifi_p2p_support">false</bool>
    <!-- Device type information conforming to Annex B format in WiFi Direct specification.
         The default represents a dual-mode smartphone -->
    <string translatable="false" name="config_wifi_p2p_device_type">10-0050F204-5</string>

    <!-- Boolean indicating whether the wifi chipset supports background scanning mechanism.
         This mechanism allows the host to remain in suspend state and the dongle to actively
         scan and wake the host when a configured SSID is detected by the dongle. This chipset
         capability can provide power savings when wifi needs to be always kept on.
         The driver commands needed to support the feature are BGSCAN-START and BGSCAN-STOP -->
    <bool translatable="false" name="config_wifi_background_scan_support">false</bool>

    <!-- Integer indicating wpa_supplicant scan interval in milliseconds -->
    <integer translatable="false" name="config_wifi_supplicant_scan_interval">15000</integer>

    <!-- Integer indicating the framework scan interval in milliseconds. This is used in the scenario
         where the chipset does not support background scanning (config_wifi_background_scan_suport
         is false) to set up a periodic wake up scan so that the device can connect to a new access
         point on the move. A value of 0 means no periodic scans will be used in the framework. -->
    <integer translatable="false" name="config_wifi_framework_scan_interval">300000</integer>

    <!-- Flag indicating whether the keyguard should be bypassed when
         the slider is open.  This can be set or unset depending how easily
         the slider can be opened (for example, in a pocket or purse). -->
    <bool name="config_bypass_keyguard_if_slider_open">true</bool>

    <!-- Flag indicating whether the we should enable the automatic brightness in Settings.
         Software implementation will be used if config_hardware_auto_brightness_available is not set -->
    <bool name="config_automatic_brightness_available">false</bool>

    <!-- Don't name config resources like this.  It should look like config_annoyDianne -->
    <bool name="config_annoy_dianne">true</bool>

    <!-- XXXXXX END OF RESOURCES USING WRONG NAMING CONVENTION -->

    <!-- If this is true, the screen will come on when you unplug usb/power/whatever. -->
    <bool name="config_unplugTurnsOnScreen">false</bool>

    <!-- If this is true, the screen will fade off. -->
    <bool name="config_animateScreenLights">true</bool>

    <!-- If true, the screen can be rotated via the accelerometer in all 4
         rotations as the default behavior. -->
    <bool name="config_allowAllRotations">false</bool>

    <!-- If true, the direction rotation is applied to get to an application's requested
         orientation is reversed.  Normally, the model is that landscape is
         clockwise from portrait; thus on a portrait device an app requesting
         landscape will cause a clockwise rotation, and on a landscape device an
         app requesting portrait will cause a counter-clockwise rotation.  Setting
         true here reverses that logic. -->
    <bool name="config_reverseDefaultRotation">false</bool>

    <!-- The number of degrees to rotate the display when the keyboard is open. -->
    <integer name="config_lidOpenRotation">90</integer>

    <!-- The number of degrees to rotate the display when the device is in a desk dock.
         A value of -1 means no change in orientation by default. -->
    <integer name="config_deskDockRotation">-1</integer>

    <!-- The number of degrees to rotate the display when the device is in a car dock.
         A value of -1 means no change in orientation by default. -->
    <integer name="config_carDockRotation">-1</integer>

    <!-- Control the default UI mode type to use when there is no other type override
         happening.  One of the following values (See Configuration.java):
             1  UI_MODE_TYPE_NORMAL
             4  UI_MODE_TYPE_TELEVISION
             5  UI_MODE_TYPE_APPLIANCE
         Any other values will have surprising consequences. -->
    <integer name="config_defaultUiModeType">1</integer>

    <!-- Control whether being in the desk dock (and powered) always
         keeps the screen on.  By default it stays on when plugged in to
         AC.  0 will not keep it on; or together 1 to stay on when plugged
         in to AC and 2 to stay on when plugged in to USB.  (So 3 for both.) -->
    <integer name="config_deskDockKeepsScreenOn">1</integer>

    <!-- Control whether being in the car dock (and powered) always
         keeps the screen on.  By default it stays on when plugged in to
         AC.  0 will not keep it on; or together 1 to stay on when plugged
         in to AC and 2 to stay on when plugged in to USB.  (So 3 for both.) -->
    <integer name="config_carDockKeepsScreenOn">1</integer>

    <!-- Control whether being in the desk dock should enable accelerometer
         based screen orientation.  This defaults to true because it is
         common for desk docks to be sold in a variety of form factors
         with different orientations.  Since we cannot always tell these docks
         apart and the docks cannot report their true orientation on their own,
         we rely on gravity to determine the effective orientation. -->
    <bool name="config_deskDockEnablesAccelerometer">true</bool>

    <!-- Control whether being in the car dock should enable accelerometer based
         screen orientation.  This defaults to true because putting a device in
         a car dock make the accelerometer more a physical input (like a lid). -->
    <bool name="config_carDockEnablesAccelerometer">true</bool>

    <!-- Indicate whether the lid state impacts the accessibility of
         the physical keyboard.  0 means it doesn't, 1 means it is accessible
         when the lid is open, 2 means it is accessible when the lid is
         closed.  The default is 1. -->
    <integer name="config_lidKeyboardAccessibility">1</integer>

    <!-- Indicate whether the lid state impacts the accessibility of
         the physical keyboard.  0 means it doesn't, 1 means it is accessible
         when the lid is open, 2 means it is accessible when the lid is
         closed.  The default is 0. -->
    <integer name="config_lidNavigationAccessibility">0</integer>

    <!-- Control the behavior when the user long presses the power button.
            0 - Nothing
            1 - Global actions menu
            2 - Power off (with confirmation)
    -->
    <integer name="config_longPressOnPowerBehavior">1</integer>

    <!-- Indicate whether the SD card is accessible without removing the battery. -->
    <bool name="config_batterySdCardAccessibility">false</bool>

    <!-- List of file paths for USB host busses to exclude from USB host support.
         For example, if the first USB bus on the device is used to communicate
         with the modem or some other restricted hardware, add "/dev/bus/usb/001/"
         to this list.  If this is empty, no parts of the host USB bus will be excluded.
    -->
    <string-array name="config_usbHostBlacklist" translatable="false">
    </string-array>

    <!-- List of paths to serial ports that are available to the serial manager.
         for example, /dev/ttyUSB0
    -->
    <string-array translatable="false" name="config_serialPorts">
    </string-array>

    <!-- Vibrator pattern for feedback about a long screen/key press -->
    <integer-array name="config_longPressVibePattern">
        <item>0</item>
        <item>1</item>
        <item>20</item>
        <item>21</item>
    </integer-array>

    <!-- Vibrator pattern for feedback about touching a virtual key -->
    <integer-array name="config_virtualKeyVibePattern">
        <item>0</item>
        <item>10</item>
        <item>20</item>
        <item>30</item>
    </integer-array>

    <!-- Vibrator pattern for a very short but reliable vibration for soft keyboard tap -->
    <integer-array name="config_keyboardTapVibePattern">
        <item>40</item>
    </integer-array>

    <!-- Vibrator pattern for feedback about booting with safe mode disabled -->
    <integer-array name="config_safeModeDisabledVibePattern">
        <item>0</item>
        <item>1</item>
        <item>20</item>
        <item>21</item>
    </integer-array>

    <!-- Vibrator pattern for feedback about booting with safe mode disabled -->
    <integer-array name="config_safeModeEnabledVibePattern">
        <item>0</item>
        <item>1</item>
        <item>20</item>
        <item>21</item>
        <item>500</item>
        <item>600</item>
    </integer-array>

    <!-- Vibrator pattern for feedback about hitting a scroll barrier -->
    <integer-array name="config_scrollBarrierVibePattern">
        <item>0</item>
        <item>15</item>
        <item>10</item>
        <item>10</item>
    </integer-array>

    <bool name="config_use_strict_phone_number_comparation">false</bool>

    <!-- Display low battery warning when battery level dips to this value.
         Also, the battery stats are flushed to disk when we hit this level.  -->
    <integer name="config_criticalBatteryWarningLevel">4</integer>

    <!-- Display low battery warning when battery level dips to this value -->
    <!-- Display low battery warning when battery level dips to this value -->
    <integer name="config_lowBatteryWarningLevel">15</integer>

    <!-- Close low battery warning when battery level reaches this value -->
    <integer name="config_lowBatteryCloseWarningLevel">20</integer>

    <!-- Default color for notification LED. -->
    <color name="config_defaultNotificationColor">#ff00ff00</color>

    <!-- Default LED on time for notification LED in milliseconds. -->
    <integer name="config_defaultNotificationLedOn">500</integer>

    <!-- Default LED off time for notification LED in milliseconds. -->
    <integer name="config_defaultNotificationLedOff">2000</integer>

    <!-- Default value for led color when battery is low on charge -->
    <integer name="config_notificationsBatteryLowARGB">0xFFFF0000</integer>

    <!-- Default value for led color when battery is medium charged -->
    <integer name="config_notificationsBatteryMediumARGB">0xFFFFFF00</integer>

    <!-- Default value for led color when battery is fully charged -->
    <integer name="config_notificationsBatteryFullARGB">0xFF00FF00</integer>

    <!-- Default value for LED on time when the battery is low on charge in miliseconds -->
    <integer name="config_notificationsBatteryLedOn">125</integer>

    <!-- Is the notification LED intrusive? Used to decide if there should be a disable option -->
    <bool name="config_intrusiveNotificationLed">false</bool>

    <!-- Default value for LED off time when the battery is low on charge in miliseconds -->
    <integer name="config_notificationsBatteryLedOff">2875</integer>

    <!-- Allow the menu hard key to be disabled in LockScreen on some devices -->
    <bool name="config_disableMenuKeyInLockScreen">false</bool>

    <!-- Don't show lock screen before unlock screen (PIN/pattern/password) -->
    <bool name="config_enableLockBeforeUnlockScreen">false</bool>

    <!-- Diable lockscreen rotation by default -->
    <bool name="config_enableLockScreenRotation">false</bool>

    <!-- Enable puk unlockscreen by default.
         If unlock screen is disabled, the puk should be unlocked through Emergency Dialer -->
    <bool name="config_enable_puk_unlock_screen">true</bool>

    <!-- Enable emergency call when sim is locked or puk locked. Some countries/carriers do not
         allow emergency calls to be placed without the IMSI, which is locked in the SIM.
         If so, this should be set to 'false' in an overlay. -->
    <bool name="config_enable_emergency_call_while_sim_locked">true</bool>

    <!-- Control the behavior when the user long presses the home button.
            0 - Nothing
            1 - Recent apps dialog
            2 - Recent apps view in SystemUI
         This needs to match the constants in
         policy/src/com/android/internal/policy/impl/PhoneWindowManager.java
    -->
    <integer name="config_longPressOnHomeBehavior">2</integer>

    <!-- Array of light sensor LUX values to define our levels for auto backlight brightness support.
         The N entries of this array define N + 1 zones as follows:

         Zone 0:        0 <= LUX < array[0]
         Zone 1:        array[0] <= LUX < array[1]
         ...
         Zone N:        array[N - 1] <= LUX < array[N]
         Zone N + 1:    array[N] <= LUX < infinity

         Must be overridden in platform specific overlays -->
    <integer-array name="config_autoBrightnessLevels">
    </integer-array>


    <!-- Minimum screen brightness allowed by the power manager. -->
    <integer name="config_screenBrightnessDim">20</integer>

    <!-- Array of output values for LCD backlight corresponding to the LUX values
         in the config_autoBrightnessLevels array.  This array should have size one greater
         than the size of the config_autoBrightnessLevels array.
         This must be overridden in platform specific overlays -->
    <integer-array name="config_autoBrightnessLcdBacklightValues">
    </integer-array>

    <!-- Array of output values for button backlight corresponding to the LUX values
         in the config_autoBrightnessLevels array.  This array should have size one greater
         than the size of the config_autoBrightnessLevels array.
         This must be overridden in platform specific overlays -->
    <integer-array name="config_autoBrightnessButtonBacklightValues">
    </integer-array>

    <!-- Array of output values for keyboard backlight corresponding to the LUX values
         in the config_autoBrightnessLevels array.  This array should have size one greater
         than the size of the config_autoBrightnessLevels array.
         This must be overridden in platform specific overlays -->
    <integer-array name="config_autoBrightnessKeyboardBacklightValues">
    </integer-array>

    <!-- Amount of time it takes for the light sensor to warm up in milliseconds.
         For this time after the screen turns on, the Power Manager
         will not debounce light sensor readings -->
    <integer name="config_lightSensorWarmupTime">0</integer>

    <!-- Enables swipe versus poly-finger touch disambiguation in the KeyboardView -->
    <bool name="config_swipeDisambiguation">true</bool>

    <!-- Specifies the amount of time to disable virtual keys after the screen is touched
         in order to filter out accidental virtual key presses due to swiping gestures
         or taps near the edge of the display.  May be 0 to disable the feature.
         It is recommended that this value be no more than 250 ms.
         This feature should be disabled for most devices. -->
    <integer name="config_virtualKeyQuietTimeMillis">0</integer>

    <!-- Component name of the default wallpaper. This will be ImageWallpaper if not
         specified -->
    <string name="default_wallpaper_component" translatable="false">@null</string>

    <!-- True if WallpaperService is enabled -->
    <bool name="config_enableWallpaperService">true</bool>

    <!-- Component name of the service providing network location support. -->
    <string name="config_networkLocationProvider" translatable="false">@null</string>

    <!-- Component name of the service providing geocoder API support. -->
    <string name="config_geocodeProvider" translatable="false">@null</string>

    <!-- Boolean indicating if current platform supports bluetooth SCO for off call
    use cases -->
    <bool name="config_bluetooth_sco_off_call">true</bool>

    <!-- Boolean indicating if current platform supports bluetooth wide band
         speech -->
    <bool name="config_bluetooth_wide_band_speech">true</bool>

    <!-- Boolean indicating if current platform supports quick switch-on/off of
         Bluetooth Module -->
    <bool name="config_bluetooth_adapter_quick_switch">true</bool>

    <!-- The default data-use polling period. -->
    <integer name="config_datause_polling_period_sec">600</integer>

    <!-- The default data-use threshold in bytes. 0 disables-->
    <integer name="config_datause_threshold_bytes">0</integer>

    <!-- The default reduced-datarate value in kilobits per sec -->
    <integer name="config_datause_throttle_kbitsps">300</integer>

    <!-- The default iface on which to monitor data use -->
    <string name="config_datause_iface" translatable="false">rmnet0</string>

    <!-- The default reduced-datarate notification mask -->
    <!-- 2 means give warning -->
    <integer name="config_datause_notification_type">2</integer>

    <!-- Flag indicating whether the current device is "voice capable".
         If true, this means that the device supports circuit-switched
         (i.e. voice) phone calls over the telephony network, and is
         allowed to display the in-call UI while a cellular voice call is
         active.  This can be overridden to false for "data only" devices
         which can't make voice calls and don't support any in-call UI.

         Note: this flag is subtly different from the
         PackageManager.FEATURE_TELEPHONY system feature, which is
         available on *any* device with a telephony radio, even if the
         device is data-only. -->
    <bool name="config_voice_capable">true</bool>

    <!-- Flag indicating whether the current device allows sms service.
         If true, this means that the device supports both sending and
         receiving sms via the telephony network.
         This can be overridden to false for "data only" devices
         which can't send and receive sms message.

         Note: Disable SMS also disable voicemail waiting sms,
               cell broadcasting sms, and MMS. -->
    <bool name="config_sms_capable">true</bool>

    <!-- IP address of the dns server to use if nobody else suggests one -->
    <string name="config_default_dns_server" translatable="false">8.8.8.8</string>

    <!-- The default character set for GsmAlphabet -->
    <!-- Empty string means MBCS is not considered -->
    <string name="gsm_alphabet_default_charset" translatable="false"></string>

    <!-- Enables SIP on WIFI only -->
    <bool name="config_sip_wifi_only">false</bool>

    <!-- Enables built-in SIP phone capability -->
    <bool name="config_built_in_sip_phone">true</bool>

    <!-- Boolean indicating if restoring network selection should be skipped -->
    <!-- The restoring is handled by modem if it is true-->
    <bool translatable="false" name="skip_restoring_network_selection">false</bool>

    <!-- Maximum number of database connections opened and managed by framework layer
         to handle queries on each database. -->
    <integer name="db_connection_pool_size">4</integer>

    <!-- Max space (in MB) allocated to DownloadManager to store the downloaded
         files if they are to be stored in DownloadManager's data dir,
         which typically is /data/data/com.android.providers.downloads/files -->
    <integer name="config_downloadDataDirSize">100</integer>

    <!-- Max number of downloads allowed to proceed concurrently -->
    <integer name="config_MaxConcurrentDownloadsAllowed">5</integer>

    <!-- When the free space available in DownloadManager's data dir falls
         below the percentage value specified by this param, DownloadManager
         starts removing files to try to make percentage of available
         free space above this threshold value. -->
    <integer name="config_downloadDataDirLowSpaceThreshold">10</integer>

    <!-- The URL that should be sent in an x-wap-profile header with an HTTP request,
         as defined in the Open Mobile Alliance User Agent Profile specification
         OMA-TS-UAProf-V2_0-20060206-A Section 8.1.1.1. If the URL contains a '%s'
         format string then that substring will be replaced with the value of
         Build.MODEL. The format string shall not be escaped. -->
    <string name="config_useragentprofile_url" translatable="false"></string>

    <!-- When a database query is executed, the results retuned are paginated
         in pages of size (in KB) indicated by this value -->
    <integer name="config_cursorWindowSize">2048</integer>

    <!-- Sets whether menu shortcuts should be displayed on panel menus when
         a keyboard is present. -->
    <bool name="config_showMenuShortcutsWhenKeyboardPresent">false</bool>

    <!-- Do not translate. Defines the slots is Two Digit Number for dialing normally not USSD -->
    <string-array name="config_twoDigitNumberPattern" translatable="false">
    </string-array>

    <!-- The VoiceMail default value is displayed to my own number if it is true -->
    <bool name="config_telephony_use_own_number_for_voicemail">false</bool>

    <!-- If this value is true, Sms encoded as octet is decoded by utf8 decoder.
         If false, decoded by Latin decoder. -->
    <bool name="config_sms_utf8_support">false</bool>

    <!-- If this value is true, The mms content-disposition field is supported correctly.
         If false, Content-disposition fragments are ignored -->
    <bool name="config_mms_content_disposition_support">true</bool>

    <!-- National Language Identifier codes for the following two config items.
         (from 3GPP TS 23.038 V9.1.1 Table 6.2.1.2.4.1):
          0  - reserved
          1  - Turkish
          2  - Spanish (single shift table only)
          3  - Portuguese
          4  - Bengali
          5  - Gujarati
          6  - Hindi
          7  - Kannada
          8  - Malayalam
          9  - Oriya
         10  - Punjabi
         11  - Tamil
         12  - Telugu
         13  - Urdu
         14+ - reserved -->

    <!-- National language single shift tables to enable for SMS encoding.
         Decoding is always enabled. 3GPP TS 23.038 states that this feature
         should not be enabled until a formal request is issued by the relevant
         national regulatory body. Array elements are codes from the table above.
         Example 1: devices sold in Turkey must include table 1 to conform with
           By-Law Number 27230. (http://www.btk.gov.tr/eng/pdf/2009/BY-LAW_SMS.pdf)
         Example 2: devices sold in India should include tables 4 through 13
           to enable use of the new Release 9 tables for Indic languages. -->
    <integer-array name="config_sms_enabled_single_shift_tables"></integer-array>

    <!-- National language locking shift tables to enable for SMS encoding.
         Decoding is always enabled. 3GPP TS 23.038 states that this feature
         should not be enabled until a formal request is issued by the relevant
         national regulatory body. Array elements are codes from the table above.
         Example 1: devices sold in Turkey must include table 1 after the
           Turkish Telecommunication Authority requires locking shift encoding
           to be enabled (est. July 2012). (http://www.btk.gov.tr/eng/pdf/2009/BY-LAW_SMS.pdf)
           See also: http://www.mobitech.com.tr/tr/ersanozturkblog_en/index.php?entry=entry090223-160014
         Example 2: devices sold in India should include tables 4 through 13
         to enable use of the new Release 9 tables for Indic languages. -->
    <integer-array name="config_sms_enabled_locking_shift_tables"></integer-array>

    <!-- Set to true if the RSSI should always display CDMA signal strength even on EVDO -->
    <bool name="config_alwaysUseCdmaRssi">false</bool>


    <!-- If this value is true, duplicate Source/Destination port fields
         in WDP header of some carriers OMADM wap push are supported.
         ex: MSGTYPE-TotalSegments-CurrentSegment
             -SourcePortDestPort-SourcePortDestPort-OMADM PDU
         If false, not supported. -->
    <bool name="config_duplicate_port_omadm_wappush">false</bool>

    <!-- Maximum numerical value that will be shown in a status bar
         notification icon or in the notification itself. Will be replaced
         with @string/status_bar_notification_info_overflow when shown in the
         UI. -->
    <integer name="status_bar_notification_info_maxnum">999</integer>

    <!-- Path to an ISO image to be shared with via USB mass storage.
         This is intended to allow packaging drivers or tools for installation on a PC. -->
    <string translatable="false" name="config_isoImagePath"></string>

    <!-- Whether a software navigation bar should be shown. NOTE: in the future this may be
         autodetected from the Configuration. -->
    <bool name="config_showNavigationBar">false</bool>

    <!-- Whether action menu items should be displayed in ALLCAPS or not.
         Defaults to true. If this is not appropriate for specific locales
         it should be disabled in that locale's resources. -->
    <bool name="config_actionMenuItemAllCaps">true</bool>

    <!-- Whether action menu items should obey the "withText" showAsAction
         flag. This may be set to false for situations where space is
         extremely limited. -->
    <bool name="config_allowActionMenuItemTextWithIcon">false</bool>

    <!-- Remote server that can provide NTP responses. -->
    <string translatable="false" name="config_ntpServer">pool.ntp.org</string>
    <!-- Timeout to wait for NTP server response. -->
    <integer name="config_ntpTimeout">20000</integer>

    <!-- Default network policy warning threshold, in megabytes. -->
    <integer name="config_networkPolicyDefaultWarning">2048</integer>

    <!-- Set and Unsets WiMAX -->
    <bool name="config_wimaxEnabled">false</bool>
    <!-- Location of the wimax framwork jar location -->
    <string name="config_wimaxServiceJarLocation" translatable="false"></string>
    <!-- Location of the wimax native library locaiton -->
    <string name="config_wimaxNativeLibLocation" translatable="false"></string>
    <!-- Name of the wimax manager class -->
    <string name="config_wimaxManagerClassname" translatable="false"></string>
    <!-- Name of the wimax service class -->
    <string name="config_wimaxServiceClassname" translatable="false"></string>
    <!-- Name of the wimax state tracker clas -->
    <string name="config_wimaxStateTrackerClassname" translatable="false"></string>

    <!-- Name of screensaver components to look for if none has been chosen by the user -->
    <string name="config_defaultDreamComponent" translatable="false">com.google.android.deskclock/com.android.deskclock.Screensaver</string>

    <!-- Base "touch slop" value used by ViewConfiguration as a
         movement threshold where scrolling should begin. -->
    <dimen name="config_viewConfigurationTouchSlop">8dp</dimen>

<<<<<<< HEAD
=======
    <!-- Array of OEM specific USB mode override config.
         OEM can override a certain USB mode depending on ro.bootmode.
         Specify an array of below items to set override rule.
         [bootmode]:[original USB mode]:[USB mode used]-->
    <integer-array translatable="false" name="config_oemUsbModeOverride">
    </integer-array>
>>>>>>> e8b57fea
</resources><|MERGE_RESOLUTION|>--- conflicted
+++ resolved
@@ -777,13 +777,10 @@
          movement threshold where scrolling should begin. -->
     <dimen name="config_viewConfigurationTouchSlop">8dp</dimen>
 
-<<<<<<< HEAD
-=======
     <!-- Array of OEM specific USB mode override config.
          OEM can override a certain USB mode depending on ro.bootmode.
          Specify an array of below items to set override rule.
          [bootmode]:[original USB mode]:[USB mode used]-->
     <integer-array translatable="false" name="config_oemUsbModeOverride">
     </integer-array>
->>>>>>> e8b57fea
 </resources>