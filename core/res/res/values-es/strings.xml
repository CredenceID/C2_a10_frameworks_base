--- conflicted
+++ resolved
@@ -573,14 +573,14 @@
     <string name="policydesc_watchLogin_secondaryUser" product="tablet" msgid="4280246270601044505">"Controla el número de contraseñas incorrectas introducidas para desbloquear la pantalla y bloquea el tablet o borra todos los datos del usuario si se introducen demasiadas contraseñas incorrectas."</string>
     <string name="policydesc_watchLogin_secondaryUser" product="TV" msgid="3484832653564483250">"Controla el número de contraseñas incorrectas introducidas para desbloquear la pantalla y bloquea la TV o borra todos los datos del usuario si se introducen demasiadas contraseñas incorrectas."</string>
     <string name="policydesc_watchLogin_secondaryUser" product="default" msgid="2185480427217127147">"Controla el número de contraseñas incorrectas introducidas para desbloquear la pantalla y bloquea el teléfono o borra todos los datos del usuario si se introducen demasiadas contraseñas incorrectas."</string>
-    <string name="policylab_resetPassword" msgid="4934707632423915395">"Cambia el bloqueo de pantalla"</string>
-    <string name="policydesc_resetPassword" msgid="1278323891710619128">"Cambia el bloqueo de pantalla"</string>
+    <string name="policylab_resetPassword" msgid="4934707632423915395">"Cambiar el bloqueo de pantalla"</string>
+    <string name="policydesc_resetPassword" msgid="1278323891710619128">"Cambiar el bloqueo de pantalla"</string>
     <string name="policylab_forceLock" msgid="2274085384704248431">"Bloquear la pantalla"</string>
-    <string name="policydesc_forceLock" msgid="1141797588403827138">"Controla cómo y cuándo se bloquea la pantalla"</string>
+    <string name="policydesc_forceLock" msgid="1141797588403827138">"Controlar cómo y cuándo se bloquea la pantalla"</string>
     <string name="policylab_wipeData" msgid="3910545446758639713">"Borrar todos los datos"</string>
     <string name="policydesc_wipeData" product="tablet" msgid="4306184096067756876">"Borrar los datos del tablet sin avisar restableciendo el estado de fábrica"</string>
     <string name="policydesc_wipeData" product="tv" msgid="5816221315214527028">"Borra los datos de la TV sin advertencia previa restableciendo la TV a los valores predeterminados de fábrica."</string>
-    <string name="policydesc_wipeData" product="default" msgid="5096895604574188391">"Borra los datos del teléfono sin avisar restableciendo el estado de fábrica"</string>
+    <string name="policydesc_wipeData" product="default" msgid="5096895604574188391">"Borrar los datos del teléfono sin avisar restableciendo el estado de fábrica"</string>
     <string name="policylab_wipeData_secondaryUser" msgid="8362863289455531813">"Borrar datos del usuario"</string>
     <string name="policydesc_wipeData_secondaryUser" product="tablet" msgid="6336255514635308054">"Borra los datos del usuario en este tablet sin avisar."</string>
     <string name="policydesc_wipeData_secondaryUser" product="tv" msgid="2086473496848351810">"Borra los datos del usuario en esta TV sin avisar."</string>
@@ -592,15 +592,9 @@
     <string name="policylab_encryptedStorage" msgid="8901326199909132915">"Cifrado del almacenamiento"</string>
     <string name="policydesc_encryptedStorage" msgid="2637732115325316992">"Exige que se cifren los datos de la aplicación almacenados."</string>
     <string name="policylab_disableCamera" msgid="6395301023152297826">"Inhabilitar cámaras"</string>
-<<<<<<< HEAD
-    <string name="policydesc_disableCamera" msgid="2306349042834754597">"Evita el uso de las cámaras del dispositivo"</string>
-    <string name="policylab_disableKeyguardFeatures" msgid="8552277871075367771">"Inhabilitar algunas funciones del bloqueo de pantalla"</string>
-    <string name="policydesc_disableKeyguardFeatures" msgid="2044755691354158439">"Evitar el uso de algunas funciones del bloqueo de pantalla"</string>
-=======
     <string name="policydesc_disableCamera" msgid="2306349042834754597">"Evitar el uso de las cámaras del dispositivo"</string>
     <string name="policylab_disableKeyguardFeatures" msgid="8552277871075367771">"Inhab. alg. func. bloq. pant."</string>
     <string name="policydesc_disableKeyguardFeatures" msgid="2044755691354158439">"Evita el uso de algunas funciones del bloqueo de pantalla."</string>
->>>>>>> d8314407
   <string-array name="phoneTypes">
     <item msgid="8901098336658710359">"Casa"</item>
     <item msgid="869923650527136615">"Móvil"</item>
