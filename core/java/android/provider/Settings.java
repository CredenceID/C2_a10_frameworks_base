/*
 * Copyright (C) 2006 The Android Open Source Project
 *
 * Licensed under the Apache License, Version 2.0 (the "License");
 * you may not use this file except in compliance with the License.
 * You may obtain a copy of the License at
 *
 *      http://www.apache.org/licenses/LICENSE-2.0
 *
 * Unless required by applicable law or agreed to in writing, software
 * distributed under the License is distributed on an "AS IS" BASIS,
 * WITHOUT WARRANTIES OR CONDITIONS OF ANY KIND, either express or implied.
 * See the License for the specific language governing permissions and
 * limitations under the License.
 */

package android.provider;

import android.annotation.NonNull;
import android.annotation.SdkConstant;
import android.annotation.SdkConstant.SdkConstantType;
import android.annotation.SystemApi;
import android.annotation.TestApi;
import android.app.ActivityThread;
import android.app.AppOpsManager;
import android.app.Application;
import android.app.SearchManager;
import android.app.WallpaperManager;
import android.content.ComponentName;
import android.content.ContentResolver;
import android.content.ContentValues;
import android.content.Context;
import android.content.IContentProvider;
import android.content.Intent;
import android.content.pm.ActivityInfo;
import android.content.pm.PackageManager;
import android.content.pm.ResolveInfo;
import android.content.res.Configuration;
import android.content.res.Resources;
import android.database.Cursor;
import android.database.SQLException;
import android.location.LocationManager;
import android.net.ConnectivityManager;
import android.net.Uri;
import android.net.wifi.WifiManager;
import android.os.BatteryManager;
import android.os.Binder;
import android.os.Bundle;
import android.os.DropBoxManager;
import android.os.IBinder;
import android.os.LocaleList;
import android.os.Process;
import android.os.RemoteException;
import android.os.ServiceManager;
import android.os.UserHandle;
import android.os.Build.VERSION_CODES;
import android.speech.tts.TextToSpeech;
import android.text.TextUtils;
import android.util.AndroidException;
import android.util.ArrayMap;
import android.util.ArraySet;
import android.util.Log;
import android.util.MemoryIntArray;

import com.android.internal.annotations.GuardedBy;
import com.android.internal.util.ArrayUtils;
import com.android.internal.widget.ILockSettings;

import java.io.IOException;
import java.net.URISyntaxException;
import java.text.SimpleDateFormat;
import java.util.HashMap;
import java.util.HashSet;
import java.util.Locale;
import java.util.Map;
import java.util.Set;

/**
 * The Settings provider contains global system-level device preferences.
 */
public final class Settings {

    // Intent actions for Settings

    /**
     * Activity Action: Show system settings.
     * <p>
     * Input: Nothing.
     * <p>
     * Output: Nothing.
     */
    @SdkConstant(SdkConstantType.ACTIVITY_INTENT_ACTION)
    public static final String ACTION_SETTINGS = "android.settings.SETTINGS";

    /**
     * Activity Action: Show settings to allow configuration of APNs.
     * <p>
     * Input: Nothing.
     * <p>
     * Output: Nothing.
     */
    @SdkConstant(SdkConstantType.ACTIVITY_INTENT_ACTION)
    public static final String ACTION_APN_SETTINGS = "android.settings.APN_SETTINGS";

    /**
     * Activity Action: Show settings to allow configuration of current location
     * sources.
     * <p>
     * In some cases, a matching Activity may not exist, so ensure you
     * safeguard against this.
     * <p>
     * Input: Nothing.
     * <p>
     * Output: Nothing.
     */
    @SdkConstant(SdkConstantType.ACTIVITY_INTENT_ACTION)
    public static final String ACTION_LOCATION_SOURCE_SETTINGS =
            "android.settings.LOCATION_SOURCE_SETTINGS";

    /**
     * Activity Action: Show settings to allow configuration of users.
     * <p>
     * In some cases, a matching Activity may not exist, so ensure you
     * safeguard against this.
     * <p>
     * Input: Nothing.
     * <p>
     * Output: Nothing.
     * @hide
     */
    @SdkConstant(SdkConstantType.ACTIVITY_INTENT_ACTION)
    public static final String ACTION_USER_SETTINGS =
            "android.settings.USER_SETTINGS";

    /**
     * Activity Action: Show settings to allow configuration of wireless controls
     * such as Wi-Fi, Bluetooth and Mobile networks.
     * <p>
     * In some cases, a matching Activity may not exist, so ensure you
     * safeguard against this.
     * <p>
     * Input: Nothing.
     * <p>
     * Output: Nothing.
     */
    @SdkConstant(SdkConstantType.ACTIVITY_INTENT_ACTION)
    public static final String ACTION_WIRELESS_SETTINGS =
            "android.settings.WIRELESS_SETTINGS";

    /**
     * Activity Action: Show tether provisioning activity.
     *
     * <p>
     * In some cases, a matching Activity may not exist, so ensure you
     * safeguard against this.
     * <p>
     * Input: {@link ConnectivityManager.EXTRA_TETHER_TYPE} should be included to specify which type
     * of tethering should be checked. {@link ConnectivityManager.EXTRA_PROVISION_CALLBACK} should
     * contain a {@link ResultReceiver} which will be called back with a tether result code.
     * <p>
     * Output: The result of the provisioning check.
     * {@link ConnectivityManager.TETHER_ERROR_NO_ERROR} if successful,
     * {@link ConnectivityManager.TETHER_ERROR_PROVISION_FAILED} for failure.
     *
     * @hide
     */
    @SdkConstant(SdkConstantType.ACTIVITY_INTENT_ACTION)
    public static final String ACTION_TETHER_PROVISIONING =
            "android.settings.TETHER_PROVISIONING_UI";

    /**
     * Activity Action: Show settings to allow entering/exiting airplane mode.
     * <p>
     * In some cases, a matching Activity may not exist, so ensure you
     * safeguard against this.
     * <p>
     * Input: Nothing.
     * <p>
     * Output: Nothing.
     */
    @SdkConstant(SdkConstantType.ACTIVITY_INTENT_ACTION)
    public static final String ACTION_AIRPLANE_MODE_SETTINGS =
            "android.settings.AIRPLANE_MODE_SETTINGS";

    /**
     * Activity Action: Modify Airplane mode settings using a voice command.
     * <p>
     * In some cases, a matching Activity may not exist, so ensure you safeguard against this.
     * <p>
     * This intent MUST be started using
     * {@link android.service.voice.VoiceInteractionSession#startVoiceActivity
     * startVoiceActivity}.
     * <p>
     * Note: The activity implementing this intent MUST verify that
     * {@link android.app.Activity#isVoiceInteraction isVoiceInteraction} returns true before
     * modifying the setting.
     * <p>
     * Input: To tell which state airplane mode should be set to, add the
     * {@link #EXTRA_AIRPLANE_MODE_ENABLED} extra to this Intent with the state specified.
     * If the extra is not included, no changes will be made.
     * <p>
     * Output: Nothing.
     */
    @SdkConstant(SdkConstantType.ACTIVITY_INTENT_ACTION)
    public static final String ACTION_VOICE_CONTROL_AIRPLANE_MODE =
            "android.settings.VOICE_CONTROL_AIRPLANE_MODE";

    /**
     * Activity Action: Show settings for accessibility modules.
     * <p>
     * In some cases, a matching Activity may not exist, so ensure you
     * safeguard against this.
     * <p>
     * Input: Nothing.
     * <p>
     * Output: Nothing.
     */
    @SdkConstant(SdkConstantType.ACTIVITY_INTENT_ACTION)
    public static final String ACTION_ACCESSIBILITY_SETTINGS =
            "android.settings.ACCESSIBILITY_SETTINGS";

    /**
     * Activity Action: Show settings to control access to usage information.
     * <p>
     * In some cases, a matching Activity may not exist, so ensure you
     * safeguard against this.
     * <p>
     * Input: Nothing.
     * <p>
     * Output: Nothing.
     */
    @SdkConstant(SdkConstantType.ACTIVITY_INTENT_ACTION)
    public static final String ACTION_USAGE_ACCESS_SETTINGS =
            "android.settings.USAGE_ACCESS_SETTINGS";

    /**
     * Activity Category: Show application settings related to usage access.
     * <p>
     * An activity that provides a user interface for adjusting usage access related
     * preferences for its containing application. Optional but recommended for apps that
     * use {@link android.Manifest.permission#PACKAGE_USAGE_STATS}.
     * <p>
     * The activity may define meta-data to describe what usage access is
     * used for within their app with {@link #METADATA_USAGE_ACCESS_REASON}, which
     * will be displayed in Settings.
     * <p>
     * Input: Nothing.
     * <p>
     * Output: Nothing.
     */
    @SdkConstant(SdkConstantType.INTENT_CATEGORY)
    public static final String INTENT_CATEGORY_USAGE_ACCESS_CONFIG =
            "android.intent.category.USAGE_ACCESS_CONFIG";

    /**
     * Metadata key: Reason for needing usage access.
     * <p>
     * A key for metadata attached to an activity that receives action
     * {@link #INTENT_CATEGORY_USAGE_ACCESS_CONFIG}, shown to the
     * user as description of how the app uses usage access.
     * <p>
     */
    public static final String METADATA_USAGE_ACCESS_REASON =
            "android.settings.metadata.USAGE_ACCESS_REASON";

    /**
     * Activity Action: Show settings to allow configuration of security and
     * location privacy.
     * <p>
     * In some cases, a matching Activity may not exist, so ensure you
     * safeguard against this.
     * <p>
     * Input: Nothing.
     * <p>
     * Output: Nothing.
     */
    @SdkConstant(SdkConstantType.ACTIVITY_INTENT_ACTION)
    public static final String ACTION_SECURITY_SETTINGS =
            "android.settings.SECURITY_SETTINGS";

    /**
     * Activity Action: Show trusted credentials settings, opening to the user tab,
     * to allow management of installed credentials.
     * <p>
     * In some cases, a matching Activity may not exist, so ensure you
     * safeguard against this.
     * <p>
     * Input: Nothing.
     * <p>
     * Output: Nothing.
     * @hide
     */
    @SdkConstant(SdkConstantType.ACTIVITY_INTENT_ACTION)
    public static final String ACTION_TRUSTED_CREDENTIALS_USER =
            "com.android.settings.TRUSTED_CREDENTIALS_USER";

    /**
     * Activity Action: Show dialog explaining that an installed CA cert may enable
     * monitoring of encrypted network traffic.
     * <p>
     * In some cases, a matching Activity may not exist, so ensure you
     * safeguard against this. Add {@link #EXTRA_NUMBER_OF_CERTIFICATES} extra to indicate the
     * number of certificates.
     * <p>
     * Input: Nothing.
     * <p>
     * Output: Nothing.
     * @hide
     */
    @SdkConstant(SdkConstantType.ACTIVITY_INTENT_ACTION)
    public static final String ACTION_MONITORING_CERT_INFO =
            "com.android.settings.MONITORING_CERT_INFO";

    /**
     * Activity Action: Show settings to allow configuration of privacy options.
     * <p>
     * In some cases, a matching Activity may not exist, so ensure you
     * safeguard against this.
     * <p>
     * Input: Nothing.
     * <p>
     * Output: Nothing.
     */
    @SdkConstant(SdkConstantType.ACTIVITY_INTENT_ACTION)
    public static final String ACTION_PRIVACY_SETTINGS =
            "android.settings.PRIVACY_SETTINGS";

    /**
     * Activity Action: Show settings to allow configuration of VPN.
     * <p>
     * In some cases, a matching Activity may not exist, so ensure you
     * safeguard against this.
     * <p>
     * Input: Nothing.
     * <p>
     * Output: Nothing.
     */
    @SdkConstant(SdkConstantType.ACTIVITY_INTENT_ACTION)
    public static final String ACTION_VPN_SETTINGS =
            "android.settings.VPN_SETTINGS";

    /**
     * Activity Action: Show settings to allow configuration of Wi-Fi.
     * <p>
     * In some cases, a matching Activity may not exist, so ensure you
     * safeguard against this.
     * <p>
     * Input: Nothing.
     * <p>
     * Output: Nothing.

     */
    @SdkConstant(SdkConstantType.ACTIVITY_INTENT_ACTION)
    public static final String ACTION_WIFI_SETTINGS =
            "android.settings.WIFI_SETTINGS";

    /**
     * Activity Action: Show settings to allow configuration of a static IP
     * address for Wi-Fi.
     * <p>
     * In some cases, a matching Activity may not exist, so ensure you safeguard
     * against this.
     * <p>
     * Input: Nothing.
     * <p>
     * Output: Nothing.
     */
    @SdkConstant(SdkConstantType.ACTIVITY_INTENT_ACTION)
    public static final String ACTION_WIFI_IP_SETTINGS =
            "android.settings.WIFI_IP_SETTINGS";

    /**
     * Activity Action: Show settings to allow configuration of Bluetooth.
     * <p>
     * In some cases, a matching Activity may not exist, so ensure you
     * safeguard against this.
     * <p>
     * Input: Nothing.
     * <p>
     * Output: Nothing.
     */
    @SdkConstant(SdkConstantType.ACTIVITY_INTENT_ACTION)
    public static final String ACTION_BLUETOOTH_SETTINGS =
            "android.settings.BLUETOOTH_SETTINGS";

    /**
     * Activity Action: Show settings to allow configuration of cast endpoints.
     * <p>
     * In some cases, a matching Activity may not exist, so ensure you
     * safeguard against this.
     * <p>
     * Input: Nothing.
     * <p>
     * Output: Nothing.
     */
    @SdkConstant(SdkConstantType.ACTIVITY_INTENT_ACTION)
    public static final String ACTION_CAST_SETTINGS =
            "android.settings.CAST_SETTINGS";

    /**
     * Activity Action: Show settings to allow configuration of date and time.
     * <p>
     * In some cases, a matching Activity may not exist, so ensure you
     * safeguard against this.
     * <p>
     * Input: Nothing.
     * <p>
     * Output: Nothing.
     */
    @SdkConstant(SdkConstantType.ACTIVITY_INTENT_ACTION)
    public static final String ACTION_DATE_SETTINGS =
            "android.settings.DATE_SETTINGS";

    /**
     * Activity Action: Show settings to allow configuration of sound and volume.
     * <p>
     * In some cases, a matching Activity may not exist, so ensure you
     * safeguard against this.
     * <p>
     * Input: Nothing.
     * <p>
     * Output: Nothing.
     */
    @SdkConstant(SdkConstantType.ACTIVITY_INTENT_ACTION)
    public static final String ACTION_SOUND_SETTINGS =
            "android.settings.SOUND_SETTINGS";

    /**
     * Activity Action: Show settings to allow configuration of display.
     * <p>
     * In some cases, a matching Activity may not exist, so ensure you
     * safeguard against this.
     * <p>
     * Input: Nothing.
     * <p>
     * Output: Nothing.
     */
    @SdkConstant(SdkConstantType.ACTIVITY_INTENT_ACTION)
    public static final String ACTION_DISPLAY_SETTINGS =
            "android.settings.DISPLAY_SETTINGS";

    /**
     * Activity Action: Show settings to allow configuration of Night display.
     * <p>
     * In some cases, a matching Activity may not exist, so ensure you
     * safeguard against this.
     * <p>
     * Input: Nothing.
     * <p>
     * Output: Nothing.
     *
     * @hide
     */
    @SdkConstant(SdkConstantType.ACTIVITY_INTENT_ACTION)
    public static final String ACTION_NIGHT_DISPLAY_SETTINGS =
            "android.settings.NIGHT_DISPLAY_SETTINGS";

    /**
     * Activity Action: Show settings to allow configuration of locale.
     * <p>
     * In some cases, a matching Activity may not exist, so ensure you
     * safeguard against this.
     * <p>
     * Input: Nothing.
     * <p>
     * Output: Nothing.
     */
    @SdkConstant(SdkConstantType.ACTIVITY_INTENT_ACTION)
    public static final String ACTION_LOCALE_SETTINGS =
            "android.settings.LOCALE_SETTINGS";

    /**
     * Activity Action: Show settings to configure input methods, in particular
     * allowing the user to enable input methods.
     * <p>
     * In some cases, a matching Activity may not exist, so ensure you
     * safeguard against this.
     * <p>
     * Input: Nothing.
     * <p>
     * Output: Nothing.
     */
    @SdkConstant(SdkConstantType.ACTIVITY_INTENT_ACTION)
    public static final String ACTION_VOICE_INPUT_SETTINGS =
            "android.settings.VOICE_INPUT_SETTINGS";

    /**
     * Activity Action: Show settings to configure input methods, in particular
     * allowing the user to enable input methods.
     * <p>
     * In some cases, a matching Activity may not exist, so ensure you
     * safeguard against this.
     * <p>
     * Input: Nothing.
     * <p>
     * Output: Nothing.
     */
    @SdkConstant(SdkConstantType.ACTIVITY_INTENT_ACTION)
    public static final String ACTION_INPUT_METHOD_SETTINGS =
            "android.settings.INPUT_METHOD_SETTINGS";

    /**
     * Activity Action: Show settings to enable/disable input method subtypes.
     * <p>
     * In some cases, a matching Activity may not exist, so ensure you
     * safeguard against this.
     * <p>
     * To tell which input method's subtypes are displayed in the settings, add
     * {@link #EXTRA_INPUT_METHOD_ID} extra to this Intent with the input method id.
     * If there is no extra in this Intent, subtypes from all installed input methods
     * will be displayed in the settings.
     *
     * @see android.view.inputmethod.InputMethodInfo#getId
     * <p>
     * Input: Nothing.
     * <p>
     * Output: Nothing.
     */
    @SdkConstant(SdkConstantType.ACTIVITY_INTENT_ACTION)
    public static final String ACTION_INPUT_METHOD_SUBTYPE_SETTINGS =
            "android.settings.INPUT_METHOD_SUBTYPE_SETTINGS";

    /**
     * Activity Action: Show a dialog to select input method.
     * <p>
     * In some cases, a matching Activity may not exist, so ensure you
     * safeguard against this.
     * <p>
     * Input: Nothing.
     * <p>
     * Output: Nothing.
     * @hide
     */
    @SdkConstant(SdkConstantType.ACTIVITY_INTENT_ACTION)
    public static final String ACTION_SHOW_INPUT_METHOD_PICKER =
            "android.settings.SHOW_INPUT_METHOD_PICKER";

    /**
     * Activity Action: Show settings to manage the user input dictionary.
     * <p>
     * Starting with {@link android.os.Build.VERSION_CODES#KITKAT},
     * it is guaranteed there will always be an appropriate implementation for this Intent action.
     * In prior releases of the platform this was optional, so ensure you safeguard against it.
     * <p>
     * Input: Nothing.
     * <p>
     * Output: Nothing.
     */
    @SdkConstant(SdkConstantType.ACTIVITY_INTENT_ACTION)
    public static final String ACTION_USER_DICTIONARY_SETTINGS =
            "android.settings.USER_DICTIONARY_SETTINGS";

    /**
     * Activity Action: Show settings to configure the hardware keyboard.
     * <p>
     * In some cases, a matching Activity may not exist, so ensure you
     * safeguard against this.
     * <p>
     * Input: Nothing.
     * <p>
     * Output: Nothing.
     */
    @SdkConstant(SdkConstantType.ACTIVITY_INTENT_ACTION)
    public static final String ACTION_HARD_KEYBOARD_SETTINGS =
            "android.settings.HARD_KEYBOARD_SETTINGS";

    /**
     * Activity Action: Adds a word to the user dictionary.
     * <p>
     * In some cases, a matching Activity may not exist, so ensure you
     * safeguard against this.
     * <p>
     * Input: An extra with key <code>word</code> that contains the word
     * that should be added to the dictionary.
     * <p>
     * Output: Nothing.
     *
     * @hide
     */
    @SdkConstant(SdkConstantType.ACTIVITY_INTENT_ACTION)
    public static final String ACTION_USER_DICTIONARY_INSERT =
            "com.android.settings.USER_DICTIONARY_INSERT";

    /**
     * Activity Action: Show settings to allow configuration of application-related settings.
     * <p>
     * In some cases, a matching Activity may not exist, so ensure you
     * safeguard against this.
     * <p>
     * Input: Nothing.
     * <p>
     * Output: Nothing.
     */
    @SdkConstant(SdkConstantType.ACTIVITY_INTENT_ACTION)
    public static final String ACTION_APPLICATION_SETTINGS =
            "android.settings.APPLICATION_SETTINGS";

    /**
     * Activity Action: Show settings to allow configuration of application
     * development-related settings.  As of
     * {@link android.os.Build.VERSION_CODES#JELLY_BEAN_MR1} this action is
     * a required part of the platform.
     * <p>
     * Input: Nothing.
     * <p>
     * Output: Nothing.
     */
    @SdkConstant(SdkConstantType.ACTIVITY_INTENT_ACTION)
    public static final String ACTION_APPLICATION_DEVELOPMENT_SETTINGS =
            "android.settings.APPLICATION_DEVELOPMENT_SETTINGS";

    /**
     * Activity Action: Show settings to allow configuration of quick launch shortcuts.
     * <p>
     * In some cases, a matching Activity may not exist, so ensure you
     * safeguard against this.
     * <p>
     * Input: Nothing.
     * <p>
     * Output: Nothing.
     */
    @SdkConstant(SdkConstantType.ACTIVITY_INTENT_ACTION)
    public static final String ACTION_QUICK_LAUNCH_SETTINGS =
            "android.settings.QUICK_LAUNCH_SETTINGS";

    /**
     * Activity Action: Show settings to manage installed applications.
     * <p>
     * In some cases, a matching Activity may not exist, so ensure you
     * safeguard against this.
     * <p>
     * Input: Nothing.
     * <p>
     * Output: Nothing.
     */
    @SdkConstant(SdkConstantType.ACTIVITY_INTENT_ACTION)
    public static final String ACTION_MANAGE_APPLICATIONS_SETTINGS =
            "android.settings.MANAGE_APPLICATIONS_SETTINGS";

    /**
     * Activity Action: Show settings to manage all applications.
     * <p>
     * In some cases, a matching Activity may not exist, so ensure you
     * safeguard against this.
     * <p>
     * Input: Nothing.
     * <p>
     * Output: Nothing.
     */
    @SdkConstant(SdkConstantType.ACTIVITY_INTENT_ACTION)
    public static final String ACTION_MANAGE_ALL_APPLICATIONS_SETTINGS =
            "android.settings.MANAGE_ALL_APPLICATIONS_SETTINGS";

    /**
     * Activity Action: Show screen for controlling which apps can draw on top of other apps.
     * <p>
     * In some cases, a matching Activity may not exist, so ensure you
     * safeguard against this.
     * <p>
     * Input: Optionally, the Intent's data URI can specify the application package name to
     * directly invoke the management GUI specific to the package name. For example
     * "package:com.my.app".
     * <p>
     * Output: Nothing.
     */
    @SdkConstant(SdkConstantType.ACTIVITY_INTENT_ACTION)
    public static final String ACTION_MANAGE_OVERLAY_PERMISSION =
            "android.settings.action.MANAGE_OVERLAY_PERMISSION";

    /**
     * Activity Action: Show screen for controlling which apps are allowed to write/modify
     * system settings.
     * <p>
     * In some cases, a matching Activity may not exist, so ensure you
     * safeguard against this.
     * <p>
     * Input: Optionally, the Intent's data URI can specify the application package name to
     * directly invoke the management GUI specific to the package name. For example
     * "package:com.my.app".
     * <p>
     * Output: Nothing.
     */
    @SdkConstant(SdkConstantType.ACTIVITY_INTENT_ACTION)
    public static final String ACTION_MANAGE_WRITE_SETTINGS =
            "android.settings.action.MANAGE_WRITE_SETTINGS";

    /**
     * Activity Action: Show screen of details about a particular application.
     * <p>
     * In some cases, a matching Activity may not exist, so ensure you
     * safeguard against this.
     * <p>
     * Input: The Intent's data URI specifies the application package name
     * to be shown, with the "package" scheme.  That is "package:com.my.app".
     * <p>
     * Output: Nothing.
     */
    @SdkConstant(SdkConstantType.ACTIVITY_INTENT_ACTION)
    public static final String ACTION_APPLICATION_DETAILS_SETTINGS =
            "android.settings.APPLICATION_DETAILS_SETTINGS";

    /**
     * Activity Action: Show screen for controlling which apps can ignore battery optimizations.
     * <p>
     * Input: Nothing.
     * <p>
     * Output: Nothing.
     * <p>
     * You can use {@link android.os.PowerManager#isIgnoringBatteryOptimizations
     * PowerManager.isIgnoringBatteryOptimizations()} to determine if an application is
     * already ignoring optimizations.  You can use
     * {@link #ACTION_REQUEST_IGNORE_BATTERY_OPTIMIZATIONS} to ask the user to put you
     * on this list.
     */
    @SdkConstant(SdkConstantType.ACTIVITY_INTENT_ACTION)
    public static final String ACTION_IGNORE_BATTERY_OPTIMIZATION_SETTINGS =
            "android.settings.IGNORE_BATTERY_OPTIMIZATION_SETTINGS";

    /**
     * Activity Action: Ask the user to allow an app to ignore battery optimizations (that is,
     * put them on the whitelist of apps shown by
     * {@link #ACTION_IGNORE_BATTERY_OPTIMIZATION_SETTINGS}).  For an app to use this, it also
     * must hold the {@link android.Manifest.permission#REQUEST_IGNORE_BATTERY_OPTIMIZATIONS}
     * permission.
     * <p><b>Note:</b> most applications should <em>not</em> use this; there are many facilities
     * provided by the platform for applications to operate correctly in the various power
     * saving modes.  This is only for unusual applications that need to deeply control their own
     * execution, at the potential expense of the user's battery life.  Note that these applications
     * greatly run the risk of showing to the user as high power consumers on their device.</p>
     * <p>
     * Input: The Intent's data URI must specify the application package name
     * to be shown, with the "package" scheme.  That is "package:com.my.app".
     * <p>
     * Output: Nothing.
     * <p>
     * You can use {@link android.os.PowerManager#isIgnoringBatteryOptimizations
     * PowerManager.isIgnoringBatteryOptimizations()} to determine if an application is
     * already ignoring optimizations.
     */
    @SdkConstant(SdkConstantType.ACTIVITY_INTENT_ACTION)
    public static final String ACTION_REQUEST_IGNORE_BATTERY_OPTIMIZATIONS =
            "android.settings.REQUEST_IGNORE_BATTERY_OPTIMIZATIONS";

    /**
     * Activity Action: Show screen for controlling background data
     * restrictions for a particular application.
     * <p>
     * Input: Intent's data URI set with an application name, using the
     * "package" schema (like "package:com.my.app").
     *
     * <p>
     * Output: Nothing.
     * <p>
     * Applications can also use {@link android.net.ConnectivityManager#getRestrictBackgroundStatus
     * ConnectivityManager#getRestrictBackgroundStatus()} to determine the
     * status of the background data restrictions for them.
     */
    @SdkConstant(SdkConstantType.ACTIVITY_INTENT_ACTION)
    public static final String ACTION_IGNORE_BACKGROUND_DATA_RESTRICTIONS_SETTINGS =
            "android.settings.IGNORE_BACKGROUND_DATA_RESTRICTIONS_SETTINGS";

    /**
     * @hide
     * Activity Action: Show the "app ops" settings screen.
     * <p>
     * Input: Nothing.
     * <p>
     * Output: Nothing.
     */
    @SdkConstant(SdkConstantType.ACTIVITY_INTENT_ACTION)
    public static final String ACTION_APP_OPS_SETTINGS =
            "android.settings.APP_OPS_SETTINGS";

    /**
     * Activity Action: Show settings for system update functionality.
     * <p>
     * In some cases, a matching Activity may not exist, so ensure you
     * safeguard against this.
     * <p>
     * Input: Nothing.
     * <p>
     * Output: Nothing.
     *
     * @hide
     */
    @SdkConstant(SdkConstantType.ACTIVITY_INTENT_ACTION)
    public static final String ACTION_SYSTEM_UPDATE_SETTINGS =
            "android.settings.SYSTEM_UPDATE_SETTINGS";

    /**
     * Activity Action: Show settings to allow configuration of sync settings.
     * <p>
     * In some cases, a matching Activity may not exist, so ensure you
     * safeguard against this.
     * <p>
     * The account types available to add via the add account button may be restricted by adding an
     * {@link #EXTRA_AUTHORITIES} extra to this Intent with one or more syncable content provider's
     * authorities. Only account types which can sync with that content provider will be offered to
     * the user.
     * <p>
     * Input: Nothing.
     * <p>
     * Output: Nothing.
     */
    @SdkConstant(SdkConstantType.ACTIVITY_INTENT_ACTION)
    public static final String ACTION_SYNC_SETTINGS =
            "android.settings.SYNC_SETTINGS";

    /**
     * Activity Action: Show add account screen for creating a new account.
     * <p>
     * In some cases, a matching Activity may not exist, so ensure you
     * safeguard against this.
     * <p>
     * The account types available to add may be restricted by adding an {@link #EXTRA_AUTHORITIES}
     * extra to the Intent with one or more syncable content provider's authorities.  Only account
     * types which can sync with that content provider will be offered to the user.
     * <p>
     * Account types can also be filtered by adding an {@link #EXTRA_ACCOUNT_TYPES} extra to the
     * Intent with one or more account types.
     * <p>
     * Input: Nothing.
     * <p>
     * Output: Nothing.
     */
    @SdkConstant(SdkConstantType.ACTIVITY_INTENT_ACTION)
    public static final String ACTION_ADD_ACCOUNT =
            "android.settings.ADD_ACCOUNT_SETTINGS";

    /**
     * Activity Action: Show settings for selecting the network operator.
     * <p>
     * In some cases, a matching Activity may not exist, so ensure you
     * safeguard against this.
     * <p>
     * Input: Nothing.
     * <p>
     * Output: Nothing.
     */
    @SdkConstant(SdkConstantType.ACTIVITY_INTENT_ACTION)
    public static final String ACTION_NETWORK_OPERATOR_SETTINGS =
            "android.settings.NETWORK_OPERATOR_SETTINGS";

    /**
     * Activity Action: Show settings for selection of 2G/3G.
     * <p>
     * In some cases, a matching Activity may not exist, so ensure you
     * safeguard against this.
     * <p>
     * Input: Nothing.
     * <p>
     * Output: Nothing.
     */
    @SdkConstant(SdkConstantType.ACTIVITY_INTENT_ACTION)
    public static final String ACTION_DATA_ROAMING_SETTINGS =
            "android.settings.DATA_ROAMING_SETTINGS";

    /**
     * Activity Action: Show settings for internal storage.
     * <p>
     * In some cases, a matching Activity may not exist, so ensure you
     * safeguard against this.
     * <p>
     * Input: Nothing.
     * <p>
     * Output: Nothing.
     */
    @SdkConstant(SdkConstantType.ACTIVITY_INTENT_ACTION)
    public static final String ACTION_INTERNAL_STORAGE_SETTINGS =
            "android.settings.INTERNAL_STORAGE_SETTINGS";
    /**
     * Activity Action: Show settings for memory card storage.
     * <p>
     * In some cases, a matching Activity may not exist, so ensure you
     * safeguard against this.
     * <p>
     * Input: Nothing.
     * <p>
     * Output: Nothing.
     */
    @SdkConstant(SdkConstantType.ACTIVITY_INTENT_ACTION)
    public static final String ACTION_MEMORY_CARD_SETTINGS =
            "android.settings.MEMORY_CARD_SETTINGS";

    /**
     * Activity Action: Show settings for global search.
     * <p>
     * In some cases, a matching Activity may not exist, so ensure you
     * safeguard against this.
     * <p>
     * Input: Nothing.
     * <p>
     * Output: Nothing
     */
    @SdkConstant(SdkConstantType.ACTIVITY_INTENT_ACTION)
    public static final String ACTION_SEARCH_SETTINGS =
        "android.search.action.SEARCH_SETTINGS";

    /**
     * Activity Action: Show general device information settings (serial
     * number, software version, phone number, etc.).
     * <p>
     * In some cases, a matching Activity may not exist, so ensure you
     * safeguard against this.
     * <p>
     * Input: Nothing.
     * <p>
     * Output: Nothing
     */
    @SdkConstant(SdkConstantType.ACTIVITY_INTENT_ACTION)
    public static final String ACTION_DEVICE_INFO_SETTINGS =
        "android.settings.DEVICE_INFO_SETTINGS";

    /**
     * Activity Action: Show NFC settings.
     * <p>
     * This shows UI that allows NFC to be turned on or off.
     * <p>
     * In some cases, a matching Activity may not exist, so ensure you
     * safeguard against this.
     * <p>
     * Input: Nothing.
     * <p>
     * Output: Nothing
     * @see android.nfc.NfcAdapter#isEnabled()
     */
    @SdkConstant(SdkConstantType.ACTIVITY_INTENT_ACTION)
    public static final String ACTION_NFC_SETTINGS = "android.settings.NFC_SETTINGS";

    /**
     * Activity Action: Show NFC Sharing settings.
     * <p>
     * This shows UI that allows NDEF Push (Android Beam) to be turned on or
     * off.
     * <p>
     * In some cases, a matching Activity may not exist, so ensure you
     * safeguard against this.
     * <p>
     * Input: Nothing.
     * <p>
     * Output: Nothing
     * @see android.nfc.NfcAdapter#isNdefPushEnabled()
     */
    @SdkConstant(SdkConstantType.ACTIVITY_INTENT_ACTION)
    public static final String ACTION_NFCSHARING_SETTINGS =
        "android.settings.NFCSHARING_SETTINGS";

    /**
     * Activity Action: Show NFC Tap & Pay settings
     * <p>
     * This shows UI that allows the user to configure Tap&Pay
     * settings.
     * <p>
     * In some cases, a matching Activity may not exist, so ensure you
     * safeguard against this.
     * <p>
     * Input: Nothing.
     * <p>
     * Output: Nothing
     */
    @SdkConstant(SdkConstantType.ACTIVITY_INTENT_ACTION)
    public static final String ACTION_NFC_PAYMENT_SETTINGS =
        "android.settings.NFC_PAYMENT_SETTINGS";

    /**
     * Activity Action: Show Daydream settings.
     * <p>
     * In some cases, a matching Activity may not exist, so ensure you
     * safeguard against this.
     * <p>
     * Input: Nothing.
     * <p>
     * Output: Nothing.
     * @see android.service.dreams.DreamService
     */
    @SdkConstant(SdkConstantType.ACTIVITY_INTENT_ACTION)
    public static final String ACTION_DREAM_SETTINGS = "android.settings.DREAM_SETTINGS";

    /**
     * Activity Action: Show Notification listener settings.
     * <p>
     * In some cases, a matching Activity may not exist, so ensure you
     * safeguard against this.
     * <p>
     * Input: Nothing.
     * <p>
     * Output: Nothing.
     * @see android.service.notification.NotificationListenerService
     */
    @SdkConstant(SdkConstantType.ACTIVITY_INTENT_ACTION)
    public static final String ACTION_NOTIFICATION_LISTENER_SETTINGS
            = "android.settings.ACTION_NOTIFICATION_LISTENER_SETTINGS";

    /**
     * Activity Action: Show Do Not Disturb access settings.
     * <p>
     * Users can grant and deny access to Do Not Disturb configuration from here.
     * See {@link android.app.NotificationManager#isNotificationPolicyAccessGranted()} for more
     * details.
     * <p>
     * Input: Nothing.
     * <p>
     * Output: Nothing.
     */
    @SdkConstant(SdkConstantType.ACTIVITY_INTENT_ACTION)
    public static final String ACTION_NOTIFICATION_POLICY_ACCESS_SETTINGS
            = "android.settings.NOTIFICATION_POLICY_ACCESS_SETTINGS";

    /**
     * @hide
     */
    @SdkConstant(SdkConstantType.ACTIVITY_INTENT_ACTION)
    public static final String ACTION_CONDITION_PROVIDER_SETTINGS
            = "android.settings.ACTION_CONDITION_PROVIDER_SETTINGS";

    /**
     * Activity Action: Show settings for video captioning.
     * <p>
     * In some cases, a matching Activity may not exist, so ensure you safeguard
     * against this.
     * <p>
     * Input: Nothing.
     * <p>
     * Output: Nothing.
     */
    @SdkConstant(SdkConstantType.ACTIVITY_INTENT_ACTION)
    public static final String ACTION_CAPTIONING_SETTINGS = "android.settings.CAPTIONING_SETTINGS";

    /**
     * Activity Action: Show the top level print settings.
     * <p>
     * In some cases, a matching Activity may not exist, so ensure you
     * safeguard against this.
     * <p>
     * Input: Nothing.
     * <p>
     * Output: Nothing.
     */
    @SdkConstant(SdkConstantType.ACTIVITY_INTENT_ACTION)
    public static final String ACTION_PRINT_SETTINGS =
            "android.settings.ACTION_PRINT_SETTINGS";

    /**
     * Activity Action: Show Zen Mode configuration settings.
     *
     * @hide
     */
    @SdkConstant(SdkConstantType.ACTIVITY_INTENT_ACTION)
    public static final String ACTION_ZEN_MODE_SETTINGS = "android.settings.ZEN_MODE_SETTINGS";

    /**
     * Activity Action: Show Zen Mode priority configuration settings.
     *
     * @hide
     */
    @SdkConstant(SdkConstantType.ACTIVITY_INTENT_ACTION)
    public static final String ACTION_ZEN_MODE_PRIORITY_SETTINGS
            = "android.settings.ZEN_MODE_PRIORITY_SETTINGS";

    /**
     * Activity Action: Show Zen Mode automation configuration settings.
     *
     * @hide
     */
    @SdkConstant(SdkConstantType.ACTIVITY_INTENT_ACTION)
    public static final String ACTION_ZEN_MODE_AUTOMATION_SETTINGS
            = "android.settings.ZEN_MODE_AUTOMATION_SETTINGS";

    /**
     * Activity Action: Modify do not disturb mode settings.
     * <p>
     * In some cases, a matching Activity may not exist, so ensure you safeguard against this.
     * <p>
     * This intent MUST be started using
     * {@link android.service.voice.VoiceInteractionSession#startVoiceActivity
     * startVoiceActivity}.
     * <p>
     * Note: The Activity implementing this intent MUST verify that
     * {@link android.app.Activity#isVoiceInteraction isVoiceInteraction}.
     * returns true before modifying the setting.
     * <p>
     * Input: The optional {@link #EXTRA_DO_NOT_DISTURB_MODE_MINUTES} extra can be used to indicate
     * how long the user wishes to avoid interruptions for. The optional
     * {@link #EXTRA_DO_NOT_DISTURB_MODE_ENABLED} extra can be to indicate if the user is
     * enabling or disabling do not disturb mode. If either extra is not included, the
     * user maybe asked to provide the value.
     * <p>
     * Output: Nothing.
     */
    @SdkConstant(SdkConstantType.ACTIVITY_INTENT_ACTION)
    public static final String ACTION_VOICE_CONTROL_DO_NOT_DISTURB_MODE =
            "android.settings.VOICE_CONTROL_DO_NOT_DISTURB_MODE";

    /**
     * Activity Action: Show Zen Mode schedule rule configuration settings.
     *
     * @hide
     */
    @SdkConstant(SdkConstantType.ACTIVITY_INTENT_ACTION)
    public static final String ACTION_ZEN_MODE_SCHEDULE_RULE_SETTINGS
            = "android.settings.ZEN_MODE_SCHEDULE_RULE_SETTINGS";

    /**
     * Activity Action: Show Zen Mode event rule configuration settings.
     *
     * @hide
     */
    @SdkConstant(SdkConstantType.ACTIVITY_INTENT_ACTION)
    public static final String ACTION_ZEN_MODE_EVENT_RULE_SETTINGS
            = "android.settings.ZEN_MODE_EVENT_RULE_SETTINGS";

    /**
     * Activity Action: Show Zen Mode external rule configuration settings.
     *
     * @hide
     */
    @SdkConstant(SdkConstantType.ACTIVITY_INTENT_ACTION)
    public static final String ACTION_ZEN_MODE_EXTERNAL_RULE_SETTINGS
            = "android.settings.ZEN_MODE_EXTERNAL_RULE_SETTINGS";

    /**
     * Activity Action: Show the regulatory information screen for the device.
     * <p>
     * In some cases, a matching Activity may not exist, so ensure you safeguard
     * against this.
     * <p>
     * Input: Nothing.
     * <p>
     * Output: Nothing.
     */
    @SdkConstant(SdkConstantType.ACTIVITY_INTENT_ACTION)
    public static final String
            ACTION_SHOW_REGULATORY_INFO = "android.settings.SHOW_REGULATORY_INFO";

    /**
     * Activity Action: Show Device Name Settings.
     * <p>
     * In some cases, a matching Activity may not exist, so ensure you safeguard
     * against this.
     *
     * @hide
     */
    @SdkConstant(SdkConstantType.ACTIVITY_INTENT_ACTION)
    public static final String DEVICE_NAME_SETTINGS = "android.settings.DEVICE_NAME";

    /**
     * Activity Action: Show pairing settings.
     * <p>
     * In some cases, a matching Activity may not exist, so ensure you safeguard
     * against this.
     *
     * @hide
     */
    @SdkConstant(SdkConstantType.ACTIVITY_INTENT_ACTION)
    public static final String ACTION_PAIRING_SETTINGS = "android.settings.PAIRING_SETTINGS";

    /**
     * Activity Action: Show battery saver settings.
     * <p>
     * In some cases, a matching Activity may not exist, so ensure you safeguard
     * against this.
     */
    @SdkConstant(SdkConstantType.ACTIVITY_INTENT_ACTION)
    public static final String ACTION_BATTERY_SAVER_SETTINGS
            = "android.settings.BATTERY_SAVER_SETTINGS";

    /**
     * Activity Action: Modify Battery Saver mode setting using a voice command.
     * <p>
     * In some cases, a matching Activity may not exist, so ensure you safeguard against this.
     * <p>
     * This intent MUST be started using
     * {@link android.service.voice.VoiceInteractionSession#startVoiceActivity
     * startVoiceActivity}.
     * <p>
     * Note: The activity implementing this intent MUST verify that
     * {@link android.app.Activity#isVoiceInteraction isVoiceInteraction} returns true before
     * modifying the setting.
     * <p>
     * Input: To tell which state batter saver mode should be set to, add the
     * {@link #EXTRA_BATTERY_SAVER_MODE_ENABLED} extra to this Intent with the state specified.
     * If the extra is not included, no changes will be made.
     * <p>
     * Output: Nothing.
     */
    @SdkConstant(SdkConstantType.ACTIVITY_INTENT_ACTION)
    public static final String ACTION_VOICE_CONTROL_BATTERY_SAVER_MODE =
            "android.settings.VOICE_CONTROL_BATTERY_SAVER_MODE";

    /**
     * Activity Action: Show Home selection settings. If there are multiple activities
     * that can satisfy the {@link Intent#CATEGORY_HOME} intent, this screen allows you
     * to pick your preferred activity.
     */
    @SdkConstant(SdkConstantType.ACTIVITY_INTENT_ACTION)
    public static final String ACTION_HOME_SETTINGS
            = "android.settings.HOME_SETTINGS";



    /**
     * Activity Action: Show Default apps settings.
     * <p>
     * In some cases, a matching Activity may not exist, so ensure you
     * safeguard against this.
     * <p>
     * Input: Nothing.
     * <p>
     * Output: Nothing.
     */
    @SdkConstant(SdkConstantType.ACTIVITY_INTENT_ACTION)
    public static final String ACTION_MANAGE_DEFAULT_APPS_SETTINGS
            = "android.settings.MANAGE_DEFAULT_APPS_SETTINGS";

    /**
     * Activity Action: Show notification settings.
     *
     * @hide
     */
    @SdkConstant(SdkConstantType.ACTIVITY_INTENT_ACTION)
    public static final String ACTION_NOTIFICATION_SETTINGS
            = "android.settings.NOTIFICATION_SETTINGS";

    /**
     * Activity Action: Show notification settings for a single app.
     *
     * @hide
     */
    @SdkConstant(SdkConstantType.ACTIVITY_INTENT_ACTION)
    public static final String ACTION_APP_NOTIFICATION_SETTINGS
            = "android.settings.APP_NOTIFICATION_SETTINGS";

    /**
     * Activity Action: Show notification redaction settings.
     *
     * @hide
     */
    @SdkConstant(SdkConstantType.ACTIVITY_INTENT_ACTION)
    public static final String ACTION_APP_NOTIFICATION_REDACTION
            = "android.settings.ACTION_APP_NOTIFICATION_REDACTION";

    /** @hide */ public static final String EXTRA_APP_UID = "app_uid";
    /** @hide */ public static final String EXTRA_APP_PACKAGE = "app_package";

    /**
     * Activity Action: Show a dialog with disabled by policy message.
     * <p> If an user action is disabled by policy, this dialog can be triggered to let
     * the user know about this.
     * <p>
     * Input: Nothing.
     * <p>
     * Output: Nothing.
     *
     * @hide
     */
    @SdkConstant(SdkConstantType.ACTIVITY_INTENT_ACTION)
    public static final String ACTION_SHOW_ADMIN_SUPPORT_DETAILS
            = "android.settings.SHOW_ADMIN_SUPPORT_DETAILS";

    /**
     * Activity Action: Show a dialog for remote bugreport flow.
     * <p>
     * Input: Nothing.
     * <p>
     * Output: Nothing.
     *
     * @hide
     */
    @SdkConstant(SdkConstantType.ACTIVITY_INTENT_ACTION)
    public static final String ACTION_SHOW_REMOTE_BUGREPORT_DIALOG
            = "android.settings.SHOW_REMOTE_BUGREPORT_DIALOG";

    /**
     * Activity Action: Show VR listener settings.
     * <p>
     * Input: Nothing.
     * <p>
     * Output: Nothing.
     *
     * @see android.service.vr.VrListenerService
     */
    @SdkConstant(SdkConstantType.ACTIVITY_INTENT_ACTION)
    public static final String ACTION_VR_LISTENER_SETTINGS
            = "android.settings.VR_LISTENER_SETTINGS";

    /**
     * Activity Action: Allows user to select current webview implementation.
     * <p>
     * Input: Nothing.
     * <p>
     * Output: Nothing.
     */
    @SdkConstant(SdkConstantType.ACTIVITY_INTENT_ACTION)
    public static final String ACTION_WEBVIEW_SETTINGS = "android.settings.WEBVIEW_SETTINGS";

    // End of Intent actions for Settings

    /**
     * @hide - Private call() method on SettingsProvider to read from 'system' table.
     */
    public static final String CALL_METHOD_GET_SYSTEM = "GET_system";

    /**
     * @hide - Private call() method on SettingsProvider to read from 'secure' table.
     */
    public static final String CALL_METHOD_GET_SECURE = "GET_secure";

    /**
     * @hide - Private call() method on SettingsProvider to read from 'global' table.
     */
    public static final String CALL_METHOD_GET_GLOBAL = "GET_global";

    /**
     * @hide - Specifies that the caller of the fast-path call()-based flow tracks
     * the settings generation in order to cache values locally. If this key is
     * mapped to a <code>null</code> string extra in the request bundle, the response
     * bundle will contain the same key mapped to a parcelable extra which would be
     * an {@link android.util.MemoryIntArray}. The response will also contain an
     * integer mapped to the {@link #CALL_METHOD_GENERATION_INDEX_KEY} which is the
     * index in the array clients should use to lookup the generation. For efficiency
     * the caller should request the generation tracking memory array only if it
     * doesn't already have it.
     *
     * @see #CALL_METHOD_GENERATION_INDEX_KEY
     */
    public static final String CALL_METHOD_TRACK_GENERATION_KEY = "_track_generation";

    /**
     * @hide Key with the location in the {@link android.util.MemoryIntArray} where
     * to look up the generation id of the backing table. The value is an integer.
     *
     * @see #CALL_METHOD_TRACK_GENERATION_KEY
     */
    public static final String CALL_METHOD_GENERATION_INDEX_KEY = "_generation_index";

    /**
     * @hide Key with the settings table generation. The value is an integer.
     *
     * @see #CALL_METHOD_TRACK_GENERATION_KEY
     */
    public static final String CALL_METHOD_GENERATION_KEY = "_generation";

    /**
     * @hide - User handle argument extra to the fast-path call()-based requests
     */
    public static final String CALL_METHOD_USER_KEY = "_user";

    /** @hide - Private call() method to write to 'system' table */
    public static final String CALL_METHOD_PUT_SYSTEM = "PUT_system";

    /** @hide - Private call() method to write to 'secure' table */
    public static final String CALL_METHOD_PUT_SECURE = "PUT_secure";

    /** @hide - Private call() method to write to 'global' table */
    public static final String CALL_METHOD_PUT_GLOBAL= "PUT_global";

    /**
     * Activity Extra: Limit available options in launched activity based on the given authority.
     * <p>
     * This can be passed as an extra field in an Activity Intent with one or more syncable content
     * provider's authorities as a String[]. This field is used by some intents to alter the
     * behavior of the called activity.
     * <p>
     * Example: The {@link #ACTION_ADD_ACCOUNT} intent restricts the account types available based
     * on the authority given.
     */
    public static final String EXTRA_AUTHORITIES = "authorities";

    /**
     * Activity Extra: Limit available options in launched activity based on the given account
     * types.
     * <p>
     * This can be passed as an extra field in an Activity Intent with one or more account types
     * as a String[]. This field is used by some intents to alter the behavior of the called
     * activity.
     * <p>
     * Example: The {@link #ACTION_ADD_ACCOUNT} intent restricts the account types to the specified
     * list.
     */
    public static final String EXTRA_ACCOUNT_TYPES = "account_types";

    public static final String EXTRA_INPUT_METHOD_ID = "input_method_id";

    /**
     * Activity Extra: The device identifier to act upon.
     * <p>
     * This can be passed as an extra field in an Activity Intent with a single
     * InputDeviceIdentifier. This field is used by some activities to jump straight into the
     * settings for the given device.
     * <p>
     * Example: The {@link #ACTION_INPUT_METHOD_SETTINGS} intent opens the keyboard layout
     * dialog for the given device.
     * @hide
     */
    public static final String EXTRA_INPUT_DEVICE_IDENTIFIER = "input_device_identifier";

    /**
     * Activity Extra: Enable or disable Airplane Mode.
     * <p>
     * This can be passed as an extra field to the {@link #ACTION_VOICE_CONTROL_AIRPLANE_MODE}
     * intent as a boolean to indicate if it should be enabled.
     */
    public static final String EXTRA_AIRPLANE_MODE_ENABLED = "airplane_mode_enabled";

    /**
     * Activity Extra: Enable or disable Battery saver mode.
     * <p>
     * This can be passed as an extra field to the {@link #ACTION_VOICE_CONTROL_BATTERY_SAVER_MODE}
     * intent as a boolean to indicate if it should be enabled.
     */
    public static final String EXTRA_BATTERY_SAVER_MODE_ENABLED =
            "android.settings.extra.battery_saver_mode_enabled";

    /**
     * Activity Extra: Enable or disable Do Not Disturb mode.
     * <p>
     * This can be passed as an extra field to the {@link #ACTION_VOICE_CONTROL_DO_NOT_DISTURB_MODE}
     * intent as a boolean to indicate if it should be enabled.
     */
    public static final String EXTRA_DO_NOT_DISTURB_MODE_ENABLED =
            "android.settings.extra.do_not_disturb_mode_enabled";

    /**
     * Activity Extra: How many minutes to enable do not disturb mode for.
     * <p>
     * This can be passed as an extra field to the {@link #ACTION_VOICE_CONTROL_DO_NOT_DISTURB_MODE}
     * intent to indicate how long do not disturb mode should be enabled for.
     */
    public static final String EXTRA_DO_NOT_DISTURB_MODE_MINUTES =
            "android.settings.extra.do_not_disturb_mode_minutes";

    /**
     * Activity Extra: Number of certificates
     * <p>
     * This can be passed as an extra field to the {@link #ACTION_MONITORING_CERT_INFO}
     * intent to indicate the number of certificates
     * @hide
     */
    public static final String EXTRA_NUMBER_OF_CERTIFICATES =
            "android.settings.extra.number_of_certificates";

    private static final String JID_RESOURCE_PREFIX = "android";

    public static final String AUTHORITY = "settings";

    private static final String TAG = "Settings";
    private static final boolean LOCAL_LOGV = false;

    // Lock ensures that when enabling/disabling the master location switch, we don't end up
    // with a partial enable/disable state in multi-threaded situations.
    private static final Object mLocationSettingsLock = new Object();

    public static class SettingNotFoundException extends AndroidException {
        public SettingNotFoundException(String msg) {
            super(msg);
        }
    }

    /**
     * Common base for tables of name/value settings.
     */
    public static class NameValueTable implements BaseColumns {
        public static final String NAME = "name";
        public static final String VALUE = "value";

        protected static boolean putString(ContentResolver resolver, Uri uri,
                String name, String value) {
            // The database will take care of replacing duplicates.
            try {
                ContentValues values = new ContentValues();
                values.put(NAME, name);
                values.put(VALUE, value);
                resolver.insert(uri, values);
                return true;
            } catch (SQLException e) {
                Log.w(TAG, "Can't set key " + name + " in " + uri, e);
                return false;
            }
        }

        public static Uri getUriFor(Uri uri, String name) {
            return Uri.withAppendedPath(uri, name);
        }
    }

    private static final class GenerationTracker {
        private final MemoryIntArray mArray;
        private final Runnable mErrorHandler;
        private final int mIndex;
        private int mCurrentGeneration;

        public GenerationTracker(@NonNull MemoryIntArray array, int index,
                int generation, Runnable errorHandler) {
            mArray = array;
            mIndex = index;
            mErrorHandler = errorHandler;
            mCurrentGeneration = generation;
        }

        public boolean isGenerationChanged() {
            final int currentGeneration = readCurrentGeneration();
            if (currentGeneration >= 0) {
                if (currentGeneration == mCurrentGeneration) {
                    return false;
                }
                mCurrentGeneration = currentGeneration;
            }
            return true;
        }

        private int readCurrentGeneration() {
            try {
                return mArray.get(mIndex);
            } catch (IOException e) {
                Log.e(TAG, "Error getting current generation", e);
                if (mErrorHandler != null) {
                    mErrorHandler.run();
                }
            }
            return -1;
        }

        public void destroy() {
            try {
                mArray.close();
            } catch (IOException e) {
                Log.e(TAG, "Error closing backing array", e);
                if (mErrorHandler != null) {
                    mErrorHandler.run();
                }
            }
        }
    }

    // Thread-safe.
    private static class NameValueCache {
        private static final boolean DEBUG = false;

        private final Uri mUri;

        private static final String[] SELECT_VALUE =
            new String[] { Settings.NameValueTable.VALUE };
        private static final String NAME_EQ_PLACEHOLDER = "name=?";

        // Must synchronize on 'this' to access mValues and mValuesVersion.
        private final HashMap<String, String> mValues = new HashMap<String, String>();

        // Initially null; set lazily and held forever.  Synchronized on 'this'.
        private IContentProvider mContentProvider = null;

        // The method we'll call (or null, to not use) on the provider
        // for the fast path of retrieving settings.
        private final String mCallGetCommand;
        private final String mCallSetCommand;

        @GuardedBy("this")
        private GenerationTracker mGenerationTracker;

        public NameValueCache(Uri uri, String getCommand, String setCommand) {
            mUri = uri;
            mCallGetCommand = getCommand;
            mCallSetCommand = setCommand;
        }

        private IContentProvider lazyGetProvider(ContentResolver cr) {
            IContentProvider cp = null;
            synchronized (NameValueCache.this) {
                cp = mContentProvider;
                if (cp == null) {
                    cp = mContentProvider = cr.acquireProvider(mUri.getAuthority());
                }
            }
            return cp;
        }

        public boolean putStringForUser(ContentResolver cr, String name, String value,
                final int userHandle) {
            try {
                Bundle arg = new Bundle();
                arg.putString(Settings.NameValueTable.VALUE, value);
                arg.putInt(CALL_METHOD_USER_KEY, userHandle);
                IContentProvider cp = lazyGetProvider(cr);
                cp.call(cr.getPackageName(), mCallSetCommand, name, arg);
            } catch (RemoteException e) {
                Log.w(TAG, "Can't set key " + name + " in " + mUri, e);
                return false;
            }
            return true;
        }

        public String getStringForUser(ContentResolver cr, String name, final int userHandle) {
            final boolean isSelf = (userHandle == UserHandle.myUserId());
            if (isSelf) {
                synchronized (NameValueCache.this) {
                    if (mGenerationTracker != null) {
                        if (mGenerationTracker.isGenerationChanged()) {
                            if (DEBUG) {
                                Log.i(TAG, "Generation changed for type:"
                                        + mUri.getPath() + " in package:"
                                        + cr.getPackageName() +" and user:" + userHandle);
                            }
                            mValues.clear();
                        } else if (mValues.containsKey(name)) {
                            return mValues.get(name);
                        }
                    }
                }
            } else {
                if (LOCAL_LOGV) Log.v(TAG, "get setting for user " + userHandle
                        + " by user " + UserHandle.myUserId() + " so skipping cache");
            }

            IContentProvider cp = lazyGetProvider(cr);

            // Try the fast path first, not using query().  If this
            // fails (alternate Settings provider that doesn't support
            // this interface?) then we fall back to the query/table
            // interface.
            if (mCallGetCommand != null) {
                try {
                    Bundle args = null;
                    if (!isSelf) {
                        args = new Bundle();
                        args.putInt(CALL_METHOD_USER_KEY, userHandle);
                    }
                    boolean needsGenerationTracker = false;
                    synchronized (NameValueCache.this) {
                        if (isSelf && mGenerationTracker == null) {
                            needsGenerationTracker = true;
                            if (args == null) {
                                args = new Bundle();
                            }
                            args.putString(CALL_METHOD_TRACK_GENERATION_KEY, null);
                            if (DEBUG) {
                                Log.i(TAG, "Requested generation tracker for type: "+ mUri.getPath()
                                        + " in package:" + cr.getPackageName() +" and user:"
                                        + userHandle);
                            }
                        }
                    }
                    Bundle b = cp.call(cr.getPackageName(), mCallGetCommand, name, args);
                    if (b != null) {
                        String value = b.getString(Settings.NameValueTable.VALUE);
                        // Don't update our cache for reads of other users' data
                        if (isSelf) {
                            synchronized (NameValueCache.this) {
                                if (needsGenerationTracker) {
                                    MemoryIntArray array = b.getParcelable(
                                            CALL_METHOD_TRACK_GENERATION_KEY);
                                    final int index = b.getInt(
                                            CALL_METHOD_GENERATION_INDEX_KEY, -1);
                                    if (array != null && index >= 0) {
                                        final int generation = b.getInt(
                                                CALL_METHOD_GENERATION_KEY, 0);
                                        if (DEBUG) {
                                            Log.i(TAG, "Received generation tracker for type:"
                                                    + mUri.getPath() + " in package:"
                                                    + cr.getPackageName() + " and user:"
                                                    + userHandle + " with index:" + index);
                                        }
                                        if (mGenerationTracker != null) {
                                            mGenerationTracker.destroy();
                                        }
                                        mGenerationTracker = new GenerationTracker(array, index,
                                                generation, () -> {
                                            synchronized (NameValueCache.this) {
                                                Log.e(TAG, "Error accessing generation"
                                                        + " tracker - removing");
                                                if (mGenerationTracker != null) {
                                                    GenerationTracker generationTracker =
                                                            mGenerationTracker;
                                                    mGenerationTracker = null;
                                                    generationTracker.destroy();
                                                    mValues.clear();
                                                }
                                            }
                                        });
                                    }
                                }
                                mValues.put(name, value);
                            }
                        } else {
                            if (LOCAL_LOGV) Log.i(TAG, "call-query of user " + userHandle
                                    + " by " + UserHandle.myUserId()
                                    + " so not updating cache");
                        }
                        return value;
                    }
                    // If the response Bundle is null, we fall through
                    // to the query interface below.
                } catch (RemoteException e) {
                    // Not supported by the remote side?  Fall through
                    // to query().
                }
            }

            Cursor c = null;
            try {
                c = cp.query(cr.getPackageName(), mUri, SELECT_VALUE, NAME_EQ_PLACEHOLDER,
                             new String[]{name}, null, null);
                if (c == null) {
                    Log.w(TAG, "Can't get key " + name + " from " + mUri);
                    return null;
                }

                String value = c.moveToNext() ? c.getString(0) : null;
                synchronized (NameValueCache.this) {
                    mValues.put(name, value);
                }
                if (LOCAL_LOGV) {
                    Log.v(TAG, "cache miss [" + mUri.getLastPathSegment() + "]: " +
                            name + " = " + (value == null ? "(null)" : value));
                }
                return value;
            } catch (RemoteException e) {
                Log.w(TAG, "Can't get key " + name + " from " + mUri, e);
                return null;  // Return null, but don't cache it.
            } finally {
                if (c != null) c.close();
            }
        }
    }

    /**
     * Checks if the specified context can draw on top of other apps. As of API
     * level 23, an app cannot draw on top of other apps unless it declares the
     * {@link android.Manifest.permission#SYSTEM_ALERT_WINDOW} permission in its
     * manifest, <em>and</em> the user specifically grants the app this
     * capability. To prompt the user to grant this approval, the app must send an
     * intent with the action
     * {@link android.provider.Settings#ACTION_MANAGE_OVERLAY_PERMISSION}, which
     * causes the system to display a permission management screen.
     *
     * @param context App context.
     * @return true if the specified context can draw on top of other apps, false otherwise
     */
    public static boolean canDrawOverlays(Context context) {
        return Settings.isCallingPackageAllowedToDrawOverlays(context, Process.myUid(),
                context.getOpPackageName(), false);
    }

    /**
     * System settings, containing miscellaneous system preferences.  This
     * table holds simple name/value pairs.  There are convenience
     * functions for accessing individual settings entries.
     */
    public static final class System extends NameValueTable {
        private static final float DEFAULT_FONT_SCALE = 1.0f;

        /** @hide */
        public static interface Validator {
            public boolean validate(String value);
        }

        /**
         * The content:// style URL for this table
         */
        public static final Uri CONTENT_URI =
            Uri.parse("content://" + AUTHORITY + "/system");

        private static final NameValueCache sNameValueCache = new NameValueCache(
                CONTENT_URI,
                CALL_METHOD_GET_SYSTEM,
                CALL_METHOD_PUT_SYSTEM);

        private static final HashSet<String> MOVED_TO_SECURE;
        static {
            MOVED_TO_SECURE = new HashSet<String>(30);
            MOVED_TO_SECURE.add(Secure.ANDROID_ID);
            MOVED_TO_SECURE.add(Secure.HTTP_PROXY);
            MOVED_TO_SECURE.add(Secure.LOCATION_PROVIDERS_ALLOWED);
            MOVED_TO_SECURE.add(Secure.LOCK_BIOMETRIC_WEAK_FLAGS);
            MOVED_TO_SECURE.add(Secure.LOCK_PATTERN_ENABLED);
            MOVED_TO_SECURE.add(Secure.LOCK_PATTERN_VISIBLE);
            MOVED_TO_SECURE.add(Secure.LOCK_PATTERN_TACTILE_FEEDBACK_ENABLED);
            MOVED_TO_SECURE.add(Secure.LOGGING_ID);
            MOVED_TO_SECURE.add(Secure.PARENTAL_CONTROL_ENABLED);
            MOVED_TO_SECURE.add(Secure.PARENTAL_CONTROL_LAST_UPDATE);
            MOVED_TO_SECURE.add(Secure.PARENTAL_CONTROL_REDIRECT_URL);
            MOVED_TO_SECURE.add(Secure.SETTINGS_CLASSNAME);
            MOVED_TO_SECURE.add(Secure.USE_GOOGLE_MAIL);
            MOVED_TO_SECURE.add(Secure.WIFI_NETWORKS_AVAILABLE_NOTIFICATION_ON);
            MOVED_TO_SECURE.add(Secure.WIFI_NETWORKS_AVAILABLE_REPEAT_DELAY);
            MOVED_TO_SECURE.add(Secure.WIFI_NUM_OPEN_NETWORKS_KEPT);
            MOVED_TO_SECURE.add(Secure.WIFI_ON);
            MOVED_TO_SECURE.add(Secure.WIFI_WATCHDOG_ACCEPTABLE_PACKET_LOSS_PERCENTAGE);
            MOVED_TO_SECURE.add(Secure.WIFI_WATCHDOG_AP_COUNT);
            MOVED_TO_SECURE.add(Secure.WIFI_WATCHDOG_BACKGROUND_CHECK_DELAY_MS);
            MOVED_TO_SECURE.add(Secure.WIFI_WATCHDOG_BACKGROUND_CHECK_ENABLED);
            MOVED_TO_SECURE.add(Secure.WIFI_WATCHDOG_BACKGROUND_CHECK_TIMEOUT_MS);
            MOVED_TO_SECURE.add(Secure.WIFI_WATCHDOG_INITIAL_IGNORED_PING_COUNT);
            MOVED_TO_SECURE.add(Secure.WIFI_WATCHDOG_MAX_AP_CHECKS);
            MOVED_TO_SECURE.add(Secure.WIFI_WATCHDOG_ON);
            MOVED_TO_SECURE.add(Secure.WIFI_WATCHDOG_PING_COUNT);
            MOVED_TO_SECURE.add(Secure.WIFI_WATCHDOG_PING_DELAY_MS);
            MOVED_TO_SECURE.add(Secure.WIFI_WATCHDOG_PING_TIMEOUT_MS);

            // At one time in System, then Global, but now back in Secure
            MOVED_TO_SECURE.add(Secure.INSTALL_NON_MARKET_APPS);
        }

        private static final HashSet<String> MOVED_TO_GLOBAL;
        private static final HashSet<String> MOVED_TO_SECURE_THEN_GLOBAL;
        static {
            MOVED_TO_GLOBAL = new HashSet<String>();
            MOVED_TO_SECURE_THEN_GLOBAL = new HashSet<String>();

            // these were originally in system but migrated to secure in the past,
            // so are duplicated in the Secure.* namespace
            MOVED_TO_SECURE_THEN_GLOBAL.add(Global.ADB_ENABLED);
            MOVED_TO_SECURE_THEN_GLOBAL.add(Global.BLUETOOTH_ON);
            MOVED_TO_SECURE_THEN_GLOBAL.add(Global.DATA_ROAMING);
            MOVED_TO_SECURE_THEN_GLOBAL.add(Global.DEVICE_PROVISIONED);
            MOVED_TO_SECURE_THEN_GLOBAL.add(Global.USB_MASS_STORAGE_ENABLED);
            MOVED_TO_SECURE_THEN_GLOBAL.add(Global.HTTP_PROXY);

            // these are moving directly from system to global
            MOVED_TO_GLOBAL.add(Settings.Global.AIRPLANE_MODE_ON);
            MOVED_TO_GLOBAL.add(Settings.Global.AIRPLANE_MODE_RADIOS);
            MOVED_TO_GLOBAL.add(Settings.Global.AIRPLANE_MODE_TOGGLEABLE_RADIOS);
            MOVED_TO_GLOBAL.add(Settings.Global.AUTO_TIME);
            MOVED_TO_GLOBAL.add(Settings.Global.AUTO_TIME_ZONE);
            MOVED_TO_GLOBAL.add(Settings.Global.CAR_DOCK_SOUND);
            MOVED_TO_GLOBAL.add(Settings.Global.CAR_UNDOCK_SOUND);
            MOVED_TO_GLOBAL.add(Settings.Global.DESK_DOCK_SOUND);
            MOVED_TO_GLOBAL.add(Settings.Global.DESK_UNDOCK_SOUND);
            MOVED_TO_GLOBAL.add(Settings.Global.DOCK_SOUNDS_ENABLED);
            MOVED_TO_GLOBAL.add(Settings.Global.LOCK_SOUND);
            MOVED_TO_GLOBAL.add(Settings.Global.UNLOCK_SOUND);
            MOVED_TO_GLOBAL.add(Settings.Global.LOW_BATTERY_SOUND);
            MOVED_TO_GLOBAL.add(Settings.Global.POWER_SOUNDS_ENABLED);
            MOVED_TO_GLOBAL.add(Settings.Global.STAY_ON_WHILE_PLUGGED_IN);
            MOVED_TO_GLOBAL.add(Settings.Global.WIFI_SLEEP_POLICY);
            MOVED_TO_GLOBAL.add(Settings.Global.MODE_RINGER);
            MOVED_TO_GLOBAL.add(Settings.Global.WINDOW_ANIMATION_SCALE);
            MOVED_TO_GLOBAL.add(Settings.Global.TRANSITION_ANIMATION_SCALE);
            MOVED_TO_GLOBAL.add(Settings.Global.ANIMATOR_DURATION_SCALE);
            MOVED_TO_GLOBAL.add(Settings.Global.FANCY_IME_ANIMATIONS);
            MOVED_TO_GLOBAL.add(Settings.Global.COMPATIBILITY_MODE);
            MOVED_TO_GLOBAL.add(Settings.Global.EMERGENCY_TONE);
            MOVED_TO_GLOBAL.add(Settings.Global.CALL_AUTO_RETRY);
            MOVED_TO_GLOBAL.add(Settings.Global.DEBUG_APP);
            MOVED_TO_GLOBAL.add(Settings.Global.WAIT_FOR_DEBUGGER);
            MOVED_TO_GLOBAL.add(Settings.Global.SHOW_PROCESSES);
            MOVED_TO_GLOBAL.add(Settings.Global.ALWAYS_FINISH_ACTIVITIES);
            MOVED_TO_GLOBAL.add(Settings.Global.TZINFO_UPDATE_CONTENT_URL);
            MOVED_TO_GLOBAL.add(Settings.Global.TZINFO_UPDATE_METADATA_URL);
            MOVED_TO_GLOBAL.add(Settings.Global.SELINUX_UPDATE_CONTENT_URL);
            MOVED_TO_GLOBAL.add(Settings.Global.SELINUX_UPDATE_METADATA_URL);
            MOVED_TO_GLOBAL.add(Settings.Global.SMS_SHORT_CODES_UPDATE_CONTENT_URL);
            MOVED_TO_GLOBAL.add(Settings.Global.SMS_SHORT_CODES_UPDATE_METADATA_URL);
            MOVED_TO_GLOBAL.add(Settings.Global.CERT_PIN_UPDATE_CONTENT_URL);
            MOVED_TO_GLOBAL.add(Settings.Global.CERT_PIN_UPDATE_METADATA_URL);
        }

        private static final Validator sBooleanValidator =
                new DiscreteValueValidator(new String[] {"0", "1"});

        private static final Validator sNonNegativeIntegerValidator = new Validator() {
            @Override
            public boolean validate(String value) {
                try {
                    return Integer.parseInt(value) >= 0;
                } catch (NumberFormatException e) {
                    return false;
                }
            }
        };

        private static final Validator sUriValidator = new Validator() {
            @Override
            public boolean validate(String value) {
                try {
                    Uri.decode(value);
                    return true;
                } catch (IllegalArgumentException e) {
                    return false;
                }
            }
        };

        private static final Validator sLenientIpAddressValidator = new Validator() {
            private static final int MAX_IPV6_LENGTH = 45;

            @Override
            public boolean validate(String value) {
                return value.length() <= MAX_IPV6_LENGTH;
            }
        };

        /** @hide */
        public static void getMovedToGlobalSettings(Set<String> outKeySet) {
            outKeySet.addAll(MOVED_TO_GLOBAL);
            outKeySet.addAll(MOVED_TO_SECURE_THEN_GLOBAL);
        }

        /** @hide */
        public static void getMovedToSecureSettings(Set<String> outKeySet) {
            outKeySet.addAll(MOVED_TO_SECURE);
        }

        /** @hide */
        public static void getNonLegacyMovedKeys(HashSet<String> outKeySet) {
            outKeySet.addAll(MOVED_TO_GLOBAL);
        }

        /**
         * Look up a name in the database.
         * @param resolver to access the database with
         * @param name to look up in the table
         * @return the corresponding value, or null if not present
         */
        public static String getString(ContentResolver resolver, String name) {
            return getStringForUser(resolver, name, UserHandle.myUserId());
        }

        /** @hide */
        public static String getStringForUser(ContentResolver resolver, String name,
                int userHandle) {
            if (MOVED_TO_SECURE.contains(name)) {
                Log.w(TAG, "Setting " + name + " has moved from android.provider.Settings.System"
                        + " to android.provider.Settings.Secure, returning read-only value.");
                return Secure.getStringForUser(resolver, name, userHandle);
            }
            if (MOVED_TO_GLOBAL.contains(name) || MOVED_TO_SECURE_THEN_GLOBAL.contains(name)) {
                Log.w(TAG, "Setting " + name + " has moved from android.provider.Settings.System"
                        + " to android.provider.Settings.Global, returning read-only value.");
                return Global.getStringForUser(resolver, name, userHandle);
            }
            return sNameValueCache.getStringForUser(resolver, name, userHandle);
        }

        /**
         * Store a name/value pair into the database.
         * @param resolver to access the database with
         * @param name to store
         * @param value to associate with the name
         * @return true if the value was set, false on database errors
         */
        public static boolean putString(ContentResolver resolver, String name, String value) {
            return putStringForUser(resolver, name, value, UserHandle.myUserId());
        }

        /** @hide */
        public static boolean putStringForUser(ContentResolver resolver, String name, String value,
                int userHandle) {
            if (MOVED_TO_SECURE.contains(name)) {
                Log.w(TAG, "Setting " + name + " has moved from android.provider.Settings.System"
                        + " to android.provider.Settings.Secure, value is unchanged.");
                return false;
            }
            if (MOVED_TO_GLOBAL.contains(name) || MOVED_TO_SECURE_THEN_GLOBAL.contains(name)) {
                Log.w(TAG, "Setting " + name + " has moved from android.provider.Settings.System"
                        + " to android.provider.Settings.Global, value is unchanged.");
                return false;
            }
            return sNameValueCache.putStringForUser(resolver, name, value, userHandle);
        }

        /**
         * Construct the content URI for a particular name/value pair,
         * useful for monitoring changes with a ContentObserver.
         * @param name to look up in the table
         * @return the corresponding content URI, or null if not present
         */
        public static Uri getUriFor(String name) {
            if (MOVED_TO_SECURE.contains(name)) {
                Log.w(TAG, "Setting " + name + " has moved from android.provider.Settings.System"
                    + " to android.provider.Settings.Secure, returning Secure URI.");
                return Secure.getUriFor(Secure.CONTENT_URI, name);
            }
            if (MOVED_TO_GLOBAL.contains(name) || MOVED_TO_SECURE_THEN_GLOBAL.contains(name)) {
                Log.w(TAG, "Setting " + name + " has moved from android.provider.Settings.System"
                        + " to android.provider.Settings.Global, returning read-only global URI.");
                return Global.getUriFor(Global.CONTENT_URI, name);
            }
            return getUriFor(CONTENT_URI, name);
        }

        /**
         * Convenience function for retrieving a single system settings value
         * as an integer.  Note that internally setting values are always
         * stored as strings; this function converts the string to an integer
         * for you.  The default value will be returned if the setting is
         * not defined or not an integer.
         *
         * @param cr The ContentResolver to access.
         * @param name The name of the setting to retrieve.
         * @param def Value to return if the setting is not defined.
         *
         * @return The setting's current value, or 'def' if it is not defined
         * or not a valid integer.
         */
        public static int getInt(ContentResolver cr, String name, int def) {
            return getIntForUser(cr, name, def, UserHandle.myUserId());
        }

        /** @hide */
        public static int getIntForUser(ContentResolver cr, String name, int def, int userHandle) {
            String v = getStringForUser(cr, name, userHandle);
            try {
                return v != null ? Integer.parseInt(v) : def;
            } catch (NumberFormatException e) {
                return def;
            }
        }

        /**
         * Convenience function for retrieving a single system settings value
         * as an integer.  Note that internally setting values are always
         * stored as strings; this function converts the string to an integer
         * for you.
         * <p>
         * This version does not take a default value.  If the setting has not
         * been set, or the string value is not a number,
         * it throws {@link SettingNotFoundException}.
         *
         * @param cr The ContentResolver to access.
         * @param name The name of the setting to retrieve.
         *
         * @throws SettingNotFoundException Thrown if a setting by the given
         * name can't be found or the setting value is not an integer.
         *
         * @return The setting's current value.
         */
        public static int getInt(ContentResolver cr, String name)
                throws SettingNotFoundException {
            return getIntForUser(cr, name, UserHandle.myUserId());
        }

        /** @hide */
        public static int getIntForUser(ContentResolver cr, String name, int userHandle)
                throws SettingNotFoundException {
            String v = getStringForUser(cr, name, userHandle);
            try {
                return Integer.parseInt(v);
            } catch (NumberFormatException e) {
                throw new SettingNotFoundException(name);
            }
        }

        /**
         * Convenience function for updating a single settings value as an
         * integer. This will either create a new entry in the table if the
         * given name does not exist, or modify the value of the existing row
         * with that name.  Note that internally setting values are always
         * stored as strings, so this function converts the given value to a
         * string before storing it.
         *
         * @param cr The ContentResolver to access.
         * @param name The name of the setting to modify.
         * @param value The new value for the setting.
         * @return true if the value was set, false on database errors
         */
        public static boolean putInt(ContentResolver cr, String name, int value) {
            return putIntForUser(cr, name, value, UserHandle.myUserId());
        }

        /** @hide */
        public static boolean putIntForUser(ContentResolver cr, String name, int value,
                int userHandle) {
            return putStringForUser(cr, name, Integer.toString(value), userHandle);
        }

        /**
         * Convenience function for retrieving a single system settings value
         * as a {@code long}.  Note that internally setting values are always
         * stored as strings; this function converts the string to a {@code long}
         * for you.  The default value will be returned if the setting is
         * not defined or not a {@code long}.
         *
         * @param cr The ContentResolver to access.
         * @param name The name of the setting to retrieve.
         * @param def Value to return if the setting is not defined.
         *
         * @return The setting's current value, or 'def' if it is not defined
         * or not a valid {@code long}.
         */
        public static long getLong(ContentResolver cr, String name, long def) {
            return getLongForUser(cr, name, def, UserHandle.myUserId());
        }

        /** @hide */
        public static long getLongForUser(ContentResolver cr, String name, long def,
                int userHandle) {
            String valString = getStringForUser(cr, name, userHandle);
            long value;
            try {
                value = valString != null ? Long.parseLong(valString) : def;
            } catch (NumberFormatException e) {
                value = def;
            }
            return value;
        }

        /**
         * Convenience function for retrieving a single system settings value
         * as a {@code long}.  Note that internally setting values are always
         * stored as strings; this function converts the string to a {@code long}
         * for you.
         * <p>
         * This version does not take a default value.  If the setting has not
         * been set, or the string value is not a number,
         * it throws {@link SettingNotFoundException}.
         *
         * @param cr The ContentResolver to access.
         * @param name The name of the setting to retrieve.
         *
         * @return The setting's current value.
         * @throws SettingNotFoundException Thrown if a setting by the given
         * name can't be found or the setting value is not an integer.
         */
        public static long getLong(ContentResolver cr, String name)
                throws SettingNotFoundException {
            return getLongForUser(cr, name, UserHandle.myUserId());
        }

        /** @hide */
        public static long getLongForUser(ContentResolver cr, String name, int userHandle)
                throws SettingNotFoundException {
            String valString = getStringForUser(cr, name, userHandle);
            try {
                return Long.parseLong(valString);
            } catch (NumberFormatException e) {
                throw new SettingNotFoundException(name);
            }
        }

        /**
         * Convenience function for updating a single settings value as a long
         * integer. This will either create a new entry in the table if the
         * given name does not exist, or modify the value of the existing row
         * with that name.  Note that internally setting values are always
         * stored as strings, so this function converts the given value to a
         * string before storing it.
         *
         * @param cr The ContentResolver to access.
         * @param name The name of the setting to modify.
         * @param value The new value for the setting.
         * @return true if the value was set, false on database errors
         */
        public static boolean putLong(ContentResolver cr, String name, long value) {
            return putLongForUser(cr, name, value, UserHandle.myUserId());
        }

        /** @hide */
        public static boolean putLongForUser(ContentResolver cr, String name, long value,
                int userHandle) {
            return putStringForUser(cr, name, Long.toString(value), userHandle);
        }

        /**
         * Convenience function for retrieving a single system settings value
         * as a floating point number.  Note that internally setting values are
         * always stored as strings; this function converts the string to an
         * float for you. The default value will be returned if the setting
         * is not defined or not a valid float.
         *
         * @param cr The ContentResolver to access.
         * @param name The name of the setting to retrieve.
         * @param def Value to return if the setting is not defined.
         *
         * @return The setting's current value, or 'def' if it is not defined
         * or not a valid float.
         */
        public static float getFloat(ContentResolver cr, String name, float def) {
            return getFloatForUser(cr, name, def, UserHandle.myUserId());
        }

        /** @hide */
        public static float getFloatForUser(ContentResolver cr, String name, float def,
                int userHandle) {
            String v = getStringForUser(cr, name, userHandle);
            try {
                return v != null ? Float.parseFloat(v) : def;
            } catch (NumberFormatException e) {
                return def;
            }
        }

        /**
         * Convenience function for retrieving a single system settings value
         * as a float.  Note that internally setting values are always
         * stored as strings; this function converts the string to a float
         * for you.
         * <p>
         * This version does not take a default value.  If the setting has not
         * been set, or the string value is not a number,
         * it throws {@link SettingNotFoundException}.
         *
         * @param cr The ContentResolver to access.
         * @param name The name of the setting to retrieve.
         *
         * @throws SettingNotFoundException Thrown if a setting by the given
         * name can't be found or the setting value is not a float.
         *
         * @return The setting's current value.
         */
        public static float getFloat(ContentResolver cr, String name)
                throws SettingNotFoundException {
            return getFloatForUser(cr, name, UserHandle.myUserId());
        }

        /** @hide */
        public static float getFloatForUser(ContentResolver cr, String name, int userHandle)
                throws SettingNotFoundException {
            String v = getStringForUser(cr, name, userHandle);
            if (v == null) {
                throw new SettingNotFoundException(name);
            }
            try {
                return Float.parseFloat(v);
            } catch (NumberFormatException e) {
                throw new SettingNotFoundException(name);
            }
        }

        /**
         * Convenience function for updating a single settings value as a
         * floating point number. This will either create a new entry in the
         * table if the given name does not exist, or modify the value of the
         * existing row with that name.  Note that internally setting values
         * are always stored as strings, so this function converts the given
         * value to a string before storing it.
         *
         * @param cr The ContentResolver to access.
         * @param name The name of the setting to modify.
         * @param value The new value for the setting.
         * @return true if the value was set, false on database errors
         */
        public static boolean putFloat(ContentResolver cr, String name, float value) {
            return putFloatForUser(cr, name, value, UserHandle.myUserId());
        }

        /** @hide */
        public static boolean putFloatForUser(ContentResolver cr, String name, float value,
                int userHandle) {
            return putStringForUser(cr, name, Float.toString(value), userHandle);
        }

        /**
         * Convenience function to read all of the current
         * configuration-related settings into a
         * {@link Configuration} object.
         *
         * @param cr The ContentResolver to access.
         * @param outConfig Where to place the configuration settings.
         */
        public static void getConfiguration(ContentResolver cr, Configuration outConfig) {
            adjustConfigurationForUser(cr, outConfig, UserHandle.myUserId(),
                    false /* updateSettingsIfEmpty */);
        }

        /** @hide */
        public static void adjustConfigurationForUser(ContentResolver cr, Configuration outConfig,
                int userHandle, boolean updateSettingsIfEmpty) {
            outConfig.fontScale = Settings.System.getFloatForUser(
                    cr, FONT_SCALE, DEFAULT_FONT_SCALE, userHandle);
            if (outConfig.fontScale < 0) {
                outConfig.fontScale = DEFAULT_FONT_SCALE;
            }

            final String localeValue =
                    Settings.System.getStringForUser(cr, SYSTEM_LOCALES, userHandle);
            if (localeValue != null) {
                outConfig.setLocales(LocaleList.forLanguageTags(localeValue));
            } else {
                // Do not update configuration with emtpy settings since we need to take over the
                // locale list of previous user if the settings value is empty. This happens when a
                // new user is created.

                if (updateSettingsIfEmpty) {
                    // Make current configuration persistent. This is necessary the first time a
                    // user log in. At the first login, the configuration settings are empty, so we
                    // need to store the adjusted configuration as the initial settings.
                    Settings.System.putStringForUser(
                            cr, SYSTEM_LOCALES, outConfig.getLocales().toLanguageTags(),
                            userHandle);
                }
            }
        }

        /**
         * @hide Erase the fields in the Configuration that should be applied
         * by the settings.
         */
        public static void clearConfiguration(Configuration inoutConfig) {
            inoutConfig.fontScale = 0;
            if (!inoutConfig.userSetLocale && !inoutConfig.getLocales().isEmpty()) {
                inoutConfig.clearLocales();
            }
        }

        /**
         * Convenience function to write a batch of configuration-related
         * settings from a {@link Configuration} object.
         *
         * @param cr The ContentResolver to access.
         * @param config The settings to write.
         * @return true if the values were set, false on database errors
         */
        public static boolean putConfiguration(ContentResolver cr, Configuration config) {
            return putConfigurationForUser(cr, config, UserHandle.myUserId());
        }

        /** @hide */
        public static boolean putConfigurationForUser(ContentResolver cr, Configuration config,
                int userHandle) {
            return Settings.System.putFloatForUser(cr, FONT_SCALE, config.fontScale, userHandle) &&
                    Settings.System.putStringForUser(
                            cr, SYSTEM_LOCALES, config.getLocales().toLanguageTags(), userHandle);
        }

        /** @hide */
        public static boolean hasInterestingConfigurationChanges(int changes) {
            return (changes & ActivityInfo.CONFIG_FONT_SCALE) != 0 ||
                    (changes & ActivityInfo.CONFIG_LOCALE) != 0;
        }

        /** @deprecated - Do not use */
        @Deprecated
        public static boolean getShowGTalkServiceStatus(ContentResolver cr) {
            return getShowGTalkServiceStatusForUser(cr, UserHandle.myUserId());
        }

        /**
         * @hide
         * @deprecated - Do not use
         */
        @Deprecated
        public static boolean getShowGTalkServiceStatusForUser(ContentResolver cr,
                int userHandle) {
            return getIntForUser(cr, SHOW_GTALK_SERVICE_STATUS, 0, userHandle) != 0;
        }

        /** @deprecated - Do not use */
        @Deprecated
        public static void setShowGTalkServiceStatus(ContentResolver cr, boolean flag) {
            setShowGTalkServiceStatusForUser(cr, flag, UserHandle.myUserId());
        }

        /**
         * @hide
         * @deprecated - Do not use
         */
        @Deprecated
        public static void setShowGTalkServiceStatusForUser(ContentResolver cr, boolean flag,
                int userHandle) {
            putIntForUser(cr, SHOW_GTALK_SERVICE_STATUS, flag ? 1 : 0, userHandle);
        }

        private static final class DiscreteValueValidator implements Validator {
            private final String[] mValues;

            public DiscreteValueValidator(String[] values) {
                mValues = values;
            }

            @Override
            public boolean validate(String value) {
                return ArrayUtils.contains(mValues, value);
            }
        }

        private static final class InclusiveIntegerRangeValidator implements Validator {
            private final int mMin;
            private final int mMax;

            public InclusiveIntegerRangeValidator(int min, int max) {
                mMin = min;
                mMax = max;
            }

            @Override
            public boolean validate(String value) {
                try {
                    final int intValue = Integer.parseInt(value);
                    return intValue >= mMin && intValue <= mMax;
                } catch (NumberFormatException e) {
                    return false;
                }
            }
        }

        private static final class InclusiveFloatRangeValidator implements Validator {
            private final float mMin;
            private final float mMax;

            public InclusiveFloatRangeValidator(float min, float max) {
                mMin = min;
                mMax = max;
            }

            @Override
            public boolean validate(String value) {
                try {
                    final float floatValue = Float.parseFloat(value);
                    return floatValue >= mMin && floatValue <= mMax;
                } catch (NumberFormatException e) {
                    return false;
                }
            }
        }

        /**
         * @deprecated Use {@link android.provider.Settings.Global#STAY_ON_WHILE_PLUGGED_IN} instead
         */
        @Deprecated
        public static final String STAY_ON_WHILE_PLUGGED_IN = Global.STAY_ON_WHILE_PLUGGED_IN;

        /**
         * What happens when the user presses the end call button if they're not
         * on a call.<br/>
         * <b>Values:</b><br/>
         * 0 - The end button does nothing.<br/>
         * 1 - The end button goes to the home screen.<br/>
         * 2 - The end button puts the device to sleep and locks the keyguard.<br/>
         * 3 - The end button goes to the home screen.  If the user is already on the
         * home screen, it puts the device to sleep.
         */
        public static final String END_BUTTON_BEHAVIOR = "end_button_behavior";

        private static final Validator END_BUTTON_BEHAVIOR_VALIDATOR =
                new InclusiveIntegerRangeValidator(0, 3);

        /**
         * END_BUTTON_BEHAVIOR value for "go home".
         * @hide
         */
        public static final int END_BUTTON_BEHAVIOR_HOME = 0x1;

        /**
         * END_BUTTON_BEHAVIOR value for "go to sleep".
         * @hide
         */
        public static final int END_BUTTON_BEHAVIOR_SLEEP = 0x2;

        /**
         * END_BUTTON_BEHAVIOR default value.
         * @hide
         */
        public static final int END_BUTTON_BEHAVIOR_DEFAULT = END_BUTTON_BEHAVIOR_SLEEP;

        /**
         * Is advanced settings mode turned on. 0 == no, 1 == yes
         * @hide
         */
        public static final String ADVANCED_SETTINGS = "advanced_settings";

        private static final Validator ADVANCED_SETTINGS_VALIDATOR = sBooleanValidator;

        /**
         * ADVANCED_SETTINGS default value.
         * @hide
         */
        public static final int ADVANCED_SETTINGS_DEFAULT = 0;

        /**
         * @deprecated Use {@link android.provider.Settings.Global#AIRPLANE_MODE_ON} instead
         */
        @Deprecated
        public static final String AIRPLANE_MODE_ON = Global.AIRPLANE_MODE_ON;

        /**
         * @deprecated Use {@link android.provider.Settings.Global#RADIO_BLUETOOTH} instead
         */
        @Deprecated
        public static final String RADIO_BLUETOOTH = Global.RADIO_BLUETOOTH;

        /**
         * @deprecated Use {@link android.provider.Settings.Global#RADIO_WIFI} instead
         */
        @Deprecated
        public static final String RADIO_WIFI = Global.RADIO_WIFI;

        /**
         * @deprecated Use {@link android.provider.Settings.Global#RADIO_WIMAX} instead
         * {@hide}
         */
        @Deprecated
        public static final String RADIO_WIMAX = Global.RADIO_WIMAX;

        /**
         * @deprecated Use {@link android.provider.Settings.Global#RADIO_CELL} instead
         */
        @Deprecated
        public static final String RADIO_CELL = Global.RADIO_CELL;

        /**
         * @deprecated Use {@link android.provider.Settings.Global#RADIO_NFC} instead
         */
        @Deprecated
        public static final String RADIO_NFC = Global.RADIO_NFC;

        /**
         * @deprecated Use {@link android.provider.Settings.Global#AIRPLANE_MODE_RADIOS} instead
         */
        @Deprecated
        public static final String AIRPLANE_MODE_RADIOS = Global.AIRPLANE_MODE_RADIOS;

        /**
         * @deprecated Use {@link android.provider.Settings.Global#AIRPLANE_MODE_TOGGLEABLE_RADIOS} instead
         *
         * {@hide}
         */
        @Deprecated
        public static final String AIRPLANE_MODE_TOGGLEABLE_RADIOS =
                Global.AIRPLANE_MODE_TOGGLEABLE_RADIOS;

        /**
         * @deprecated Use {@link android.provider.Settings.Global#WIFI_SLEEP_POLICY} instead
         */
        @Deprecated
        public static final String WIFI_SLEEP_POLICY = Global.WIFI_SLEEP_POLICY;

        /**
         * @deprecated Use {@link android.provider.Settings.Global#WIFI_SLEEP_POLICY_DEFAULT} instead
         */
        @Deprecated
        public static final int WIFI_SLEEP_POLICY_DEFAULT = Global.WIFI_SLEEP_POLICY_DEFAULT;

        /**
         * @deprecated Use {@link android.provider.Settings.Global#WIFI_SLEEP_POLICY_NEVER_WHILE_PLUGGED} instead
         */
        @Deprecated
        public static final int WIFI_SLEEP_POLICY_NEVER_WHILE_PLUGGED =
                Global.WIFI_SLEEP_POLICY_NEVER_WHILE_PLUGGED;

        /**
         * @deprecated Use {@link android.provider.Settings.Global#WIFI_SLEEP_POLICY_NEVER} instead
         */
        @Deprecated
        public static final int WIFI_SLEEP_POLICY_NEVER = Global.WIFI_SLEEP_POLICY_NEVER;

        /**
         * @deprecated Use {@link android.provider.Settings.Global#MODE_RINGER} instead
         */
        @Deprecated
        public static final String MODE_RINGER = Global.MODE_RINGER;

        /**
         * Whether to use static IP and other static network attributes.
         * <p>
         * Set to 1 for true and 0 for false.
         *
         * @deprecated Use {@link WifiManager} instead
         */
        @Deprecated
        public static final String WIFI_USE_STATIC_IP = "wifi_use_static_ip";

        private static final Validator WIFI_USE_STATIC_IP_VALIDATOR = sBooleanValidator;

        /**
         * The static IP address.
         * <p>
         * Example: "192.168.1.51"
         *
         * @deprecated Use {@link WifiManager} instead
         */
        @Deprecated
        public static final String WIFI_STATIC_IP = "wifi_static_ip";

        private static final Validator WIFI_STATIC_IP_VALIDATOR = sLenientIpAddressValidator;

        /**
         * If using static IP, the gateway's IP address.
         * <p>
         * Example: "192.168.1.1"
         *
         * @deprecated Use {@link WifiManager} instead
         */
        @Deprecated
        public static final String WIFI_STATIC_GATEWAY = "wifi_static_gateway";

        private static final Validator WIFI_STATIC_GATEWAY_VALIDATOR = sLenientIpAddressValidator;

        /**
         * If using static IP, the net mask.
         * <p>
         * Example: "255.255.255.0"
         *
         * @deprecated Use {@link WifiManager} instead
         */
        @Deprecated
        public static final String WIFI_STATIC_NETMASK = "wifi_static_netmask";

        private static final Validator WIFI_STATIC_NETMASK_VALIDATOR = sLenientIpAddressValidator;

        /**
         * If using static IP, the primary DNS's IP address.
         * <p>
         * Example: "192.168.1.1"
         *
         * @deprecated Use {@link WifiManager} instead
         */
        @Deprecated
        public static final String WIFI_STATIC_DNS1 = "wifi_static_dns1";

        private static final Validator WIFI_STATIC_DNS1_VALIDATOR = sLenientIpAddressValidator;

        /**
         * If using static IP, the secondary DNS's IP address.
         * <p>
         * Example: "192.168.1.2"
         *
         * @deprecated Use {@link WifiManager} instead
         */
        @Deprecated
        public static final String WIFI_STATIC_DNS2 = "wifi_static_dns2";

        private static final Validator WIFI_STATIC_DNS2_VALIDATOR = sLenientIpAddressValidator;

        /**
         * Determines whether remote devices may discover and/or connect to
         * this device.
         * <P>Type: INT</P>
         * 2 -- discoverable and connectable
         * 1 -- connectable but not discoverable
         * 0 -- neither connectable nor discoverable
         */
        public static final String BLUETOOTH_DISCOVERABILITY =
            "bluetooth_discoverability";

        private static final Validator BLUETOOTH_DISCOVERABILITY_VALIDATOR =
                new InclusiveIntegerRangeValidator(0, 2);

        /**
         * Bluetooth discoverability timeout.  If this value is nonzero, then
         * Bluetooth becomes discoverable for a certain number of seconds,
         * after which is becomes simply connectable.  The value is in seconds.
         */
        public static final String BLUETOOTH_DISCOVERABILITY_TIMEOUT =
            "bluetooth_discoverability_timeout";

        private static final Validator BLUETOOTH_DISCOVERABILITY_TIMEOUT_VALIDATOR =
                sNonNegativeIntegerValidator;

        /**
         * @deprecated Use {@link android.provider.Settings.Secure#LOCK_PATTERN_ENABLED}
         * instead
         */
        @Deprecated
        public static final String LOCK_PATTERN_ENABLED = Secure.LOCK_PATTERN_ENABLED;

        /**
         * @deprecated Use {@link android.provider.Settings.Secure#LOCK_PATTERN_VISIBLE}
         * instead
         */
        @Deprecated
        public static final String LOCK_PATTERN_VISIBLE = "lock_pattern_visible_pattern";

        /**
         * @deprecated Use
         * {@link android.provider.Settings.Secure#LOCK_PATTERN_TACTILE_FEEDBACK_ENABLED}
         * instead
         */
        @Deprecated
        public static final String LOCK_PATTERN_TACTILE_FEEDBACK_ENABLED =
            "lock_pattern_tactile_feedback_enabled";

        /**
         * A formatted string of the next alarm that is set, or the empty string
         * if there is no alarm set.
         *
         * @deprecated Use {@link android.app.AlarmManager#getNextAlarmClock()}.
         */
        @Deprecated
        public static final String NEXT_ALARM_FORMATTED = "next_alarm_formatted";

        private static final Validator NEXT_ALARM_FORMATTED_VALIDATOR = new Validator() {
            private static final int MAX_LENGTH = 1000;

            @Override
            public boolean validate(String value) {
                // TODO: No idea what the correct format is.
                return value == null || value.length() < MAX_LENGTH;
            }
        };

        /**
         * Scaling factor for fonts, float.
         */
        public static final String FONT_SCALE = "font_scale";

        private static final Validator FONT_SCALE_VALIDATOR = new Validator() {
            @Override
            public boolean validate(String value) {
                try {
                    return Float.parseFloat(value) >= 0;
                } catch (NumberFormatException e) {
                    return false;
                }
            }
        };

        /**
         * The serialized system locale value.
         *
         * Do not use this value directory.
         * To get system locale, use {@link LocaleList#getDefault} instead.
         * To update system locale, use {@link com.android.internal.app.LocalePicker#updateLocales}
         * instead.
         * @hide
         */
        public static final String SYSTEM_LOCALES = "system_locales";


        /**
         * Name of an application package to be debugged.
         *
         * @deprecated Use {@link Global#DEBUG_APP} instead
         */
        @Deprecated
        public static final String DEBUG_APP = Global.DEBUG_APP;

        /**
         * If 1, when launching DEBUG_APP it will wait for the debugger before
         * starting user code.  If 0, it will run normally.
         *
         * @deprecated Use {@link Global#WAIT_FOR_DEBUGGER} instead
         */
        @Deprecated
        public static final String WAIT_FOR_DEBUGGER = Global.WAIT_FOR_DEBUGGER;

        /**
         * Whether or not to dim the screen. 0=no  1=yes
         * @deprecated This setting is no longer used.
         */
        @Deprecated
        public static final String DIM_SCREEN = "dim_screen";

        private static final Validator DIM_SCREEN_VALIDATOR = sBooleanValidator;

        /**
         * The amount of time in milliseconds before the device goes to sleep or begins
         * to dream after a period of inactivity.  This value is also known as the
         * user activity timeout period since the screen isn't necessarily turned off
         * when it expires.
         */
        public static final String SCREEN_OFF_TIMEOUT = "screen_off_timeout";

        private static final Validator SCREEN_OFF_TIMEOUT_VALIDATOR = sNonNegativeIntegerValidator;

        /**
         * The screen backlight brightness between 0 and 255.
         */
        public static final String SCREEN_BRIGHTNESS = "screen_brightness";

        private static final Validator SCREEN_BRIGHTNESS_VALIDATOR =
                new InclusiveIntegerRangeValidator(0, 255);

        /**
         * Control whether to enable automatic brightness mode.
         */
        public static final String SCREEN_BRIGHTNESS_MODE = "screen_brightness_mode";

        private static final Validator SCREEN_BRIGHTNESS_MODE_VALIDATOR = sBooleanValidator;

        /**
         * Adjustment to auto-brightness to make it generally more (>0.0 <1.0)
         * or less (<0.0 >-1.0) bright.
         * @hide
         */
        public static final String SCREEN_AUTO_BRIGHTNESS_ADJ = "screen_auto_brightness_adj";

        private static final Validator SCREEN_AUTO_BRIGHTNESS_ADJ_VALIDATOR =
                new InclusiveFloatRangeValidator(-1, 1);

        /**
         * SCREEN_BRIGHTNESS_MODE value for manual mode.
         */
        public static final int SCREEN_BRIGHTNESS_MODE_MANUAL = 0;

        /**
         * SCREEN_BRIGHTNESS_MODE value for automatic mode.
         */
        public static final int SCREEN_BRIGHTNESS_MODE_AUTOMATIC = 1;

        /**
         * Control whether the process CPU usage meter should be shown.
         *
         * @deprecated Use {@link Global#SHOW_PROCESSES} instead
         */
        @Deprecated
        public static final String SHOW_PROCESSES = Global.SHOW_PROCESSES;

        /**
         * If 1, the activity manager will aggressively finish activities and
         * processes as soon as they are no longer needed.  If 0, the normal
         * extended lifetime is used.
         *
         * @deprecated Use {@link Global#ALWAYS_FINISH_ACTIVITIES} instead
         */
        @Deprecated
        public static final String ALWAYS_FINISH_ACTIVITIES = Global.ALWAYS_FINISH_ACTIVITIES;

        /**
         * Determines which streams are affected by ringer mode changes. The
         * stream type's bit should be set to 1 if it should be muted when going
         * into an inaudible ringer mode.
         */
        public static final String MODE_RINGER_STREAMS_AFFECTED = "mode_ringer_streams_affected";

        private static final Validator MODE_RINGER_STREAMS_AFFECTED_VALIDATOR =
                sNonNegativeIntegerValidator;

        /**
          * Determines which streams are affected by mute. The
          * stream type's bit should be set to 1 if it should be muted when a mute request
          * is received.
          */
        public static final String MUTE_STREAMS_AFFECTED = "mute_streams_affected";

        private static final Validator MUTE_STREAMS_AFFECTED_VALIDATOR =
                sNonNegativeIntegerValidator;

        /**
         * Whether vibrate is on for different events. This is used internally,
         * changing this value will not change the vibrate. See AudioManager.
         */
        public static final String VIBRATE_ON = "vibrate_on";

        private static final Validator VIBRATE_ON_VALIDATOR = sBooleanValidator;

        /**
         * If 1, redirects the system vibrator to all currently attached input devices
         * that support vibration.  If there are no such input devices, then the system
         * vibrator is used instead.
         * If 0, does not register the system vibrator.
         *
         * This setting is mainly intended to provide a compatibility mechanism for
         * applications that only know about the system vibrator and do not use the
         * input device vibrator API.
         *
         * @hide
         */
        public static final String VIBRATE_INPUT_DEVICES = "vibrate_input_devices";

        private static final Validator VIBRATE_INPUT_DEVICES_VALIDATOR = sBooleanValidator;

        /**
         * Ringer volume. This is used internally, changing this value will not
         * change the volume. See AudioManager.
         *
         * @removed Not used by anything since API 2.
         */
        public static final String VOLUME_RING = "volume_ring";

        /**
         * System/notifications volume. This is used internally, changing this
         * value will not change the volume. See AudioManager.
         *
         * @removed Not used by anything since API 2.
         */
        public static final String VOLUME_SYSTEM = "volume_system";

        /**
         * Voice call volume. This is used internally, changing this value will
         * not change the volume. See AudioManager.
         *
         * @removed Not used by anything since API 2.
         */
        public static final String VOLUME_VOICE = "volume_voice";

        /**
         * Music/media/gaming volume. This is used internally, changing this
         * value will not change the volume. See AudioManager.
         *
         * @removed Not used by anything since API 2.
         */
        public static final String VOLUME_MUSIC = "volume_music";

        /**
         * Alarm volume. This is used internally, changing this
         * value will not change the volume. See AudioManager.
         *
         * @removed Not used by anything since API 2.
         */
        public static final String VOLUME_ALARM = "volume_alarm";

        /**
         * Notification volume. This is used internally, changing this
         * value will not change the volume. See AudioManager.
         *
         * @removed Not used by anything since API 2.
         */
        public static final String VOLUME_NOTIFICATION = "volume_notification";

        /**
         * Bluetooth Headset volume. This is used internally, changing this value will
         * not change the volume. See AudioManager.
         *
         * @removed Not used by anything since API 2.
         */
        public static final String VOLUME_BLUETOOTH_SCO = "volume_bluetooth_sco";

        /**
         * Master volume (float in the range 0.0f to 1.0f).
         *
         * @hide
         */
        public static final String VOLUME_MASTER = "volume_master";

        /**
         * Master mono (int 1 = mono, 0 = normal).
         *
         * @hide
         */
        public static final String MASTER_MONO = "master_mono";

        private static final Validator MASTER_MONO_VALIDATOR = sBooleanValidator;

        /**
         * Whether the notifications should use the ring volume (value of 1) or
         * a separate notification volume (value of 0). In most cases, users
         * will have this enabled so the notification and ringer volumes will be
         * the same. However, power users can disable this and use the separate
         * notification volume control.
         * <p>
         * Note: This is a one-off setting that will be removed in the future
         * when there is profile support. For this reason, it is kept hidden
         * from the public APIs.
         *
         * @hide
         * @deprecated
         */
        @Deprecated
        public static final String NOTIFICATIONS_USE_RING_VOLUME =
            "notifications_use_ring_volume";

        private static final Validator NOTIFICATIONS_USE_RING_VOLUME_VALIDATOR = sBooleanValidator;

        /**
         * Whether silent mode should allow vibration feedback. This is used
         * internally in AudioService and the Sound settings activity to
         * coordinate decoupling of vibrate and silent modes. This setting
         * will likely be removed in a future release with support for
         * audio/vibe feedback profiles.
         *
         * Not used anymore. On devices with vibrator, the user explicitly selects
         * silent or vibrate mode.
         * Kept for use by legacy database upgrade code in DatabaseHelper.
         * @hide
         */
        public static final String VIBRATE_IN_SILENT = "vibrate_in_silent";

        private static final Validator VIBRATE_IN_SILENT_VALIDATOR = sBooleanValidator;

        /**
         * The mapping of stream type (integer) to its setting.
         *
         * @removed  Not used by anything since API 2.
         */
        public static final String[] VOLUME_SETTINGS = {
            VOLUME_VOICE, VOLUME_SYSTEM, VOLUME_RING, VOLUME_MUSIC,
            VOLUME_ALARM, VOLUME_NOTIFICATION, VOLUME_BLUETOOTH_SCO
        };

        /**
         * Appended to various volume related settings to record the previous
         * values before they the settings were affected by a silent/vibrate
         * ringer mode change.
         *
         * @removed  Not used by anything since API 2.
         */
        public static final String APPEND_FOR_LAST_AUDIBLE = "_last_audible";

        /**
         * Persistent store for the system-wide default ringtone URI.
         * <p>
         * If you need to play the default ringtone at any given time, it is recommended
         * you give {@link #DEFAULT_RINGTONE_URI} to the media player.  It will resolve
         * to the set default ringtone at the time of playing.
         *
         * @see #DEFAULT_RINGTONE_URI
         */
        public static final String RINGTONE = "ringtone";

        private static final Validator RINGTONE_VALIDATOR = sUriValidator;

        /**
         * A {@link Uri} that will point to the current default ringtone at any
         * given time.
         * <p>
         * If the current default ringtone is in the DRM provider and the caller
         * does not have permission, the exception will be a
         * FileNotFoundException.
         */
        public static final Uri DEFAULT_RINGTONE_URI = getUriFor(RINGTONE);

        /** {@hide} */
        public static final String RINGTONE_CACHE = "ringtone_cache";
        /** {@hide} */
        public static final Uri RINGTONE_CACHE_URI = getUriFor(RINGTONE_CACHE);

        /**
         * Persistent store for the system-wide default notification sound.
         *
         * @see #RINGTONE
         * @see #DEFAULT_NOTIFICATION_URI
         */
        public static final String NOTIFICATION_SOUND = "notification_sound";

        private static final Validator NOTIFICATION_SOUND_VALIDATOR = sUriValidator;

        /**
         * A {@link Uri} that will point to the current default notification
         * sound at any given time.
         *
         * @see #DEFAULT_RINGTONE_URI
         */
        public static final Uri DEFAULT_NOTIFICATION_URI = getUriFor(NOTIFICATION_SOUND);

        /** {@hide} */
        public static final String NOTIFICATION_SOUND_CACHE = "notification_sound_cache";
        /** {@hide} */
        public static final Uri NOTIFICATION_SOUND_CACHE_URI = getUriFor(NOTIFICATION_SOUND_CACHE);

        /**
         * Persistent store for the system-wide default alarm alert.
         *
         * @see #RINGTONE
         * @see #DEFAULT_ALARM_ALERT_URI
         */
        public static final String ALARM_ALERT = "alarm_alert";

        private static final Validator ALARM_ALERT_VALIDATOR = sUriValidator;

        /**
         * A {@link Uri} that will point to the current default alarm alert at
         * any given time.
         *
         * @see #DEFAULT_ALARM_ALERT_URI
         */
        public static final Uri DEFAULT_ALARM_ALERT_URI = getUriFor(ALARM_ALERT);

        /** {@hide} */
        public static final String ALARM_ALERT_CACHE = "alarm_alert_cache";
        /** {@hide} */
        public static final Uri ALARM_ALERT_CACHE_URI = getUriFor(ALARM_ALERT_CACHE);

        /**
         * Persistent store for the system default media button event receiver.
         *
         * @hide
         */
        public static final String MEDIA_BUTTON_RECEIVER = "media_button_receiver";

        private static final Validator MEDIA_BUTTON_RECEIVER_VALIDATOR = new Validator() {
            @Override
            public boolean validate(String value) {
                try {
                    ComponentName.unflattenFromString(value);
                    return true;
                } catch (NullPointerException e) {
                    return false;
                }
            }
        };

        /**
         * Setting to enable Auto Replace (AutoText) in text editors. 1 = On, 0 = Off
         */
        public static final String TEXT_AUTO_REPLACE = "auto_replace";

        private static final Validator TEXT_AUTO_REPLACE_VALIDATOR = sBooleanValidator;

        /**
         * Setting to enable Auto Caps in text editors. 1 = On, 0 = Off
         */
        public static final String TEXT_AUTO_CAPS = "auto_caps";

        private static final Validator TEXT_AUTO_CAPS_VALIDATOR = sBooleanValidator;

        /**
         * Setting to enable Auto Punctuate in text editors. 1 = On, 0 = Off. This
         * feature converts two spaces to a "." and space.
         */
        public static final String TEXT_AUTO_PUNCTUATE = "auto_punctuate";

        private static final Validator TEXT_AUTO_PUNCTUATE_VALIDATOR = sBooleanValidator;

        /**
         * Setting to showing password characters in text editors. 1 = On, 0 = Off
         */
        public static final String TEXT_SHOW_PASSWORD = "show_password";

        private static final Validator TEXT_SHOW_PASSWORD_VALIDATOR = sBooleanValidator;

        public static final String SHOW_GTALK_SERVICE_STATUS =
                "SHOW_GTALK_SERVICE_STATUS";

        private static final Validator SHOW_GTALK_SERVICE_STATUS_VALIDATOR = sBooleanValidator;

        /**
         * Name of activity to use for wallpaper on the home screen.
         *
         * @deprecated Use {@link WallpaperManager} instead.
         */
        @Deprecated
        public static final String WALLPAPER_ACTIVITY = "wallpaper_activity";

        private static final Validator WALLPAPER_ACTIVITY_VALIDATOR = new Validator() {
            private static final int MAX_LENGTH = 1000;

            @Override
            public boolean validate(String value) {
                if (value != null && value.length() > MAX_LENGTH) {
                    return false;
                }
                return ComponentName.unflattenFromString(value) != null;
            }
        };

        /**
         * @deprecated Use {@link android.provider.Settings.Global#AUTO_TIME}
         * instead
         */
        @Deprecated
        public static final String AUTO_TIME = Global.AUTO_TIME;

        /**
         * @deprecated Use {@link android.provider.Settings.Global#AUTO_TIME_ZONE}
         * instead
         */
        @Deprecated
        public static final String AUTO_TIME_ZONE = Global.AUTO_TIME_ZONE;

        /**
         * Display times as 12 or 24 hours
         *   12
         *   24
         */
        public static final String TIME_12_24 = "time_12_24";

        /** @hide */
        public static final Validator TIME_12_24_VALIDATOR =
                new DiscreteValueValidator(new String[] {"12", "24"});

        /**
         * Date format string
         *   mm/dd/yyyy
         *   dd/mm/yyyy
         *   yyyy/mm/dd
         */
        public static final String DATE_FORMAT = "date_format";

        /** @hide */
        public static final Validator DATE_FORMAT_VALIDATOR = new Validator() {
            @Override
            public boolean validate(String value) {
                try {
                    new SimpleDateFormat(value);
                    return true;
                } catch (IllegalArgumentException e) {
                    return false;
                }
            }
        };

        /**
         * Whether the setup wizard has been run before (on first boot), or if
         * it still needs to be run.
         *
         * nonzero = it has been run in the past
         * 0 = it has not been run in the past
         */
        public static final String SETUP_WIZARD_HAS_RUN = "setup_wizard_has_run";

        /** @hide */
        public static final Validator SETUP_WIZARD_HAS_RUN_VALIDATOR = sBooleanValidator;

        /**
         * Scaling factor for normal window animations. Setting to 0 will disable window
         * animations.
         *
         * @deprecated Use {@link Global#WINDOW_ANIMATION_SCALE} instead
         */
        @Deprecated
        public static final String WINDOW_ANIMATION_SCALE = Global.WINDOW_ANIMATION_SCALE;

        /**
         * Scaling factor for activity transition animations. Setting to 0 will disable window
         * animations.
         *
         * @deprecated Use {@link Global#TRANSITION_ANIMATION_SCALE} instead
         */
        @Deprecated
        public static final String TRANSITION_ANIMATION_SCALE = Global.TRANSITION_ANIMATION_SCALE;

        /**
         * Scaling factor for Animator-based animations. This affects both the start delay and
         * duration of all such animations. Setting to 0 will cause animations to end immediately.
         * The default value is 1.
         *
         * @deprecated Use {@link Global#ANIMATOR_DURATION_SCALE} instead
         */
        @Deprecated
        public static final String ANIMATOR_DURATION_SCALE = Global.ANIMATOR_DURATION_SCALE;

        /**
         * Control whether the accelerometer will be used to change screen
         * orientation.  If 0, it will not be used unless explicitly requested
         * by the application; if 1, it will be used by default unless explicitly
         * disabled by the application.
         */
        public static final String ACCELEROMETER_ROTATION = "accelerometer_rotation";

        /** @hide */
        public static final Validator ACCELEROMETER_ROTATION_VALIDATOR = sBooleanValidator;

        /**
         * Default screen rotation when no other policy applies.
         * When {@link #ACCELEROMETER_ROTATION} is zero and no on-screen Activity expresses a
         * preference, this rotation value will be used. Must be one of the
         * {@link android.view.Surface#ROTATION_0 Surface rotation constants}.
         *
         * @see android.view.Display#getRotation
         */
        public static final String USER_ROTATION = "user_rotation";

        /** @hide */
        public static final Validator USER_ROTATION_VALIDATOR =
                new InclusiveIntegerRangeValidator(0, 3);

        /**
         * Control whether the rotation lock toggle in the System UI should be hidden.
         * Typically this is done for accessibility purposes to make it harder for
         * the user to accidentally toggle the rotation lock while the display rotation
         * has been locked for accessibility.
         *
         * If 0, then rotation lock toggle is not hidden for accessibility (although it may be
         * unavailable for other reasons).  If 1, then the rotation lock toggle is hidden.
         *
         * @hide
         */
        public static final String HIDE_ROTATION_LOCK_TOGGLE_FOR_ACCESSIBILITY =
                "hide_rotation_lock_toggle_for_accessibility";

        /** @hide */
        public static final Validator HIDE_ROTATION_LOCK_TOGGLE_FOR_ACCESSIBILITY_VALIDATOR =
                sBooleanValidator;

        /**
         * Whether the phone vibrates when it is ringing due to an incoming call. This will
         * be used by Phone and Setting apps; it shouldn't affect other apps.
         * The value is boolean (1 or 0).
         *
         * Note: this is not same as "vibrate on ring", which had been available until ICS.
         * It was about AudioManager's setting and thus affected all the applications which
         * relied on the setting, while this is purely about the vibration setting for incoming
         * calls.
         */
        public static final String VIBRATE_WHEN_RINGING = "vibrate_when_ringing";

        /** @hide */
        public static final Validator VIBRATE_WHEN_RINGING_VALIDATOR = sBooleanValidator;

        /**
         * Whether the audible DTMF tones are played by the dialer when dialing. The value is
         * boolean (1 or 0).
         */
        public static final String DTMF_TONE_WHEN_DIALING = "dtmf_tone";

        /** @hide */
        public static final Validator DTMF_TONE_WHEN_DIALING_VALIDATOR = sBooleanValidator;

        /**
         * CDMA only settings
         * DTMF tone type played by the dialer when dialing.
         *                 0 = Normal
         *                 1 = Long
         */
        public static final String DTMF_TONE_TYPE_WHEN_DIALING = "dtmf_tone_type";

        /** @hide */
        public static final Validator DTMF_TONE_TYPE_WHEN_DIALING_VALIDATOR = sBooleanValidator;

        /**
         * Whether the hearing aid is enabled. The value is
         * boolean (1 or 0).
         * @hide
         */
        public static final String HEARING_AID = "hearing_aid";

        /** @hide */
        public static final Validator HEARING_AID_VALIDATOR = sBooleanValidator;

        /**
         * CDMA only settings
         * TTY Mode
         * 0 = OFF
         * 1 = FULL
         * 2 = VCO
         * 3 = HCO
         * @hide
         */
        public static final String TTY_MODE = "tty_mode";

        /** @hide */
        public static final Validator TTY_MODE_VALIDATOR = new InclusiveIntegerRangeValidator(0, 3);

        /**
         * Whether the sounds effects (key clicks, lid open ...) are enabled. The value is
         * boolean (1 or 0).
         */
        public static final String SOUND_EFFECTS_ENABLED = "sound_effects_enabled";

        /** @hide */
        public static final Validator SOUND_EFFECTS_ENABLED_VALIDATOR = sBooleanValidator;

        /**
         * Whether the haptic feedback (long presses, ...) are enabled. The value is
         * boolean (1 or 0).
         */
        public static final String HAPTIC_FEEDBACK_ENABLED = "haptic_feedback_enabled";

        /** @hide */
        public static final Validator HAPTIC_FEEDBACK_ENABLED_VALIDATOR = sBooleanValidator;

        /**
         * @deprecated Each application that shows web suggestions should have its own
         * setting for this.
         */
        @Deprecated
        public static final String SHOW_WEB_SUGGESTIONS = "show_web_suggestions";

        /** @hide */
        public static final Validator SHOW_WEB_SUGGESTIONS_VALIDATOR = sBooleanValidator;

        /**
         * Whether the notification LED should repeatedly flash when a notification is
         * pending. The value is boolean (1 or 0).
         * @hide
         */
        public static final String NOTIFICATION_LIGHT_PULSE = "notification_light_pulse";

        /** @hide */
        public static final Validator NOTIFICATION_LIGHT_PULSE_VALIDATOR = sBooleanValidator;

        /**
         * Show pointer location on screen?
         * 0 = no
         * 1 = yes
         * @hide
         */
        public static final String POINTER_LOCATION = "pointer_location";

        /** @hide */
        public static final Validator POINTER_LOCATION_VALIDATOR = sBooleanValidator;

        /**
         * Show touch positions on screen?
         * 0 = no
         * 1 = yes
         * @hide
         */
        public static final String SHOW_TOUCHES = "show_touches";

        /** @hide */
        public static final Validator SHOW_TOUCHES_VALIDATOR = sBooleanValidator;

        /**
         * Log raw orientation data from
         * {@link com.android.server.policy.WindowOrientationListener} for use with the
         * orientationplot.py tool.
         * 0 = no
         * 1 = yes
         * @hide
         */
        public static final String WINDOW_ORIENTATION_LISTENER_LOG =
                "window_orientation_listener_log";

        /** @hide */
        public static final Validator WINDOW_ORIENTATION_LISTENER_LOG_VALIDATOR = sBooleanValidator;

        /**
         * @deprecated Use {@link android.provider.Settings.Global#POWER_SOUNDS_ENABLED}
         * instead
         * @hide
         */
        @Deprecated
        public static final String POWER_SOUNDS_ENABLED = Global.POWER_SOUNDS_ENABLED;

        /**
         * @deprecated Use {@link android.provider.Settings.Global#DOCK_SOUNDS_ENABLED}
         * instead
         * @hide
         */
        @Deprecated
        public static final String DOCK_SOUNDS_ENABLED = Global.DOCK_SOUNDS_ENABLED;

        /**
         * Whether to play sounds when the keyguard is shown and dismissed.
         * @hide
         */
        public static final String LOCKSCREEN_SOUNDS_ENABLED = "lockscreen_sounds_enabled";

        /** @hide */
        public static final Validator LOCKSCREEN_SOUNDS_ENABLED_VALIDATOR = sBooleanValidator;

        /**
         * Whether the lockscreen should be completely disabled.
         * @hide
         */
        public static final String LOCKSCREEN_DISABLED = "lockscreen.disabled";

        /** @hide */
        public static final Validator LOCKSCREEN_DISABLED_VALIDATOR = sBooleanValidator;

        /**
         * @deprecated Use {@link android.provider.Settings.Global#LOW_BATTERY_SOUND}
         * instead
         * @hide
         */
        @Deprecated
        public static final String LOW_BATTERY_SOUND = Global.LOW_BATTERY_SOUND;

        /**
         * @deprecated Use {@link android.provider.Settings.Global#DESK_DOCK_SOUND}
         * instead
         * @hide
         */
        @Deprecated
        public static final String DESK_DOCK_SOUND = Global.DESK_DOCK_SOUND;

        /**
         * @deprecated Use {@link android.provider.Settings.Global#DESK_UNDOCK_SOUND}
         * instead
         * @hide
         */
        @Deprecated
        public static final String DESK_UNDOCK_SOUND = Global.DESK_UNDOCK_SOUND;

        /**
         * @deprecated Use {@link android.provider.Settings.Global#CAR_DOCK_SOUND}
         * instead
         * @hide
         */
        @Deprecated
        public static final String CAR_DOCK_SOUND = Global.CAR_DOCK_SOUND;

        /**
         * @deprecated Use {@link android.provider.Settings.Global#CAR_UNDOCK_SOUND}
         * instead
         * @hide
         */
        @Deprecated
        public static final String CAR_UNDOCK_SOUND = Global.CAR_UNDOCK_SOUND;

        /**
         * @deprecated Use {@link android.provider.Settings.Global#LOCK_SOUND}
         * instead
         * @hide
         */
        @Deprecated
        public static final String LOCK_SOUND = Global.LOCK_SOUND;

        /**
         * @deprecated Use {@link android.provider.Settings.Global#UNLOCK_SOUND}
         * instead
         * @hide
         */
        @Deprecated
        public static final String UNLOCK_SOUND = Global.UNLOCK_SOUND;

        /**
         * Receive incoming SIP calls?
         * 0 = no
         * 1 = yes
         * @hide
         */
        public static final String SIP_RECEIVE_CALLS = "sip_receive_calls";

        /** @hide */
        public static final Validator SIP_RECEIVE_CALLS_VALIDATOR = sBooleanValidator;

        /**
         * Call Preference String.
         * "SIP_ALWAYS" : Always use SIP with network access
         * "SIP_ADDRESS_ONLY" : Only if destination is a SIP address
         * @hide
         */
        public static final String SIP_CALL_OPTIONS = "sip_call_options";

        /** @hide */
        public static final Validator SIP_CALL_OPTIONS_VALIDATOR = new DiscreteValueValidator(
                new String[] {"SIP_ALWAYS", "SIP_ADDRESS_ONLY"});

        /**
         * One of the sip call options: Always use SIP with network access.
         * @hide
         */
        public static final String SIP_ALWAYS = "SIP_ALWAYS";

        /** @hide */
        public static final Validator SIP_ALWAYS_VALIDATOR = sBooleanValidator;

        /**
         * One of the sip call options: Only if destination is a SIP address.
         * @hide
         */
        public static final String SIP_ADDRESS_ONLY = "SIP_ADDRESS_ONLY";

        /** @hide */
        public static final Validator SIP_ADDRESS_ONLY_VALIDATOR = sBooleanValidator;

        /**
         * @deprecated Use SIP_ALWAYS or SIP_ADDRESS_ONLY instead.  Formerly used to indicate that
         * the user should be prompted each time a call is made whether it should be placed using
         * SIP.  The {@link com.android.providers.settings.DatabaseHelper} replaces this with
         * SIP_ADDRESS_ONLY.
         * @hide
         */
        @Deprecated
        public static final String SIP_ASK_ME_EACH_TIME = "SIP_ASK_ME_EACH_TIME";

        /** @hide */
        public static final Validator SIP_ASK_ME_EACH_TIME_VALIDATOR = sBooleanValidator;

        /**
         * Pointer speed setting.
         * This is an integer value in a range between -7 and +7, so there are 15 possible values.
         *   -7 = slowest
         *    0 = default speed
         *   +7 = fastest
         * @hide
         */
        public static final String POINTER_SPEED = "pointer_speed";

        /** @hide */
        public static final Validator POINTER_SPEED_VALIDATOR =
                new InclusiveFloatRangeValidator(-7, 7);

        /**
         * Whether lock-to-app will be triggered by long-press on recents.
         * @hide
         */
        public static final String LOCK_TO_APP_ENABLED = "lock_to_app_enabled";

        /** @hide */
        public static final Validator LOCK_TO_APP_ENABLED_VALIDATOR = sBooleanValidator;

        /**
         * I am the lolrus.
         * <p>
         * Nonzero values indicate that the user has a bukkit.
         * Backward-compatible with <code>PrefGetPreference(prefAllowEasterEggs)</code>.
         * @hide
         */
        public static final String EGG_MODE = "egg_mode";

        /** @hide */
        public static final Validator EGG_MODE_VALIDATOR = new Validator() {
            @Override
            public boolean validate(String value) {
                try {
                    return Long.parseLong(value) >= 0;
                } catch (NumberFormatException e) {
                    return false;
                }
            }
        };

        /**
         * IMPORTANT: If you add a new public settings you also have to add it to
         * PUBLIC_SETTINGS below. If the new setting is hidden you have to add
         * it to PRIVATE_SETTINGS below. Also add a validator that can validate
         * the setting value. See an example above.
         */

        /**
         * Settings to backup. This is here so that it's in the same place as the settings
         * keys and easy to update.
         *
         * NOTE: Settings are backed up and restored in the order they appear
         *       in this array. If you have one setting depending on another,
         *       make sure that they are ordered appropriately.
         *
         * @hide
         */
        public static final String[] SETTINGS_TO_BACKUP = {
            STAY_ON_WHILE_PLUGGED_IN,   // moved to global
            WIFI_USE_STATIC_IP,
            WIFI_STATIC_IP,
            WIFI_STATIC_GATEWAY,
            WIFI_STATIC_NETMASK,
            WIFI_STATIC_DNS1,
            WIFI_STATIC_DNS2,
            BLUETOOTH_DISCOVERABILITY,
            BLUETOOTH_DISCOVERABILITY_TIMEOUT,
            FONT_SCALE,
            DIM_SCREEN,
            SCREEN_OFF_TIMEOUT,
            SCREEN_BRIGHTNESS,
            SCREEN_BRIGHTNESS_MODE,
            SCREEN_AUTO_BRIGHTNESS_ADJ,
            VIBRATE_INPUT_DEVICES,
            MODE_RINGER_STREAMS_AFFECTED,
            TEXT_AUTO_REPLACE,
            TEXT_AUTO_CAPS,
            TEXT_AUTO_PUNCTUATE,
            TEXT_SHOW_PASSWORD,
            AUTO_TIME,                  // moved to global
            AUTO_TIME_ZONE,             // moved to global
            TIME_12_24,
            DATE_FORMAT,
            DTMF_TONE_WHEN_DIALING,
            DTMF_TONE_TYPE_WHEN_DIALING,
            HEARING_AID,
            TTY_MODE,
            MASTER_MONO,
            SOUND_EFFECTS_ENABLED,
            HAPTIC_FEEDBACK_ENABLED,
            POWER_SOUNDS_ENABLED,       // moved to global
            DOCK_SOUNDS_ENABLED,        // moved to global
            LOCKSCREEN_SOUNDS_ENABLED,
            SHOW_WEB_SUGGESTIONS,
            SIP_CALL_OPTIONS,
            SIP_RECEIVE_CALLS,
            POINTER_SPEED,
            VIBRATE_WHEN_RINGING,
            RINGTONE,
            LOCK_TO_APP_ENABLED,
            NOTIFICATION_SOUND,
            ACCELEROMETER_ROTATION
        };

        /**
         * These are all public system settings
         *
         * @hide
         */
        public static final Set<String> PUBLIC_SETTINGS = new ArraySet<>();
        static {
            PUBLIC_SETTINGS.add(END_BUTTON_BEHAVIOR);
            PUBLIC_SETTINGS.add(WIFI_USE_STATIC_IP);
            PUBLIC_SETTINGS.add(WIFI_STATIC_IP);
            PUBLIC_SETTINGS.add(WIFI_STATIC_GATEWAY);
            PUBLIC_SETTINGS.add(WIFI_STATIC_NETMASK);
            PUBLIC_SETTINGS.add(WIFI_STATIC_DNS1);
            PUBLIC_SETTINGS.add(WIFI_STATIC_DNS2);
            PUBLIC_SETTINGS.add(BLUETOOTH_DISCOVERABILITY);
            PUBLIC_SETTINGS.add(BLUETOOTH_DISCOVERABILITY_TIMEOUT);
            PUBLIC_SETTINGS.add(NEXT_ALARM_FORMATTED);
            PUBLIC_SETTINGS.add(FONT_SCALE);
            PUBLIC_SETTINGS.add(DIM_SCREEN);
            PUBLIC_SETTINGS.add(SCREEN_OFF_TIMEOUT);
            PUBLIC_SETTINGS.add(SCREEN_BRIGHTNESS);
            PUBLIC_SETTINGS.add(SCREEN_BRIGHTNESS_MODE);
            PUBLIC_SETTINGS.add(MODE_RINGER_STREAMS_AFFECTED);
            PUBLIC_SETTINGS.add(MUTE_STREAMS_AFFECTED);
            PUBLIC_SETTINGS.add(VIBRATE_ON);
            PUBLIC_SETTINGS.add(VOLUME_RING);
            PUBLIC_SETTINGS.add(VOLUME_SYSTEM);
            PUBLIC_SETTINGS.add(VOLUME_VOICE);
            PUBLIC_SETTINGS.add(VOLUME_MUSIC);
            PUBLIC_SETTINGS.add(VOLUME_ALARM);
            PUBLIC_SETTINGS.add(VOLUME_NOTIFICATION);
            PUBLIC_SETTINGS.add(VOLUME_BLUETOOTH_SCO);
            PUBLIC_SETTINGS.add(RINGTONE);
            PUBLIC_SETTINGS.add(NOTIFICATION_SOUND);
            PUBLIC_SETTINGS.add(ALARM_ALERT);
            PUBLIC_SETTINGS.add(TEXT_AUTO_REPLACE);
            PUBLIC_SETTINGS.add(TEXT_AUTO_CAPS);
            PUBLIC_SETTINGS.add(TEXT_AUTO_PUNCTUATE);
            PUBLIC_SETTINGS.add(TEXT_SHOW_PASSWORD);
            PUBLIC_SETTINGS.add(SHOW_GTALK_SERVICE_STATUS);
            PUBLIC_SETTINGS.add(WALLPAPER_ACTIVITY);
            PUBLIC_SETTINGS.add(TIME_12_24);
            PUBLIC_SETTINGS.add(DATE_FORMAT);
            PUBLIC_SETTINGS.add(SETUP_WIZARD_HAS_RUN);
            PUBLIC_SETTINGS.add(ACCELEROMETER_ROTATION);
            PUBLIC_SETTINGS.add(USER_ROTATION);
            PUBLIC_SETTINGS.add(DTMF_TONE_WHEN_DIALING);
            PUBLIC_SETTINGS.add(SOUND_EFFECTS_ENABLED);
            PUBLIC_SETTINGS.add(HAPTIC_FEEDBACK_ENABLED);
            PUBLIC_SETTINGS.add(SHOW_WEB_SUGGESTIONS);
            PUBLIC_SETTINGS.add(VIBRATE_WHEN_RINGING);
        }

        /**
         * These are all hidden system settings.
         *
         * @hide
         */
        public static final Set<String> PRIVATE_SETTINGS = new ArraySet<>();
        static {
            PRIVATE_SETTINGS.add(WIFI_USE_STATIC_IP);
            PRIVATE_SETTINGS.add(END_BUTTON_BEHAVIOR);
            PRIVATE_SETTINGS.add(ADVANCED_SETTINGS);
            PRIVATE_SETTINGS.add(SCREEN_AUTO_BRIGHTNESS_ADJ);
            PRIVATE_SETTINGS.add(VIBRATE_INPUT_DEVICES);
            PRIVATE_SETTINGS.add(VOLUME_MASTER);
            PRIVATE_SETTINGS.add(MASTER_MONO);
            PRIVATE_SETTINGS.add(NOTIFICATIONS_USE_RING_VOLUME);
            PRIVATE_SETTINGS.add(VIBRATE_IN_SILENT);
            PRIVATE_SETTINGS.add(MEDIA_BUTTON_RECEIVER);
            PRIVATE_SETTINGS.add(HIDE_ROTATION_LOCK_TOGGLE_FOR_ACCESSIBILITY);
            PRIVATE_SETTINGS.add(DTMF_TONE_TYPE_WHEN_DIALING);
            PRIVATE_SETTINGS.add(HEARING_AID);
            PRIVATE_SETTINGS.add(TTY_MODE);
            PRIVATE_SETTINGS.add(NOTIFICATION_LIGHT_PULSE);
            PRIVATE_SETTINGS.add(POINTER_LOCATION);
            PRIVATE_SETTINGS.add(SHOW_TOUCHES);
            PRIVATE_SETTINGS.add(WINDOW_ORIENTATION_LISTENER_LOG);
            PRIVATE_SETTINGS.add(POWER_SOUNDS_ENABLED);
            PRIVATE_SETTINGS.add(DOCK_SOUNDS_ENABLED);
            PRIVATE_SETTINGS.add(LOCKSCREEN_SOUNDS_ENABLED);
            PRIVATE_SETTINGS.add(LOCKSCREEN_DISABLED);
            PRIVATE_SETTINGS.add(LOW_BATTERY_SOUND);
            PRIVATE_SETTINGS.add(DESK_DOCK_SOUND);
            PRIVATE_SETTINGS.add(DESK_UNDOCK_SOUND);
            PRIVATE_SETTINGS.add(CAR_DOCK_SOUND);
            PRIVATE_SETTINGS.add(CAR_UNDOCK_SOUND);
            PRIVATE_SETTINGS.add(LOCK_SOUND);
            PRIVATE_SETTINGS.add(UNLOCK_SOUND);
            PRIVATE_SETTINGS.add(SIP_RECEIVE_CALLS);
            PRIVATE_SETTINGS.add(SIP_CALL_OPTIONS);
            PRIVATE_SETTINGS.add(SIP_ALWAYS);
            PRIVATE_SETTINGS.add(SIP_ADDRESS_ONLY);
            PRIVATE_SETTINGS.add(SIP_ASK_ME_EACH_TIME);
            PRIVATE_SETTINGS.add(POINTER_SPEED);
            PRIVATE_SETTINGS.add(LOCK_TO_APP_ENABLED);
            PRIVATE_SETTINGS.add(EGG_MODE);
        }

        /**
         * These are all public system settings
         *
         * @hide
         */
        public static final Map<String, Validator> VALIDATORS = new ArrayMap<>();
        static {
            VALIDATORS.put(END_BUTTON_BEHAVIOR,END_BUTTON_BEHAVIOR_VALIDATOR);
            VALIDATORS.put(WIFI_USE_STATIC_IP, WIFI_USE_STATIC_IP_VALIDATOR);
            VALIDATORS.put(BLUETOOTH_DISCOVERABILITY, BLUETOOTH_DISCOVERABILITY_VALIDATOR);
            VALIDATORS.put(BLUETOOTH_DISCOVERABILITY_TIMEOUT,
                    BLUETOOTH_DISCOVERABILITY_TIMEOUT_VALIDATOR);
            VALIDATORS.put(NEXT_ALARM_FORMATTED, NEXT_ALARM_FORMATTED_VALIDATOR);
            VALIDATORS.put(FONT_SCALE, FONT_SCALE_VALIDATOR);
            VALIDATORS.put(DIM_SCREEN, DIM_SCREEN_VALIDATOR);
            VALIDATORS.put(SCREEN_OFF_TIMEOUT, SCREEN_OFF_TIMEOUT_VALIDATOR);
            VALIDATORS.put(SCREEN_BRIGHTNESS, SCREEN_BRIGHTNESS_VALIDATOR);
            VALIDATORS.put(SCREEN_BRIGHTNESS_MODE, SCREEN_BRIGHTNESS_MODE_VALIDATOR);
            VALIDATORS.put(MODE_RINGER_STREAMS_AFFECTED, MODE_RINGER_STREAMS_AFFECTED_VALIDATOR);
            VALIDATORS.put(MUTE_STREAMS_AFFECTED, MUTE_STREAMS_AFFECTED_VALIDATOR);
            VALIDATORS.put(VIBRATE_ON, VIBRATE_ON_VALIDATOR);
            VALIDATORS.put(RINGTONE, RINGTONE_VALIDATOR);
            VALIDATORS.put(NOTIFICATION_SOUND, NOTIFICATION_SOUND_VALIDATOR);
            VALIDATORS.put(ALARM_ALERT, ALARM_ALERT_VALIDATOR);
            VALIDATORS.put(TEXT_AUTO_REPLACE, TEXT_AUTO_REPLACE_VALIDATOR);
            VALIDATORS.put(TEXT_AUTO_CAPS, TEXT_AUTO_CAPS_VALIDATOR);
            VALIDATORS.put(TEXT_AUTO_PUNCTUATE, TEXT_AUTO_PUNCTUATE_VALIDATOR);
            VALIDATORS.put(TEXT_SHOW_PASSWORD, TEXT_SHOW_PASSWORD_VALIDATOR);
            VALIDATORS.put(SHOW_GTALK_SERVICE_STATUS, SHOW_GTALK_SERVICE_STATUS_VALIDATOR);
            VALIDATORS.put(WALLPAPER_ACTIVITY, WALLPAPER_ACTIVITY_VALIDATOR);
            VALIDATORS.put(TIME_12_24, TIME_12_24_VALIDATOR);
            VALIDATORS.put(DATE_FORMAT, DATE_FORMAT_VALIDATOR);
            VALIDATORS.put(SETUP_WIZARD_HAS_RUN, SETUP_WIZARD_HAS_RUN_VALIDATOR);
            VALIDATORS.put(ACCELEROMETER_ROTATION, ACCELEROMETER_ROTATION_VALIDATOR);
            VALIDATORS.put(USER_ROTATION, USER_ROTATION_VALIDATOR);
            VALIDATORS.put(DTMF_TONE_WHEN_DIALING, DTMF_TONE_WHEN_DIALING_VALIDATOR);
            VALIDATORS.put(SOUND_EFFECTS_ENABLED, SOUND_EFFECTS_ENABLED_VALIDATOR);
            VALIDATORS.put(HAPTIC_FEEDBACK_ENABLED, HAPTIC_FEEDBACK_ENABLED_VALIDATOR);
            VALIDATORS.put(SHOW_WEB_SUGGESTIONS, SHOW_WEB_SUGGESTIONS_VALIDATOR);
            VALIDATORS.put(WIFI_USE_STATIC_IP, WIFI_USE_STATIC_IP_VALIDATOR);
            VALIDATORS.put(END_BUTTON_BEHAVIOR, END_BUTTON_BEHAVIOR_VALIDATOR);
            VALIDATORS.put(ADVANCED_SETTINGS, ADVANCED_SETTINGS_VALIDATOR);
            VALIDATORS.put(SCREEN_AUTO_BRIGHTNESS_ADJ, SCREEN_AUTO_BRIGHTNESS_ADJ_VALIDATOR);
            VALIDATORS.put(VIBRATE_INPUT_DEVICES, VIBRATE_INPUT_DEVICES_VALIDATOR);
            VALIDATORS.put(MASTER_MONO, MASTER_MONO_VALIDATOR);
            VALIDATORS.put(NOTIFICATIONS_USE_RING_VOLUME, NOTIFICATIONS_USE_RING_VOLUME_VALIDATOR);
            VALIDATORS.put(VIBRATE_IN_SILENT, VIBRATE_IN_SILENT_VALIDATOR);
            VALIDATORS.put(MEDIA_BUTTON_RECEIVER, MEDIA_BUTTON_RECEIVER_VALIDATOR);
            VALIDATORS.put(HIDE_ROTATION_LOCK_TOGGLE_FOR_ACCESSIBILITY,
                    HIDE_ROTATION_LOCK_TOGGLE_FOR_ACCESSIBILITY_VALIDATOR);
            VALIDATORS.put(VIBRATE_WHEN_RINGING, VIBRATE_WHEN_RINGING_VALIDATOR);
            VALIDATORS.put(DTMF_TONE_TYPE_WHEN_DIALING, DTMF_TONE_TYPE_WHEN_DIALING_VALIDATOR);
            VALIDATORS.put(HEARING_AID, HEARING_AID_VALIDATOR);
            VALIDATORS.put(TTY_MODE, TTY_MODE_VALIDATOR);
            VALIDATORS.put(NOTIFICATION_LIGHT_PULSE, NOTIFICATION_LIGHT_PULSE_VALIDATOR);
            VALIDATORS.put(POINTER_LOCATION, POINTER_LOCATION_VALIDATOR);
            VALIDATORS.put(SHOW_TOUCHES, SHOW_TOUCHES_VALIDATOR);
            VALIDATORS.put(WINDOW_ORIENTATION_LISTENER_LOG,
                    WINDOW_ORIENTATION_LISTENER_LOG_VALIDATOR);
            VALIDATORS.put(LOCKSCREEN_SOUNDS_ENABLED, LOCKSCREEN_SOUNDS_ENABLED_VALIDATOR);
            VALIDATORS.put(LOCKSCREEN_DISABLED, LOCKSCREEN_DISABLED_VALIDATOR);
            VALIDATORS.put(SIP_RECEIVE_CALLS, SIP_RECEIVE_CALLS_VALIDATOR);
            VALIDATORS.put(SIP_CALL_OPTIONS, SIP_CALL_OPTIONS_VALIDATOR);
            VALIDATORS.put(SIP_ALWAYS, SIP_ALWAYS_VALIDATOR);
            VALIDATORS.put(SIP_ADDRESS_ONLY, SIP_ADDRESS_ONLY_VALIDATOR);
            VALIDATORS.put(SIP_ASK_ME_EACH_TIME, SIP_ASK_ME_EACH_TIME_VALIDATOR);
            VALIDATORS.put(POINTER_SPEED, POINTER_SPEED_VALIDATOR);
            VALIDATORS.put(LOCK_TO_APP_ENABLED, LOCK_TO_APP_ENABLED_VALIDATOR);
            VALIDATORS.put(EGG_MODE, EGG_MODE_VALIDATOR);
            VALIDATORS.put(WIFI_STATIC_IP, WIFI_STATIC_IP_VALIDATOR);
            VALIDATORS.put(WIFI_STATIC_GATEWAY, WIFI_STATIC_GATEWAY_VALIDATOR);
            VALIDATORS.put(WIFI_STATIC_NETMASK, WIFI_STATIC_NETMASK_VALIDATOR);
            VALIDATORS.put(WIFI_STATIC_DNS1, WIFI_STATIC_DNS1_VALIDATOR);
            VALIDATORS.put(WIFI_STATIC_DNS2, WIFI_STATIC_DNS2_VALIDATOR);
        }

        /**
         * These entries are considered common between the personal and the managed profile,
         * since the managed profile doesn't get to change them.
         */
        private static final Set<String> CLONE_TO_MANAGED_PROFILE = new ArraySet<>();
        static {
            CLONE_TO_MANAGED_PROFILE.add(DATE_FORMAT);
            CLONE_TO_MANAGED_PROFILE.add(HAPTIC_FEEDBACK_ENABLED);
            CLONE_TO_MANAGED_PROFILE.add(SOUND_EFFECTS_ENABLED);
            CLONE_TO_MANAGED_PROFILE.add(TEXT_SHOW_PASSWORD);
            CLONE_TO_MANAGED_PROFILE.add(TIME_12_24);
        }

        /** @hide */
        public static void getCloneToManagedProfileSettings(Set<String> outKeySet) {
            outKeySet.addAll(CLONE_TO_MANAGED_PROFILE);
        }

        /**
         * These entries should be cloned from this profile's parent only if the dependency's
         * value is true ("1")
         *
         * Note: the dependencies must be Secure settings
         *
         * @hide
         */
        public static final Map<String, String> CLONE_FROM_PARENT_ON_VALUE = new ArrayMap<>();
        static {
            CLONE_FROM_PARENT_ON_VALUE.put(RINGTONE, Secure.SYNC_PARENT_SOUNDS);
            CLONE_FROM_PARENT_ON_VALUE.put(NOTIFICATION_SOUND, Secure.SYNC_PARENT_SOUNDS);
            CLONE_FROM_PARENT_ON_VALUE.put(ALARM_ALERT, Secure.SYNC_PARENT_SOUNDS);
        }

        /** @hide */
        public static void getCloneFromParentOnValueSettings(Map<String, String> outMap) {
            outMap.putAll(CLONE_FROM_PARENT_ON_VALUE);
        }

        /**
         * When to use Wi-Fi calling
         *
         * @see android.telephony.TelephonyManager.WifiCallingChoices
         * @hide
         */
        public static final String WHEN_TO_MAKE_WIFI_CALLS = "when_to_make_wifi_calls";

        // Settings moved to Settings.Secure

        /**
         * @deprecated Use {@link android.provider.Settings.Global#ADB_ENABLED}
         * instead
         */
        @Deprecated
        public static final String ADB_ENABLED = Global.ADB_ENABLED;

        /**
         * @deprecated Use {@link android.provider.Settings.Secure#ANDROID_ID} instead
         */
        @Deprecated
        public static final String ANDROID_ID = Secure.ANDROID_ID;

        /**
         * @deprecated Use {@link android.provider.Settings.Global#BLUETOOTH_ON} instead
         */
        @Deprecated
        public static final String BLUETOOTH_ON = Global.BLUETOOTH_ON;

        /**
         * @deprecated Use {@link android.provider.Settings.Global#DATA_ROAMING} instead
         */
        @Deprecated
        public static final String DATA_ROAMING = Global.DATA_ROAMING;

        /**
         * @deprecated Use {@link android.provider.Settings.Global#DEVICE_PROVISIONED} instead
         */
        @Deprecated
        public static final String DEVICE_PROVISIONED = Global.DEVICE_PROVISIONED;

        /**
         * @deprecated Use {@link android.provider.Settings.Global#HTTP_PROXY} instead
         */
        @Deprecated
        public static final String HTTP_PROXY = Global.HTTP_PROXY;

        /**
         * @deprecated Use {@link android.provider.Settings.Secure#INSTALL_NON_MARKET_APPS} instead
         */
        @Deprecated
        public static final String INSTALL_NON_MARKET_APPS = Secure.INSTALL_NON_MARKET_APPS;

        /**
         * @deprecated Use {@link android.provider.Settings.Secure#LOCATION_PROVIDERS_ALLOWED}
         * instead
         */
        @Deprecated
        public static final String LOCATION_PROVIDERS_ALLOWED = Secure.LOCATION_PROVIDERS_ALLOWED;

        /**
         * @deprecated Use {@link android.provider.Settings.Secure#LOGGING_ID} instead
         */
        @Deprecated
        public static final String LOGGING_ID = Secure.LOGGING_ID;

        /**
         * @deprecated Use {@link android.provider.Settings.Global#NETWORK_PREFERENCE} instead
         */
        @Deprecated
        public static final String NETWORK_PREFERENCE = Global.NETWORK_PREFERENCE;

        /**
         * @deprecated Use {@link android.provider.Settings.Secure#PARENTAL_CONTROL_ENABLED}
         * instead
         */
        @Deprecated
        public static final String PARENTAL_CONTROL_ENABLED = Secure.PARENTAL_CONTROL_ENABLED;

        /**
         * @deprecated Use {@link android.provider.Settings.Secure#PARENTAL_CONTROL_LAST_UPDATE}
         * instead
         */
        @Deprecated
        public static final String PARENTAL_CONTROL_LAST_UPDATE = Secure.PARENTAL_CONTROL_LAST_UPDATE;

        /**
         * @deprecated Use {@link android.provider.Settings.Secure#PARENTAL_CONTROL_REDIRECT_URL}
         * instead
         */
        @Deprecated
        public static final String PARENTAL_CONTROL_REDIRECT_URL =
            Secure.PARENTAL_CONTROL_REDIRECT_URL;

        /**
         * @deprecated Use {@link android.provider.Settings.Secure#SETTINGS_CLASSNAME} instead
         */
        @Deprecated
        public static final String SETTINGS_CLASSNAME = Secure.SETTINGS_CLASSNAME;

        /**
         * @deprecated Use {@link android.provider.Settings.Global#USB_MASS_STORAGE_ENABLED} instead
         */
        @Deprecated
        public static final String USB_MASS_STORAGE_ENABLED = Global.USB_MASS_STORAGE_ENABLED;

        /**
         * @deprecated Use {@link android.provider.Settings.Global#USE_GOOGLE_MAIL} instead
         */
        @Deprecated
        public static final String USE_GOOGLE_MAIL = Global.USE_GOOGLE_MAIL;

       /**
         * @deprecated Use
         * {@link android.provider.Settings.Global#WIFI_MAX_DHCP_RETRY_COUNT} instead
         */
        @Deprecated
        public static final String WIFI_MAX_DHCP_RETRY_COUNT = Global.WIFI_MAX_DHCP_RETRY_COUNT;

        /**
         * @deprecated Use
         * {@link android.provider.Settings.Global#WIFI_MOBILE_DATA_TRANSITION_WAKELOCK_TIMEOUT_MS} instead
         */
        @Deprecated
        public static final String WIFI_MOBILE_DATA_TRANSITION_WAKELOCK_TIMEOUT_MS =
                Global.WIFI_MOBILE_DATA_TRANSITION_WAKELOCK_TIMEOUT_MS;

        /**
         * @deprecated Use
         * {@link android.provider.Settings.Global#WIFI_NETWORKS_AVAILABLE_NOTIFICATION_ON} instead
         */
        @Deprecated
        public static final String WIFI_NETWORKS_AVAILABLE_NOTIFICATION_ON =
                Global.WIFI_NETWORKS_AVAILABLE_NOTIFICATION_ON;

        /**
         * @deprecated Use
         * {@link android.provider.Settings.Global#WIFI_NETWORKS_AVAILABLE_REPEAT_DELAY} instead
         */
        @Deprecated
        public static final String WIFI_NETWORKS_AVAILABLE_REPEAT_DELAY =
                Global.WIFI_NETWORKS_AVAILABLE_REPEAT_DELAY;

        /**
         * @deprecated Use {@link android.provider.Settings.Global#WIFI_NUM_OPEN_NETWORKS_KEPT}
         * instead
         */
        @Deprecated
        public static final String WIFI_NUM_OPEN_NETWORKS_KEPT = Global.WIFI_NUM_OPEN_NETWORKS_KEPT;

        /**
         * @deprecated Use {@link android.provider.Settings.Global#WIFI_ON} instead
         */
        @Deprecated
        public static final String WIFI_ON = Global.WIFI_ON;

        /**
         * @deprecated Use
         * {@link android.provider.Settings.Secure#WIFI_WATCHDOG_ACCEPTABLE_PACKET_LOSS_PERCENTAGE}
         * instead
         */
        @Deprecated
        public static final String WIFI_WATCHDOG_ACCEPTABLE_PACKET_LOSS_PERCENTAGE =
                Secure.WIFI_WATCHDOG_ACCEPTABLE_PACKET_LOSS_PERCENTAGE;

        /**
         * @deprecated Use {@link android.provider.Settings.Secure#WIFI_WATCHDOG_AP_COUNT} instead
         */
        @Deprecated
        public static final String WIFI_WATCHDOG_AP_COUNT = Secure.WIFI_WATCHDOG_AP_COUNT;

        /**
         * @deprecated Use
         * {@link android.provider.Settings.Secure#WIFI_WATCHDOG_BACKGROUND_CHECK_DELAY_MS} instead
         */
        @Deprecated
        public static final String WIFI_WATCHDOG_BACKGROUND_CHECK_DELAY_MS =
                Secure.WIFI_WATCHDOG_BACKGROUND_CHECK_DELAY_MS;

        /**
         * @deprecated Use
         * {@link android.provider.Settings.Secure#WIFI_WATCHDOG_BACKGROUND_CHECK_ENABLED} instead
         */
        @Deprecated
        public static final String WIFI_WATCHDOG_BACKGROUND_CHECK_ENABLED =
                Secure.WIFI_WATCHDOG_BACKGROUND_CHECK_ENABLED;

        /**
         * @deprecated Use
         * {@link android.provider.Settings.Secure#WIFI_WATCHDOG_BACKGROUND_CHECK_TIMEOUT_MS}
         * instead
         */
        @Deprecated
        public static final String WIFI_WATCHDOG_BACKGROUND_CHECK_TIMEOUT_MS =
                Secure.WIFI_WATCHDOG_BACKGROUND_CHECK_TIMEOUT_MS;

        /**
         * @deprecated Use
         * {@link android.provider.Settings.Secure#WIFI_WATCHDOG_INITIAL_IGNORED_PING_COUNT} instead
         */
        @Deprecated
        public static final String WIFI_WATCHDOG_INITIAL_IGNORED_PING_COUNT =
            Secure.WIFI_WATCHDOG_INITIAL_IGNORED_PING_COUNT;

        /**
         * @deprecated Use {@link android.provider.Settings.Secure#WIFI_WATCHDOG_MAX_AP_CHECKS}
         * instead
         */
        @Deprecated
        public static final String WIFI_WATCHDOG_MAX_AP_CHECKS = Secure.WIFI_WATCHDOG_MAX_AP_CHECKS;

        /**
         * @deprecated Use {@link android.provider.Settings.Global#WIFI_WATCHDOG_ON} instead
         */
        @Deprecated
        public static final String WIFI_WATCHDOG_ON = Global.WIFI_WATCHDOG_ON;

        /**
         * @deprecated Use {@link android.provider.Settings.Secure#WIFI_WATCHDOG_PING_COUNT} instead
         */
        @Deprecated
        public static final String WIFI_WATCHDOG_PING_COUNT = Secure.WIFI_WATCHDOG_PING_COUNT;

        /**
         * @deprecated Use {@link android.provider.Settings.Secure#WIFI_WATCHDOG_PING_DELAY_MS}
         * instead
         */
        @Deprecated
        public static final String WIFI_WATCHDOG_PING_DELAY_MS = Secure.WIFI_WATCHDOG_PING_DELAY_MS;

        /**
         * @deprecated Use {@link android.provider.Settings.Secure#WIFI_WATCHDOG_PING_TIMEOUT_MS}
         * instead
         */
        @Deprecated
        public static final String WIFI_WATCHDOG_PING_TIMEOUT_MS =
            Secure.WIFI_WATCHDOG_PING_TIMEOUT_MS;

        /**
         * Checks if the specified app can modify system settings. As of API
         * level 23, an app cannot modify system settings unless it declares the
         * {@link android.Manifest.permission#WRITE_SETTINGS}
         * permission in its manifest, <em>and</em> the user specifically grants
         * the app this capability. To prompt the user to grant this approval,
         * the app must send an intent with the action {@link
         * android.provider.Settings#ACTION_MANAGE_WRITE_SETTINGS}, which causes
         * the system to display a permission management screen.
         *
         * @param context App context.
         * @return true if the calling app can write to system settings, false otherwise
         */
        public static boolean canWrite(Context context) {
            return isCallingPackageAllowedToWriteSettings(context, Process.myUid(),
                    context.getOpPackageName(), false);
        }
    }

    /**
     * Secure system settings, containing system preferences that applications
     * can read but are not allowed to write.  These are for preferences that
     * the user must explicitly modify through the system UI or specialized
     * APIs for those values, not modified directly by applications.
     */
    public static final class Secure extends NameValueTable {
        /**
         * The content:// style URL for this table
         */
        public static final Uri CONTENT_URI =
            Uri.parse("content://" + AUTHORITY + "/secure");

        // Populated lazily, guarded by class object:
        private static final NameValueCache sNameValueCache = new NameValueCache(
                CONTENT_URI,
                CALL_METHOD_GET_SECURE,
                CALL_METHOD_PUT_SECURE);

        private static ILockSettings sLockSettings = null;

        private static boolean sIsSystemProcess;
        private static final HashSet<String> MOVED_TO_LOCK_SETTINGS;
        private static final HashSet<String> MOVED_TO_GLOBAL;
        static {
            MOVED_TO_LOCK_SETTINGS = new HashSet<String>(3);
            MOVED_TO_LOCK_SETTINGS.add(Secure.LOCK_PATTERN_ENABLED);
            MOVED_TO_LOCK_SETTINGS.add(Secure.LOCK_PATTERN_VISIBLE);
            MOVED_TO_LOCK_SETTINGS.add(Secure.LOCK_PATTERN_TACTILE_FEEDBACK_ENABLED);

            MOVED_TO_GLOBAL = new HashSet<String>();
            MOVED_TO_GLOBAL.add(Settings.Global.ADB_ENABLED);
            MOVED_TO_GLOBAL.add(Settings.Global.ASSISTED_GPS_ENABLED);
            MOVED_TO_GLOBAL.add(Settings.Global.BLUETOOTH_ON);
            MOVED_TO_GLOBAL.add(Settings.Global.BUGREPORT_IN_POWER_MENU);
            MOVED_TO_GLOBAL.add(Settings.Global.CDMA_CELL_BROADCAST_SMS);
            MOVED_TO_GLOBAL.add(Settings.Global.CDMA_ROAMING_MODE);
            MOVED_TO_GLOBAL.add(Settings.Global.CDMA_SUBSCRIPTION_MODE);
            MOVED_TO_GLOBAL.add(Settings.Global.DATA_ACTIVITY_TIMEOUT_MOBILE);
            MOVED_TO_GLOBAL.add(Settings.Global.DATA_ACTIVITY_TIMEOUT_WIFI);
            MOVED_TO_GLOBAL.add(Settings.Global.DATA_ROAMING);
            MOVED_TO_GLOBAL.add(Settings.Global.DEVELOPMENT_SETTINGS_ENABLED);
            MOVED_TO_GLOBAL.add(Settings.Global.DEVICE_PROVISIONED);
            MOVED_TO_GLOBAL.add(Settings.Global.DISPLAY_SIZE_FORCED);
            MOVED_TO_GLOBAL.add(Settings.Global.DOWNLOAD_MAX_BYTES_OVER_MOBILE);
            MOVED_TO_GLOBAL.add(Settings.Global.DOWNLOAD_RECOMMENDED_MAX_BYTES_OVER_MOBILE);
            MOVED_TO_GLOBAL.add(Settings.Global.MOBILE_DATA);
            MOVED_TO_GLOBAL.add(Settings.Global.NETSTATS_DEV_BUCKET_DURATION);
            MOVED_TO_GLOBAL.add(Settings.Global.NETSTATS_DEV_DELETE_AGE);
            MOVED_TO_GLOBAL.add(Settings.Global.NETSTATS_DEV_PERSIST_BYTES);
            MOVED_TO_GLOBAL.add(Settings.Global.NETSTATS_DEV_ROTATE_AGE);
            MOVED_TO_GLOBAL.add(Settings.Global.NETSTATS_ENABLED);
            MOVED_TO_GLOBAL.add(Settings.Global.NETSTATS_GLOBAL_ALERT_BYTES);
            MOVED_TO_GLOBAL.add(Settings.Global.NETSTATS_POLL_INTERVAL);
            MOVED_TO_GLOBAL.add(Settings.Global.NETSTATS_SAMPLE_ENABLED);
            MOVED_TO_GLOBAL.add(Settings.Global.NETSTATS_TIME_CACHE_MAX_AGE);
            MOVED_TO_GLOBAL.add(Settings.Global.NETSTATS_UID_BUCKET_DURATION);
            MOVED_TO_GLOBAL.add(Settings.Global.NETSTATS_UID_DELETE_AGE);
            MOVED_TO_GLOBAL.add(Settings.Global.NETSTATS_UID_PERSIST_BYTES);
            MOVED_TO_GLOBAL.add(Settings.Global.NETSTATS_UID_ROTATE_AGE);
            MOVED_TO_GLOBAL.add(Settings.Global.NETSTATS_UID_TAG_BUCKET_DURATION);
            MOVED_TO_GLOBAL.add(Settings.Global.NETSTATS_UID_TAG_DELETE_AGE);
            MOVED_TO_GLOBAL.add(Settings.Global.NETSTATS_UID_TAG_PERSIST_BYTES);
            MOVED_TO_GLOBAL.add(Settings.Global.NETSTATS_UID_TAG_ROTATE_AGE);
            MOVED_TO_GLOBAL.add(Settings.Global.NETWORK_PREFERENCE);
            MOVED_TO_GLOBAL.add(Settings.Global.NITZ_UPDATE_DIFF);
            MOVED_TO_GLOBAL.add(Settings.Global.NITZ_UPDATE_SPACING);
            MOVED_TO_GLOBAL.add(Settings.Global.NTP_SERVER);
            MOVED_TO_GLOBAL.add(Settings.Global.NTP_TIMEOUT);
            MOVED_TO_GLOBAL.add(Settings.Global.PDP_WATCHDOG_ERROR_POLL_COUNT);
            MOVED_TO_GLOBAL.add(Settings.Global.PDP_WATCHDOG_LONG_POLL_INTERVAL_MS);
            MOVED_TO_GLOBAL.add(Settings.Global.PDP_WATCHDOG_MAX_PDP_RESET_FAIL_COUNT);
            MOVED_TO_GLOBAL.add(Settings.Global.PDP_WATCHDOG_POLL_INTERVAL_MS);
            MOVED_TO_GLOBAL.add(Settings.Global.PDP_WATCHDOG_TRIGGER_PACKET_COUNT);
            MOVED_TO_GLOBAL.add(Settings.Global.SAMPLING_PROFILER_MS);
            MOVED_TO_GLOBAL.add(Settings.Global.SETUP_PREPAID_DATA_SERVICE_URL);
            MOVED_TO_GLOBAL.add(Settings.Global.SETUP_PREPAID_DETECTION_REDIR_HOST);
            MOVED_TO_GLOBAL.add(Settings.Global.SETUP_PREPAID_DETECTION_TARGET_URL);
            MOVED_TO_GLOBAL.add(Settings.Global.TETHER_DUN_APN);
            MOVED_TO_GLOBAL.add(Settings.Global.TETHER_DUN_REQUIRED);
            MOVED_TO_GLOBAL.add(Settings.Global.TETHER_SUPPORTED);
            MOVED_TO_GLOBAL.add(Settings.Global.USB_MASS_STORAGE_ENABLED);
            MOVED_TO_GLOBAL.add(Settings.Global.USE_GOOGLE_MAIL);
            MOVED_TO_GLOBAL.add(Settings.Global.WIFI_COUNTRY_CODE);
            MOVED_TO_GLOBAL.add(Settings.Global.WIFI_FRAMEWORK_SCAN_INTERVAL_MS);
            MOVED_TO_GLOBAL.add(Settings.Global.WIFI_FREQUENCY_BAND);
            MOVED_TO_GLOBAL.add(Settings.Global.WIFI_IDLE_MS);
            MOVED_TO_GLOBAL.add(Settings.Global.WIFI_MAX_DHCP_RETRY_COUNT);
            MOVED_TO_GLOBAL.add(Settings.Global.WIFI_MOBILE_DATA_TRANSITION_WAKELOCK_TIMEOUT_MS);
            MOVED_TO_GLOBAL.add(Settings.Global.WIFI_NETWORKS_AVAILABLE_NOTIFICATION_ON);
            MOVED_TO_GLOBAL.add(Settings.Global.WIFI_NETWORKS_AVAILABLE_REPEAT_DELAY);
            MOVED_TO_GLOBAL.add(Settings.Global.WIFI_NUM_OPEN_NETWORKS_KEPT);
            MOVED_TO_GLOBAL.add(Settings.Global.WIFI_ON);
            MOVED_TO_GLOBAL.add(Settings.Global.WIFI_P2P_DEVICE_NAME);
            MOVED_TO_GLOBAL.add(Settings.Global.WIFI_SAVED_STATE);
            MOVED_TO_GLOBAL.add(Settings.Global.WIFI_SUPPLICANT_SCAN_INTERVAL_MS);
            MOVED_TO_GLOBAL.add(Settings.Global.WIFI_SUSPEND_OPTIMIZATIONS_ENABLED);
            MOVED_TO_GLOBAL.add(Settings.Global.WIFI_VERBOSE_LOGGING_ENABLED);
            MOVED_TO_GLOBAL.add(Settings.Global.WIFI_ENHANCED_AUTO_JOIN);
            MOVED_TO_GLOBAL.add(Settings.Global.WIFI_NETWORK_SHOW_RSSI);
            MOVED_TO_GLOBAL.add(Settings.Global.WIFI_WATCHDOG_ON);
            MOVED_TO_GLOBAL.add(Settings.Global.WIFI_WATCHDOG_POOR_NETWORK_TEST_ENABLED);
            MOVED_TO_GLOBAL.add(Settings.Global.WIMAX_NETWORKS_AVAILABLE_NOTIFICATION_ON);
            MOVED_TO_GLOBAL.add(Settings.Global.PACKAGE_VERIFIER_ENABLE);
            MOVED_TO_GLOBAL.add(Settings.Global.PACKAGE_VERIFIER_TIMEOUT);
            MOVED_TO_GLOBAL.add(Settings.Global.PACKAGE_VERIFIER_DEFAULT_RESPONSE);
            MOVED_TO_GLOBAL.add(Settings.Global.DATA_STALL_ALARM_NON_AGGRESSIVE_DELAY_IN_MS);
            MOVED_TO_GLOBAL.add(Settings.Global.DATA_STALL_ALARM_AGGRESSIVE_DELAY_IN_MS);
            MOVED_TO_GLOBAL.add(Settings.Global.GPRS_REGISTER_CHECK_PERIOD_MS);
            MOVED_TO_GLOBAL.add(Settings.Global.WTF_IS_FATAL);
            MOVED_TO_GLOBAL.add(Settings.Global.BATTERY_DISCHARGE_DURATION_THRESHOLD);
            MOVED_TO_GLOBAL.add(Settings.Global.BATTERY_DISCHARGE_THRESHOLD);
            MOVED_TO_GLOBAL.add(Settings.Global.SEND_ACTION_APP_ERROR);
            MOVED_TO_GLOBAL.add(Settings.Global.DROPBOX_AGE_SECONDS);
            MOVED_TO_GLOBAL.add(Settings.Global.DROPBOX_MAX_FILES);
            MOVED_TO_GLOBAL.add(Settings.Global.DROPBOX_QUOTA_KB);
            MOVED_TO_GLOBAL.add(Settings.Global.DROPBOX_QUOTA_PERCENT);
            MOVED_TO_GLOBAL.add(Settings.Global.DROPBOX_RESERVE_PERCENT);
            MOVED_TO_GLOBAL.add(Settings.Global.DROPBOX_TAG_PREFIX);
            MOVED_TO_GLOBAL.add(Settings.Global.ERROR_LOGCAT_PREFIX);
            MOVED_TO_GLOBAL.add(Settings.Global.SYS_FREE_STORAGE_LOG_INTERVAL);
            MOVED_TO_GLOBAL.add(Settings.Global.DISK_FREE_CHANGE_REPORTING_THRESHOLD);
            MOVED_TO_GLOBAL.add(Settings.Global.SYS_STORAGE_THRESHOLD_PERCENTAGE);
            MOVED_TO_GLOBAL.add(Settings.Global.SYS_STORAGE_THRESHOLD_MAX_BYTES);
            MOVED_TO_GLOBAL.add(Settings.Global.SYS_STORAGE_FULL_THRESHOLD_BYTES);
            MOVED_TO_GLOBAL.add(Settings.Global.SYNC_MAX_RETRY_DELAY_IN_SECONDS);
            MOVED_TO_GLOBAL.add(Settings.Global.CONNECTIVITY_CHANGE_DELAY);
            MOVED_TO_GLOBAL.add(Settings.Global.CAPTIVE_PORTAL_DETECTION_ENABLED);
            MOVED_TO_GLOBAL.add(Settings.Global.CAPTIVE_PORTAL_SERVER);
            MOVED_TO_GLOBAL.add(Settings.Global.NSD_ON);
            MOVED_TO_GLOBAL.add(Settings.Global.SET_INSTALL_LOCATION);
            MOVED_TO_GLOBAL.add(Settings.Global.DEFAULT_INSTALL_LOCATION);
            MOVED_TO_GLOBAL.add(Settings.Global.INET_CONDITION_DEBOUNCE_UP_DELAY);
            MOVED_TO_GLOBAL.add(Settings.Global.INET_CONDITION_DEBOUNCE_DOWN_DELAY);
            MOVED_TO_GLOBAL.add(Settings.Global.READ_EXTERNAL_STORAGE_ENFORCED_DEFAULT);
            MOVED_TO_GLOBAL.add(Settings.Global.HTTP_PROXY);
            MOVED_TO_GLOBAL.add(Settings.Global.GLOBAL_HTTP_PROXY_HOST);
            MOVED_TO_GLOBAL.add(Settings.Global.GLOBAL_HTTP_PROXY_PORT);
            MOVED_TO_GLOBAL.add(Settings.Global.GLOBAL_HTTP_PROXY_EXCLUSION_LIST);
            MOVED_TO_GLOBAL.add(Settings.Global.SET_GLOBAL_HTTP_PROXY);
            MOVED_TO_GLOBAL.add(Settings.Global.DEFAULT_DNS_SERVER);
            MOVED_TO_GLOBAL.add(Settings.Global.PREFERRED_NETWORK_MODE);
            MOVED_TO_GLOBAL.add(Settings.Global.WEBVIEW_DATA_REDUCTION_PROXY_KEY);
        }

        /** @hide */
        public static void getMovedToGlobalSettings(Set<String> outKeySet) {
            outKeySet.addAll(MOVED_TO_GLOBAL);
        }

        /**
         * Look up a name in the database.
         * @param resolver to access the database with
         * @param name to look up in the table
         * @return the corresponding value, or null if not present
         */
        public static String getString(ContentResolver resolver, String name) {
            return getStringForUser(resolver, name, UserHandle.myUserId());
        }

        /** @hide */
        public static String getStringForUser(ContentResolver resolver, String name,
                int userHandle) {
            if (MOVED_TO_GLOBAL.contains(name)) {
                Log.w(TAG, "Setting " + name + " has moved from android.provider.Settings.Secure"
                        + " to android.provider.Settings.Global.");
                return Global.getStringForUser(resolver, name, userHandle);
            }

            if (MOVED_TO_LOCK_SETTINGS.contains(name)) {
                synchronized (Secure.class) {
                    if (sLockSettings == null) {
                        sLockSettings = ILockSettings.Stub.asInterface(
                                (IBinder) ServiceManager.getService("lock_settings"));
                        sIsSystemProcess = Process.myUid() == Process.SYSTEM_UID;
                    }
                }
                if (sLockSettings != null && !sIsSystemProcess) {
                    // No context; use the ActivityThread's context as an approximation for
                    // determining the target API level.
                    Application application = ActivityThread.currentApplication();

                    boolean isPreMnc = application != null
                            && application.getApplicationInfo() != null
                            && application.getApplicationInfo().targetSdkVersion
                            <= VERSION_CODES.LOLLIPOP_MR1;
                    if (isPreMnc) {
                        try {
                            return sLockSettings.getString(name, "0", userHandle);
                        } catch (RemoteException re) {
                            // Fall through
                        }
                    } else {
                        throw new SecurityException("Settings.Secure." + name
                                + " is deprecated and no longer accessible."
                                + " See API documentation for potential replacements.");
                    }
                }
            }

            return sNameValueCache.getStringForUser(resolver, name, userHandle);
        }

        /**
         * Store a name/value pair into the database.
         * @param resolver to access the database with
         * @param name to store
         * @param value to associate with the name
         * @return true if the value was set, false on database errors
         */
        public static boolean putString(ContentResolver resolver, String name, String value) {
            return putStringForUser(resolver, name, value, UserHandle.myUserId());
        }

        /** @hide */
        public static boolean putStringForUser(ContentResolver resolver, String name, String value,
                int userHandle) {
            if (LOCATION_MODE.equals(name)) {
                // Map LOCATION_MODE to underlying location provider storage API
                return setLocationModeForUser(resolver, Integer.parseInt(value), userHandle);
            }
            if (MOVED_TO_GLOBAL.contains(name)) {
                Log.w(TAG, "Setting " + name + " has moved from android.provider.Settings.System"
                        + " to android.provider.Settings.Global");
                return Global.putStringForUser(resolver, name, value, userHandle);
            }
            return sNameValueCache.putStringForUser(resolver, name, value, userHandle);
        }

        /**
         * Construct the content URI for a particular name/value pair,
         * useful for monitoring changes with a ContentObserver.
         * @param name to look up in the table
         * @return the corresponding content URI, or null if not present
         */
        public static Uri getUriFor(String name) {
            if (MOVED_TO_GLOBAL.contains(name)) {
                Log.w(TAG, "Setting " + name + " has moved from android.provider.Settings.Secure"
                        + " to android.provider.Settings.Global, returning global URI.");
                return Global.getUriFor(Global.CONTENT_URI, name);
            }
            return getUriFor(CONTENT_URI, name);
        }

        /**
         * Convenience function for retrieving a single secure settings value
         * as an integer.  Note that internally setting values are always
         * stored as strings; this function converts the string to an integer
         * for you.  The default value will be returned if the setting is
         * not defined or not an integer.
         *
         * @param cr The ContentResolver to access.
         * @param name The name of the setting to retrieve.
         * @param def Value to return if the setting is not defined.
         *
         * @return The setting's current value, or 'def' if it is not defined
         * or not a valid integer.
         */
        public static int getInt(ContentResolver cr, String name, int def) {
            return getIntForUser(cr, name, def, UserHandle.myUserId());
        }

        /** @hide */
        public static int getIntForUser(ContentResolver cr, String name, int def, int userHandle) {
            if (LOCATION_MODE.equals(name)) {
                // Map from to underlying location provider storage API to location mode
                return getLocationModeForUser(cr, userHandle);
            }
            String v = getStringForUser(cr, name, userHandle);
            try {
                return v != null ? Integer.parseInt(v) : def;
            } catch (NumberFormatException e) {
                return def;
            }
        }

        /**
         * Convenience function for retrieving a single secure settings value
         * as an integer.  Note that internally setting values are always
         * stored as strings; this function converts the string to an integer
         * for you.
         * <p>
         * This version does not take a default value.  If the setting has not
         * been set, or the string value is not a number,
         * it throws {@link SettingNotFoundException}.
         *
         * @param cr The ContentResolver to access.
         * @param name The name of the setting to retrieve.
         *
         * @throws SettingNotFoundException Thrown if a setting by the given
         * name can't be found or the setting value is not an integer.
         *
         * @return The setting's current value.
         */
        public static int getInt(ContentResolver cr, String name)
                throws SettingNotFoundException {
            return getIntForUser(cr, name, UserHandle.myUserId());
        }

        /** @hide */
        public static int getIntForUser(ContentResolver cr, String name, int userHandle)
                throws SettingNotFoundException {
            if (LOCATION_MODE.equals(name)) {
                // Map from to underlying location provider storage API to location mode
                return getLocationModeForUser(cr, userHandle);
            }
            String v = getStringForUser(cr, name, userHandle);
            try {
                return Integer.parseInt(v);
            } catch (NumberFormatException e) {
                throw new SettingNotFoundException(name);
            }
        }

        /**
         * Convenience function for updating a single settings value as an
         * integer. This will either create a new entry in the table if the
         * given name does not exist, or modify the value of the existing row
         * with that name.  Note that internally setting values are always
         * stored as strings, so this function converts the given value to a
         * string before storing it.
         *
         * @param cr The ContentResolver to access.
         * @param name The name of the setting to modify.
         * @param value The new value for the setting.
         * @return true if the value was set, false on database errors
         */
        public static boolean putInt(ContentResolver cr, String name, int value) {
            return putIntForUser(cr, name, value, UserHandle.myUserId());
        }

        /** @hide */
        public static boolean putIntForUser(ContentResolver cr, String name, int value,
                int userHandle) {
            return putStringForUser(cr, name, Integer.toString(value), userHandle);
        }

        /**
         * Convenience function for retrieving a single secure settings value
         * as a {@code long}.  Note that internally setting values are always
         * stored as strings; this function converts the string to a {@code long}
         * for you.  The default value will be returned if the setting is
         * not defined or not a {@code long}.
         *
         * @param cr The ContentResolver to access.
         * @param name The name of the setting to retrieve.
         * @param def Value to return if the setting is not defined.
         *
         * @return The setting's current value, or 'def' if it is not defined
         * or not a valid {@code long}.
         */
        public static long getLong(ContentResolver cr, String name, long def) {
            return getLongForUser(cr, name, def, UserHandle.myUserId());
        }

        /** @hide */
        public static long getLongForUser(ContentResolver cr, String name, long def,
                int userHandle) {
            String valString = getStringForUser(cr, name, userHandle);
            long value;
            try {
                value = valString != null ? Long.parseLong(valString) : def;
            } catch (NumberFormatException e) {
                value = def;
            }
            return value;
        }

        /**
         * Convenience function for retrieving a single secure settings value
         * as a {@code long}.  Note that internally setting values are always
         * stored as strings; this function converts the string to a {@code long}
         * for you.
         * <p>
         * This version does not take a default value.  If the setting has not
         * been set, or the string value is not a number,
         * it throws {@link SettingNotFoundException}.
         *
         * @param cr The ContentResolver to access.
         * @param name The name of the setting to retrieve.
         *
         * @return The setting's current value.
         * @throws SettingNotFoundException Thrown if a setting by the given
         * name can't be found or the setting value is not an integer.
         */
        public static long getLong(ContentResolver cr, String name)
                throws SettingNotFoundException {
            return getLongForUser(cr, name, UserHandle.myUserId());
        }

        /** @hide */
        public static long getLongForUser(ContentResolver cr, String name, int userHandle)
                throws SettingNotFoundException {
            String valString = getStringForUser(cr, name, userHandle);
            try {
                return Long.parseLong(valString);
            } catch (NumberFormatException e) {
                throw new SettingNotFoundException(name);
            }
        }

        /**
         * Convenience function for updating a secure settings value as a long
         * integer. This will either create a new entry in the table if the
         * given name does not exist, or modify the value of the existing row
         * with that name.  Note that internally setting values are always
         * stored as strings, so this function converts the given value to a
         * string before storing it.
         *
         * @param cr The ContentResolver to access.
         * @param name The name of the setting to modify.
         * @param value The new value for the setting.
         * @return true if the value was set, false on database errors
         */
        public static boolean putLong(ContentResolver cr, String name, long value) {
            return putLongForUser(cr, name, value, UserHandle.myUserId());
        }

        /** @hide */
        public static boolean putLongForUser(ContentResolver cr, String name, long value,
                int userHandle) {
            return putStringForUser(cr, name, Long.toString(value), userHandle);
        }

        /**
         * Convenience function for retrieving a single secure settings value
         * as a floating point number.  Note that internally setting values are
         * always stored as strings; this function converts the string to an
         * float for you. The default value will be returned if the setting
         * is not defined or not a valid float.
         *
         * @param cr The ContentResolver to access.
         * @param name The name of the setting to retrieve.
         * @param def Value to return if the setting is not defined.
         *
         * @return The setting's current value, or 'def' if it is not defined
         * or not a valid float.
         */
        public static float getFloat(ContentResolver cr, String name, float def) {
            return getFloatForUser(cr, name, def, UserHandle.myUserId());
        }

        /** @hide */
        public static float getFloatForUser(ContentResolver cr, String name, float def,
                int userHandle) {
            String v = getStringForUser(cr, name, userHandle);
            try {
                return v != null ? Float.parseFloat(v) : def;
            } catch (NumberFormatException e) {
                return def;
            }
        }

        /**
         * Convenience function for retrieving a single secure settings value
         * as a float.  Note that internally setting values are always
         * stored as strings; this function converts the string to a float
         * for you.
         * <p>
         * This version does not take a default value.  If the setting has not
         * been set, or the string value is not a number,
         * it throws {@link SettingNotFoundException}.
         *
         * @param cr The ContentResolver to access.
         * @param name The name of the setting to retrieve.
         *
         * @throws SettingNotFoundException Thrown if a setting by the given
         * name can't be found or the setting value is not a float.
         *
         * @return The setting's current value.
         */
        public static float getFloat(ContentResolver cr, String name)
                throws SettingNotFoundException {
            return getFloatForUser(cr, name, UserHandle.myUserId());
        }

        /** @hide */
        public static float getFloatForUser(ContentResolver cr, String name, int userHandle)
                throws SettingNotFoundException {
            String v = getStringForUser(cr, name, userHandle);
            if (v == null) {
                throw new SettingNotFoundException(name);
            }
            try {
                return Float.parseFloat(v);
            } catch (NumberFormatException e) {
                throw new SettingNotFoundException(name);
            }
        }

        /**
         * Convenience function for updating a single settings value as a
         * floating point number. This will either create a new entry in the
         * table if the given name does not exist, or modify the value of the
         * existing row with that name.  Note that internally setting values
         * are always stored as strings, so this function converts the given
         * value to a string before storing it.
         *
         * @param cr The ContentResolver to access.
         * @param name The name of the setting to modify.
         * @param value The new value for the setting.
         * @return true if the value was set, false on database errors
         */
        public static boolean putFloat(ContentResolver cr, String name, float value) {
            return putFloatForUser(cr, name, value, UserHandle.myUserId());
        }

        /** @hide */
        public static boolean putFloatForUser(ContentResolver cr, String name, float value,
                int userHandle) {
            return putStringForUser(cr, name, Float.toString(value), userHandle);
        }

        /**
         * @deprecated Use {@link android.provider.Settings.Global#DEVELOPMENT_SETTINGS_ENABLED}
         * instead
         */
        @Deprecated
        public static final String DEVELOPMENT_SETTINGS_ENABLED =
                Global.DEVELOPMENT_SETTINGS_ENABLED;

        /**
         * When the user has enable the option to have a "bug report" command
         * in the power menu.
         * @deprecated Use {@link android.provider.Settings.Global#BUGREPORT_IN_POWER_MENU} instead
         * @hide
         */
        @Deprecated
        public static final String BUGREPORT_IN_POWER_MENU = "bugreport_in_power_menu";

        /**
         * @deprecated Use {@link android.provider.Settings.Global#ADB_ENABLED} instead
         */
        @Deprecated
        public static final String ADB_ENABLED = Global.ADB_ENABLED;

        /**
         * Setting to allow mock locations and location provider status to be injected into the
         * LocationManager service for testing purposes during application development.  These
         * locations and status values  override actual location and status information generated
         * by network, gps, or other location providers.
         *
         * @deprecated This settings is not used anymore.
         */
        @Deprecated
        public static final String ALLOW_MOCK_LOCATION = "mock_location";

        /**
         * A 64-bit number (as a hex string) that is randomly
         * generated when the user first sets up the device and should remain
         * constant for the lifetime of the user's device. The value may
         * change if a factory reset is performed on the device.
         * <p class="note"><strong>Note:</strong> When a device has <a
         * href="{@docRoot}about/versions/android-4.2.html#MultipleUsers">multiple users</a>
         * (available on certain devices running Android 4.2 or higher), each user appears as a
         * completely separate device, so the {@code ANDROID_ID} value is unique to each
         * user.</p>
         */
        public static final String ANDROID_ID = "android_id";

        /**
         * @deprecated Use {@link android.provider.Settings.Global#BLUETOOTH_ON} instead
         */
        @Deprecated
        public static final String BLUETOOTH_ON = Global.BLUETOOTH_ON;

        /**
         * @deprecated Use {@link android.provider.Settings.Global#DATA_ROAMING} instead
         */
        @Deprecated
        public static final String DATA_ROAMING = Global.DATA_ROAMING;

        /**
         * Setting to record the input method used by default, holding the ID
         * of the desired method.
         */
        public static final String DEFAULT_INPUT_METHOD = "default_input_method";

        /**
         * Setting to record the input method subtype used by default, holding the ID
         * of the desired method.
         */
        public static final String SELECTED_INPUT_METHOD_SUBTYPE =
                "selected_input_method_subtype";

        /**
         * Setting to record the history of input method subtype, holding the pair of ID of IME
         * and its last used subtype.
         * @hide
         */
        public static final String INPUT_METHODS_SUBTYPE_HISTORY =
                "input_methods_subtype_history";

        /**
         * Setting to record the visibility of input method selector
         */
        public static final String INPUT_METHOD_SELECTOR_VISIBILITY =
                "input_method_selector_visibility";

        /**
         * The currently selected voice interaction service flattened ComponentName.
         * @hide
         */
        @TestApi
        public static final String VOICE_INTERACTION_SERVICE = "voice_interaction_service";

        /**
         * bluetooth HCI snoop log configuration
         * @hide
         */
        public static final String BLUETOOTH_HCI_LOG =
                "bluetooth_hci_log";

        /**
         * @deprecated Use {@link android.provider.Settings.Global#DEVICE_PROVISIONED} instead
         */
        @Deprecated
        public static final String DEVICE_PROVISIONED = Global.DEVICE_PROVISIONED;

        /**
         * Whether the current user has been set up via setup wizard (0 = false, 1 = true)
         * @hide
         */
        public static final String USER_SETUP_COMPLETE = "user_setup_complete";

        /**
         * Prefix for category name that marks whether a suggested action from that category was
         * completed.
         * @hide
         */
        public static final String COMPLETED_CATEGORY_PREFIX = "suggested.completed_category.";

        /**
         * List of input methods that are currently enabled.  This is a string
         * containing the IDs of all enabled input methods, each ID separated
         * by ':'.
         */
        public static final String ENABLED_INPUT_METHODS = "enabled_input_methods";

        /**
         * List of system input methods that are currently disabled.  This is a string
         * containing the IDs of all disabled input methods, each ID separated
         * by ':'.
         * @hide
         */
        public static final String DISABLED_SYSTEM_INPUT_METHODS = "disabled_system_input_methods";

        /**
         * Whether to show the IME when a hard keyboard is connected. This is a boolean that
         * determines if the IME should be shown when a hard keyboard is attached.
         * @hide
         */
        public static final String SHOW_IME_WITH_HARD_KEYBOARD = "show_ime_with_hard_keyboard";

        /**
         * Host name and port for global http proxy. Uses ':' seperator for
         * between host and port.
         *
         * @deprecated Use {@link Global#HTTP_PROXY}
         */
        @Deprecated
        public static final String HTTP_PROXY = Global.HTTP_PROXY;

        /**
         * Package designated as always-on VPN provider.
         *
         * @hide
         */
        public static final String ALWAYS_ON_VPN_APP = "always_on_vpn_app";

        /**
         * Whether to block networking outside of VPN connections while always-on is set.
         * @see #ALWAYS_ON_VPN_APP
         *
         * @hide
         */
        public static final String ALWAYS_ON_VPN_LOCKDOWN = "always_on_vpn_lockdown";

        /**
         * Whether applications can be installed for this user via the system's
         * {@link Intent#ACTION_INSTALL_PACKAGE} mechanism.
         *
         * <p>1 = permit app installation via the system package installer intent
         * <p>0 = do not allow use of the package installer
         */
        public static final String INSTALL_NON_MARKET_APPS = "install_non_market_apps";

        /**
         * Comma-separated list of location providers that activities may access. Do not rely on
         * this value being present in settings.db or on ContentObserver notifications on the
         * corresponding Uri.
         *
         * @deprecated use {@link #LOCATION_MODE} and
         * {@link LocationManager#MODE_CHANGED_ACTION} (or
         * {@link LocationManager#PROVIDERS_CHANGED_ACTION})
         */
        @Deprecated
        public static final String LOCATION_PROVIDERS_ALLOWED = "location_providers_allowed";

        /**
         * The degree of location access enabled by the user.
         * <p>
         * When used with {@link #putInt(ContentResolver, String, int)}, must be one of {@link
         * #LOCATION_MODE_HIGH_ACCURACY}, {@link #LOCATION_MODE_SENSORS_ONLY}, {@link
         * #LOCATION_MODE_BATTERY_SAVING}, or {@link #LOCATION_MODE_OFF}. When used with {@link
         * #getInt(ContentResolver, String)}, the caller must gracefully handle additional location
         * modes that might be added in the future.
         * <p>
         * Note: do not rely on this value being present in settings.db or on ContentObserver
         * notifications for the corresponding Uri. Use {@link LocationManager#MODE_CHANGED_ACTION}
         * to receive changes in this value.
         */
        public static final String LOCATION_MODE = "location_mode";
        /**
         * Stores the previous location mode when {@link #LOCATION_MODE} is set to
         * {@link #LOCATION_MODE_OFF}
         * @hide
         */
        public static final String LOCATION_PREVIOUS_MODE = "location_previous_mode";

        /**
         * Sets all location providers to the previous states before location was turned off.
         * @hide
         */
        public static final int LOCATION_MODE_PREVIOUS = -1;
        /**
         * Location access disabled.
         */
        public static final int LOCATION_MODE_OFF = 0;
        /**
         * Network Location Provider disabled, but GPS and other sensors enabled.
         */
        public static final int LOCATION_MODE_SENSORS_ONLY = 1;
        /**
         * Reduced power usage, such as limiting the number of GPS updates per hour. Requests
         * with {@link android.location.Criteria#POWER_HIGH} may be downgraded to
         * {@link android.location.Criteria#POWER_MEDIUM}.
         */
        public static final int LOCATION_MODE_BATTERY_SAVING = 2;
        /**
         * Best-effort location computation allowed.
         */
        public static final int LOCATION_MODE_HIGH_ACCURACY = 3;

        /**
         * A flag containing settings used for biometric weak
         * @hide
         */
        @Deprecated
        public static final String LOCK_BIOMETRIC_WEAK_FLAGS =
                "lock_biometric_weak_flags";

        /**
         * Whether lock-to-app will lock the keyguard when exiting.
         * @hide
         */
        public static final String LOCK_TO_APP_EXIT_LOCKED = "lock_to_app_exit_locked";

        /**
         * Whether autolock is enabled (0 = false, 1 = true)
         *
         * @deprecated Use {@link android.app.KeyguardManager} to determine the state and security
         *             level of the keyguard. Accessing this setting from an app that is targeting
         *             {@link VERSION_CODES#M} or later throws a {@code SecurityException}.
         */
        @Deprecated
        public static final String LOCK_PATTERN_ENABLED = "lock_pattern_autolock";

        /**
         * Whether lock pattern is visible as user enters (0 = false, 1 = true)
         *
         * @deprecated Accessing this setting from an app that is targeting
         *             {@link VERSION_CODES#M} or later throws a {@code SecurityException}.
         */
        @Deprecated
        public static final String LOCK_PATTERN_VISIBLE = "lock_pattern_visible_pattern";

        /**
         * Whether lock pattern will vibrate as user enters (0 = false, 1 =
         * true)
         *
         * @deprecated Starting in {@link VERSION_CODES#JELLY_BEAN_MR1} the
         *             lockscreen uses
         *             {@link Settings.System#HAPTIC_FEEDBACK_ENABLED}.
         *             Accessing this setting from an app that is targeting
         *             {@link VERSION_CODES#M} or later throws a {@code SecurityException}.
         */
        @Deprecated
        public static final String
                LOCK_PATTERN_TACTILE_FEEDBACK_ENABLED = "lock_pattern_tactile_feedback_enabled";

        /**
         * This preference allows the device to be locked given time after screen goes off,
         * subject to current DeviceAdmin policy limits.
         * @hide
         */
        public static final String LOCK_SCREEN_LOCK_AFTER_TIMEOUT = "lock_screen_lock_after_timeout";


        /**
         * This preference contains the string that shows for owner info on LockScreen.
         * @hide
         * @deprecated
         */
        @Deprecated
        public static final String LOCK_SCREEN_OWNER_INFO = "lock_screen_owner_info";

        /**
         * Ids of the user-selected appwidgets on the lockscreen (comma-delimited).
         * @hide
         */
        @Deprecated
        public static final String LOCK_SCREEN_APPWIDGET_IDS =
            "lock_screen_appwidget_ids";

        /**
         * Id of the appwidget shown on the lock screen when appwidgets are disabled.
         * @hide
         */
        @Deprecated
        public static final String LOCK_SCREEN_FALLBACK_APPWIDGET_ID =
            "lock_screen_fallback_appwidget_id";

        /**
         * Index of the lockscreen appwidget to restore, -1 if none.
         * @hide
         */
        @Deprecated
        public static final String LOCK_SCREEN_STICKY_APPWIDGET =
            "lock_screen_sticky_appwidget";

        /**
         * This preference enables showing the owner info on LockScreen.
         * @hide
         * @deprecated
         */
        @Deprecated
        public static final String LOCK_SCREEN_OWNER_INFO_ENABLED =
            "lock_screen_owner_info_enabled";

        /**
         * When set by a user, allows notifications to be shown atop a securely locked screen
         * in their full "private" form (same as when the device is unlocked).
         * @hide
         */
        public static final String LOCK_SCREEN_ALLOW_PRIVATE_NOTIFICATIONS =
                "lock_screen_allow_private_notifications";

        /**
         * When set by a user, allows notification remote input atop a securely locked screen
         * without having to unlock
         * @hide
         */
        public static final String LOCK_SCREEN_ALLOW_REMOTE_INPUT =
                "lock_screen_allow_remote_input";

        /**
         * Set by the system to track if the user needs to see the call to action for
         * the lockscreen notification policy.
         * @hide
         */
        public static final String SHOW_NOTE_ABOUT_NOTIFICATION_HIDING =
                "show_note_about_notification_hiding";

        /**
         * Set to 1 by the system after trust agents have been initialized.
         * @hide
         */
        public static final String TRUST_AGENTS_INITIALIZED =
                "trust_agents_initialized";

        /**
         * The Logging ID (a unique 64-bit value) as a hex string.
         * Used as a pseudonymous identifier for logging.
         * @deprecated This identifier is poorly initialized and has
         * many collisions.  It should not be used.
         */
        @Deprecated
        public static final String LOGGING_ID = "logging_id";

        /**
         * @deprecated Use {@link android.provider.Settings.Global#NETWORK_PREFERENCE} instead
         */
        @Deprecated
        public static final String NETWORK_PREFERENCE = Global.NETWORK_PREFERENCE;

        /**
         * No longer supported.
         */
        public static final String PARENTAL_CONTROL_ENABLED = "parental_control_enabled";

        /**
         * No longer supported.
         */
        public static final String PARENTAL_CONTROL_LAST_UPDATE = "parental_control_last_update";

        /**
         * No longer supported.
         */
        public static final String PARENTAL_CONTROL_REDIRECT_URL = "parental_control_redirect_url";

        /**
         * Settings classname to launch when Settings is clicked from All
         * Applications.  Needed because of user testing between the old
         * and new Settings apps.
         */
        // TODO: 881807
        public static final String SETTINGS_CLASSNAME = "settings_classname";

        /**
         * @deprecated Use {@link android.provider.Settings.Global#USB_MASS_STORAGE_ENABLED} instead
         */
        @Deprecated
        public static final String USB_MASS_STORAGE_ENABLED = Global.USB_MASS_STORAGE_ENABLED;

        /**
         * @deprecated Use {@link android.provider.Settings.Global#USE_GOOGLE_MAIL} instead
         */
        @Deprecated
        public static final String USE_GOOGLE_MAIL = Global.USE_GOOGLE_MAIL;

        /**
         * If accessibility is enabled.
         */
        public static final String ACCESSIBILITY_ENABLED = "accessibility_enabled";

        /**
         * If touch exploration is enabled.
         */
        public static final String TOUCH_EXPLORATION_ENABLED = "touch_exploration_enabled";

        /**
         * List of the enabled accessibility providers.
         */
        public static final String ENABLED_ACCESSIBILITY_SERVICES =
            "enabled_accessibility_services";

        /**
         * List of the accessibility services to which the user has granted
         * permission to put the device into touch exploration mode.
         *
         * @hide
         */
        public static final String TOUCH_EXPLORATION_GRANTED_ACCESSIBILITY_SERVICES =
            "touch_exploration_granted_accessibility_services";

        /**
         * Whether to speak passwords while in accessibility mode.
         */
        public static final String ACCESSIBILITY_SPEAK_PASSWORD = "speak_password";

        /**
         * Whether to draw text with high contrast while in accessibility mode.
         *
         * @hide
         */
        public static final String ACCESSIBILITY_HIGH_TEXT_CONTRAST_ENABLED =
                "high_text_contrast_enabled";

        /**
         * If injection of accessibility enhancing JavaScript screen-reader
         * is enabled.
         * <p>
         *   Note: The JavaScript based screen-reader is served by the
         *   Google infrastructure and enable users with disabilities to
         *   efficiently navigate in and explore web content.
         * </p>
         * <p>
         *   This property represents a boolean value.
         * </p>
         * @hide
         */
        public static final String ACCESSIBILITY_SCRIPT_INJECTION =
            "accessibility_script_injection";

        /**
         * The URL for the injected JavaScript based screen-reader used
         * for providing accessibility of content in WebView.
         * <p>
         *   Note: The JavaScript based screen-reader is served by the
         *   Google infrastructure and enable users with disabilities to
         *   efficiently navigate in and explore web content.
         * </p>
         * <p>
         *   This property represents a string value.
         * </p>
         * @hide
         */
        public static final String ACCESSIBILITY_SCREEN_READER_URL =
            "accessibility_script_injection_url";

        /**
         * Key bindings for navigation in built-in accessibility support for web content.
         * <p>
         *   Note: These key bindings are for the built-in accessibility navigation for
         *   web content which is used as a fall back solution if JavaScript in a WebView
         *   is not enabled or the user has not opted-in script injection from Google.
         * </p>
         * <p>
         *   The bindings are separated by semi-colon. A binding is a mapping from
         *   a key to a sequence of actions (for more details look at
         *   android.webkit.AccessibilityInjector). A key is represented as the hexademical
         *   string representation of an integer obtained from a meta state (optional) shifted
         *   sixteen times left and bitwise ored with a key code. An action is represented
         *   as a hexademical string representation of an integer where the first two digits
         *   are navigation action index, the second, the third, and the fourth digit pairs
         *   represent the action arguments. The separate actions in a binding are colon
         *   separated. The key and the action sequence it maps to are separated by equals.
         * </p>
         * <p>
         *   For example, the binding below maps the DPAD right button to traverse the
         *   current navigation axis once without firing an accessibility event and to
         *   perform the same traversal again but to fire an event:
         *   <code>
         *     0x16=0x01000100:0x01000101;
         *   </code>
         * </p>
         * <p>
         *   The goal of this binding is to enable dynamic rebinding of keys to
         *   navigation actions for web content without requiring a framework change.
         * </p>
         * <p>
         *   This property represents a string value.
         * </p>
         * @hide
         */
        public static final String ACCESSIBILITY_WEB_CONTENT_KEY_BINDINGS =
            "accessibility_web_content_key_bindings";

        /**
         * Setting that specifies whether the display magnification is enabled.
         * Display magnifications allows the user to zoom in the display content
         * and is targeted to low vision users. The current magnification scale
         * is controlled by {@link #ACCESSIBILITY_DISPLAY_MAGNIFICATION_SCALE}.
         *
         * @hide
         */
        public static final String ACCESSIBILITY_DISPLAY_MAGNIFICATION_ENABLED =
                "accessibility_display_magnification_enabled";

        /**
         * Setting that specifies what the display magnification scale is.
         * Display magnifications allows the user to zoom in the display
         * content and is targeted to low vision users. Whether a display
         * magnification is performed is controlled by
         * {@link #ACCESSIBILITY_DISPLAY_MAGNIFICATION_ENABLED}
         *
         * @hide
         */
        public static final String ACCESSIBILITY_DISPLAY_MAGNIFICATION_SCALE =
                "accessibility_display_magnification_scale";

        /**
         * Setting that specifies whether the display magnification should be
         * automatically updated. If this fearture is enabled the system will
         * exit magnification mode or pan the viewport when a context change
         * occurs. For example, on staring a new activity or rotating the screen,
         * the system may zoom out so the user can see the new context he is in.
         * Another example is on showing a window that is not visible in the
         * magnified viewport the system may pan the viewport to make the window
         * the has popped up so the user knows that the context has changed.
         * Whether a screen magnification is performed is controlled by
         * {@link #ACCESSIBILITY_DISPLAY_MAGNIFICATION_ENABLED}
         *
         * @hide
         */
        public static final String ACCESSIBILITY_DISPLAY_MAGNIFICATION_AUTO_UPDATE =
                "accessibility_display_magnification_auto_update";

        /**
         * Setting that specifies what mode the soft keyboard is in (default or hidden). Can be
         * modified from an AccessibilityService using the SoftKeyboardController.
         *
         * @hide
         */
        public static final String ACCESSIBILITY_SOFT_KEYBOARD_MODE =
                "accessibility_soft_keyboard_mode";

        /**
         * Default soft keyboard behavior.
         *
         * @hide
         */
        public static final int SHOW_MODE_AUTO = 0;

        /**
         * Soft keyboard is never shown.
         *
         * @hide
         */
        public static final int SHOW_MODE_HIDDEN = 1;

        /**
         * Setting that specifies whether timed text (captions) should be
         * displayed in video content. Text display properties are controlled by
         * the following settings:
         * <ul>
         * <li>{@link #ACCESSIBILITY_CAPTIONING_LOCALE}
         * <li>{@link #ACCESSIBILITY_CAPTIONING_BACKGROUND_COLOR}
         * <li>{@link #ACCESSIBILITY_CAPTIONING_FOREGROUND_COLOR}
         * <li>{@link #ACCESSIBILITY_CAPTIONING_EDGE_COLOR}
         * <li>{@link #ACCESSIBILITY_CAPTIONING_EDGE_TYPE}
         * <li>{@link #ACCESSIBILITY_CAPTIONING_TYPEFACE}
         * <li>{@link #ACCESSIBILITY_CAPTIONING_FONT_SCALE}
         * </ul>
         *
         * @hide
         */
        public static final String ACCESSIBILITY_CAPTIONING_ENABLED =
                "accessibility_captioning_enabled";

        /**
         * Setting that specifies the language for captions as a locale string,
         * e.g. en_US.
         *
         * @see java.util.Locale#toString
         * @hide
         */
        public static final String ACCESSIBILITY_CAPTIONING_LOCALE =
                "accessibility_captioning_locale";

        /**
         * Integer property that specifies the preset style for captions, one
         * of:
         * <ul>
         * <li>{@link android.view.accessibility.CaptioningManager.CaptionStyle#PRESET_CUSTOM}
         * <li>a valid index of {@link android.view.accessibility.CaptioningManager.CaptionStyle#PRESETS}
         * </ul>
         *
         * @see java.util.Locale#toString
         * @hide
         */
        public static final String ACCESSIBILITY_CAPTIONING_PRESET =
                "accessibility_captioning_preset";

        /**
         * Integer property that specifes the background color for captions as a
         * packed 32-bit color.
         *
         * @see android.graphics.Color#argb
         * @hide
         */
        public static final String ACCESSIBILITY_CAPTIONING_BACKGROUND_COLOR =
                "accessibility_captioning_background_color";

        /**
         * Integer property that specifes the foreground color for captions as a
         * packed 32-bit color.
         *
         * @see android.graphics.Color#argb
         * @hide
         */
        public static final String ACCESSIBILITY_CAPTIONING_FOREGROUND_COLOR =
                "accessibility_captioning_foreground_color";

        /**
         * Integer property that specifes the edge type for captions, one of:
         * <ul>
         * <li>{@link android.view.accessibility.CaptioningManager.CaptionStyle#EDGE_TYPE_NONE}
         * <li>{@link android.view.accessibility.CaptioningManager.CaptionStyle#EDGE_TYPE_OUTLINE}
         * <li>{@link android.view.accessibility.CaptioningManager.CaptionStyle#EDGE_TYPE_DROP_SHADOW}
         * </ul>
         *
         * @see #ACCESSIBILITY_CAPTIONING_EDGE_COLOR
         * @hide
         */
        public static final String ACCESSIBILITY_CAPTIONING_EDGE_TYPE =
                "accessibility_captioning_edge_type";

        /**
         * Integer property that specifes the edge color for captions as a
         * packed 32-bit color.
         *
         * @see #ACCESSIBILITY_CAPTIONING_EDGE_TYPE
         * @see android.graphics.Color#argb
         * @hide
         */
        public static final String ACCESSIBILITY_CAPTIONING_EDGE_COLOR =
                "accessibility_captioning_edge_color";

        /**
         * Integer property that specifes the window color for captions as a
         * packed 32-bit color.
         *
         * @see android.graphics.Color#argb
         * @hide
         */
        public static final String ACCESSIBILITY_CAPTIONING_WINDOW_COLOR =
                "accessibility_captioning_window_color";

        /**
         * String property that specifies the typeface for captions, one of:
         * <ul>
         * <li>DEFAULT
         * <li>MONOSPACE
         * <li>SANS_SERIF
         * <li>SERIF
         * </ul>
         *
         * @see android.graphics.Typeface
         * @hide
         */
        public static final String ACCESSIBILITY_CAPTIONING_TYPEFACE =
                "accessibility_captioning_typeface";

        /**
         * Floating point property that specifies font scaling for captions.
         *
         * @hide
         */
        public static final String ACCESSIBILITY_CAPTIONING_FONT_SCALE =
                "accessibility_captioning_font_scale";

        /**
         * Setting that specifies whether display color inversion is enabled.
         */
        public static final String ACCESSIBILITY_DISPLAY_INVERSION_ENABLED =
                "accessibility_display_inversion_enabled";

        /**
         * Setting that specifies whether display color space adjustment is
         * enabled.
         *
         * @hide
         */
        public static final String ACCESSIBILITY_DISPLAY_DALTONIZER_ENABLED =
                "accessibility_display_daltonizer_enabled";

        /**
         * Integer property that specifies the type of color space adjustment to
         * perform. Valid values are defined in AccessibilityManager.
         *
         * @hide
         */
        public static final String ACCESSIBILITY_DISPLAY_DALTONIZER =
                "accessibility_display_daltonizer";

        /**
         * Setting that specifies whether automatic click when the mouse pointer stops moving is
         * enabled.
         *
         * @hide
         */
        public static final String ACCESSIBILITY_AUTOCLICK_ENABLED =
                "accessibility_autoclick_enabled";

        /**
         * Integer setting specifying amount of time in ms the mouse pointer has to stay still
         * before performing click when {@link #ACCESSIBILITY_AUTOCLICK_ENABLED} is set.
         *
         * @see #ACCESSIBILITY_AUTOCLICK_ENABLED
         * @hide
         */
        public static final String ACCESSIBILITY_AUTOCLICK_DELAY =
                "accessibility_autoclick_delay";

        /**
         * Whether or not larger size icons are used for the pointer of mouse/trackpad for
         * accessibility.
         * (0 = false, 1 = true)
         * @hide
         */
        public static final String ACCESSIBILITY_LARGE_POINTER_ICON =
                "accessibility_large_pointer_icon";

        /**
         * The timeout for considering a press to be a long press in milliseconds.
         * @hide
         */
        public static final String LONG_PRESS_TIMEOUT = "long_press_timeout";

        /**
         * The duration in milliseconds between the first tap's up event and the second tap's
         * down event for an interaction to be considered part of the same multi-press.
         * @hide
         */
        public static final String MULTI_PRESS_TIMEOUT = "multi_press_timeout";

        /**
         * List of the enabled print services.
         *
         * N and beyond uses {@link #DISABLED_PRINT_SERVICES}. But this might be used in an upgrade
         * from pre-N.
         *
         * @hide
         */
        public static final String ENABLED_PRINT_SERVICES =
            "enabled_print_services";

        /**
         * List of the disabled print services.
         *
         * @hide
         */
        public static final String DISABLED_PRINT_SERVICES =
            "disabled_print_services";

        /**
         * The saved value for WindowManagerService.setForcedDisplayDensity()
         * formatted as a single integer representing DPI. If unset, then use
         * the real display density.
         *
         * @hide
         */
        public static final String DISPLAY_DENSITY_FORCED = "display_density_forced";

        /**
         * Setting to always use the default text-to-speech settings regardless
         * of the application settings.
         * 1 = override application settings,
         * 0 = use application settings (if specified).
         *
         * @deprecated  The value of this setting is no longer respected by
         * the framework text to speech APIs as of the Ice Cream Sandwich release.
         */
        @Deprecated
        public static final String TTS_USE_DEFAULTS = "tts_use_defaults";

        /**
         * Default text-to-speech engine speech rate. 100 = 1x
         */
        public static final String TTS_DEFAULT_RATE = "tts_default_rate";

        /**
         * Default text-to-speech engine pitch. 100 = 1x
         */
        public static final String TTS_DEFAULT_PITCH = "tts_default_pitch";

        /**
         * Default text-to-speech engine.
         */
        public static final String TTS_DEFAULT_SYNTH = "tts_default_synth";

        /**
         * Default text-to-speech language.
         *
         * @deprecated this setting is no longer in use, as of the Ice Cream
         * Sandwich release. Apps should never need to read this setting directly,
         * instead can query the TextToSpeech framework classes for the default
         * locale. {@link TextToSpeech#getLanguage()}.
         */
        @Deprecated
        public static final String TTS_DEFAULT_LANG = "tts_default_lang";

        /**
         * Default text-to-speech country.
         *
         * @deprecated this setting is no longer in use, as of the Ice Cream
         * Sandwich release. Apps should never need to read this setting directly,
         * instead can query the TextToSpeech framework classes for the default
         * locale. {@link TextToSpeech#getLanguage()}.
         */
        @Deprecated
        public static final String TTS_DEFAULT_COUNTRY = "tts_default_country";

        /**
         * Default text-to-speech locale variant.
         *
         * @deprecated this setting is no longer in use, as of the Ice Cream
         * Sandwich release. Apps should never need to read this setting directly,
         * instead can query the TextToSpeech framework classes for the
         * locale that is in use {@link TextToSpeech#getLanguage()}.
         */
        @Deprecated
        public static final String TTS_DEFAULT_VARIANT = "tts_default_variant";

        /**
         * Stores the default tts locales on a per engine basis. Stored as
         * a comma seperated list of values, each value being of the form
         * {@code engine_name:locale} for example,
         * {@code com.foo.ttsengine:eng-USA,com.bar.ttsengine:esp-ESP}. This
         * supersedes {@link #TTS_DEFAULT_LANG}, {@link #TTS_DEFAULT_COUNTRY} and
         * {@link #TTS_DEFAULT_VARIANT}. Apps should never need to read this
         * setting directly, and can query the TextToSpeech framework classes
         * for the locale that is in use.
         *
         * @hide
         */
        public static final String TTS_DEFAULT_LOCALE = "tts_default_locale";

        /**
         * Space delimited list of plugin packages that are enabled.
         */
        public static final String TTS_ENABLED_PLUGINS = "tts_enabled_plugins";

        /**
         * @deprecated Use {@link android.provider.Settings.Global#WIFI_NETWORKS_AVAILABLE_NOTIFICATION_ON}
         * instead.
         */
        @Deprecated
        public static final String WIFI_NETWORKS_AVAILABLE_NOTIFICATION_ON =
                Global.WIFI_NETWORKS_AVAILABLE_NOTIFICATION_ON;

        /**
         * @deprecated Use {@link android.provider.Settings.Global#WIFI_NETWORKS_AVAILABLE_REPEAT_DELAY}
         * instead.
         */
        @Deprecated
        public static final String WIFI_NETWORKS_AVAILABLE_REPEAT_DELAY =
                Global.WIFI_NETWORKS_AVAILABLE_REPEAT_DELAY;

        /**
         * @deprecated Use {@link android.provider.Settings.Global#WIFI_NUM_OPEN_NETWORKS_KEPT}
         * instead.
         */
        @Deprecated
        public static final String WIFI_NUM_OPEN_NETWORKS_KEPT =
                Global.WIFI_NUM_OPEN_NETWORKS_KEPT;

        /**
         * @deprecated Use {@link android.provider.Settings.Global#WIFI_ON}
         * instead.
         */
        @Deprecated
        public static final String WIFI_ON = Global.WIFI_ON;

        /**
         * The acceptable packet loss percentage (range 0 - 100) before trying
         * another AP on the same network.
         * @deprecated This setting is not used.
         */
        @Deprecated
        public static final String WIFI_WATCHDOG_ACCEPTABLE_PACKET_LOSS_PERCENTAGE =
                "wifi_watchdog_acceptable_packet_loss_percentage";

        /**
         * The number of access points required for a network in order for the
         * watchdog to monitor it.
         * @deprecated This setting is not used.
         */
        @Deprecated
        public static final String WIFI_WATCHDOG_AP_COUNT = "wifi_watchdog_ap_count";

        /**
         * The delay between background checks.
         * @deprecated This setting is not used.
         */
        @Deprecated
        public static final String WIFI_WATCHDOG_BACKGROUND_CHECK_DELAY_MS =
                "wifi_watchdog_background_check_delay_ms";

        /**
         * Whether the Wi-Fi watchdog is enabled for background checking even
         * after it thinks the user has connected to a good access point.
         * @deprecated This setting is not used.
         */
        @Deprecated
        public static final String WIFI_WATCHDOG_BACKGROUND_CHECK_ENABLED =
                "wifi_watchdog_background_check_enabled";

        /**
         * The timeout for a background ping
         * @deprecated This setting is not used.
         */
        @Deprecated
        public static final String WIFI_WATCHDOG_BACKGROUND_CHECK_TIMEOUT_MS =
                "wifi_watchdog_background_check_timeout_ms";

        /**
         * The number of initial pings to perform that *may* be ignored if they
         * fail. Again, if these fail, they will *not* be used in packet loss
         * calculation. For example, one network always seemed to time out for
         * the first couple pings, so this is set to 3 by default.
         * @deprecated This setting is not used.
         */
        @Deprecated
        public static final String WIFI_WATCHDOG_INITIAL_IGNORED_PING_COUNT =
            "wifi_watchdog_initial_ignored_ping_count";

        /**
         * The maximum number of access points (per network) to attempt to test.
         * If this number is reached, the watchdog will no longer monitor the
         * initial connection state for the network. This is a safeguard for
         * networks containing multiple APs whose DNS does not respond to pings.
         * @deprecated This setting is not used.
         */
        @Deprecated
        public static final String WIFI_WATCHDOG_MAX_AP_CHECKS = "wifi_watchdog_max_ap_checks";

        /**
         * @deprecated Use {@link android.provider.Settings.Global#WIFI_WATCHDOG_ON} instead
         */
        @Deprecated
        public static final String WIFI_WATCHDOG_ON = "wifi_watchdog_on";

        /**
         * A comma-separated list of SSIDs for which the Wi-Fi watchdog should be enabled.
         * @deprecated This setting is not used.
         */
        @Deprecated
        public static final String WIFI_WATCHDOG_WATCH_LIST = "wifi_watchdog_watch_list";

        /**
         * The number of pings to test if an access point is a good connection.
         * @deprecated This setting is not used.
         */
        @Deprecated
        public static final String WIFI_WATCHDOG_PING_COUNT = "wifi_watchdog_ping_count";

        /**
         * The delay between pings.
         * @deprecated This setting is not used.
         */
        @Deprecated
        public static final String WIFI_WATCHDOG_PING_DELAY_MS = "wifi_watchdog_ping_delay_ms";

        /**
         * The timeout per ping.
         * @deprecated This setting is not used.
         */
        @Deprecated
        public static final String WIFI_WATCHDOG_PING_TIMEOUT_MS = "wifi_watchdog_ping_timeout_ms";

        /**
         * @deprecated Use
         * {@link android.provider.Settings.Global#WIFI_MAX_DHCP_RETRY_COUNT} instead
         */
        @Deprecated
        public static final String WIFI_MAX_DHCP_RETRY_COUNT = Global.WIFI_MAX_DHCP_RETRY_COUNT;

        /**
         * @deprecated Use
         * {@link android.provider.Settings.Global#WIFI_MOBILE_DATA_TRANSITION_WAKELOCK_TIMEOUT_MS} instead
         */
        @Deprecated
        public static final String WIFI_MOBILE_DATA_TRANSITION_WAKELOCK_TIMEOUT_MS =
                Global.WIFI_MOBILE_DATA_TRANSITION_WAKELOCK_TIMEOUT_MS;

        /**
         * The number of milliseconds to hold on to a PendingIntent based request. This delay gives
         * the receivers of the PendingIntent an opportunity to make a new network request before
         * the Network satisfying the request is potentially removed.
         *
         * @hide
         */
        public static final String CONNECTIVITY_RELEASE_PENDING_INTENT_DELAY_MS =
                "connectivity_release_pending_intent_delay_ms";

        /**
         * Whether background data usage is allowed.
         *
         * @deprecated As of {@link VERSION_CODES#ICE_CREAM_SANDWICH},
         *             availability of background data depends on several
         *             combined factors. When background data is unavailable,
         *             {@link ConnectivityManager#getActiveNetworkInfo()} will
         *             now appear disconnected.
         */
        @Deprecated
        public static final String BACKGROUND_DATA = "background_data";

        /**
         * Origins for which browsers should allow geolocation by default.
         * The value is a space-separated list of origins.
         */
        public static final String ALLOWED_GEOLOCATION_ORIGINS
                = "allowed_geolocation_origins";

        /**
         * The preferred TTY mode     0 = TTy Off, CDMA default
         *                            1 = TTY Full
         *                            2 = TTY HCO
         *                            3 = TTY VCO
         * @hide
         */
        public static final String PREFERRED_TTY_MODE =
                "preferred_tty_mode";

        /**
         * Whether the enhanced voice privacy mode is enabled.
         * 0 = normal voice privacy
         * 1 = enhanced voice privacy
         * @hide
         */
        public static final String ENHANCED_VOICE_PRIVACY_ENABLED = "enhanced_voice_privacy_enabled";

        /**
         * Whether the TTY mode mode is enabled.
         * 0 = disabled
         * 1 = enabled
         * @hide
         */
        public static final String TTY_MODE_ENABLED = "tty_mode_enabled";

        /**
         * Controls whether settings backup is enabled.
         * Type: int ( 0 = disabled, 1 = enabled )
         * @hide
         */
        public static final String BACKUP_ENABLED = "backup_enabled";

        /**
         * Controls whether application data is automatically restored from backup
         * at install time.
         * Type: int ( 0 = disabled, 1 = enabled )
         * @hide
         */
        public static final String BACKUP_AUTO_RESTORE = "backup_auto_restore";

        /**
         * Indicates whether settings backup has been fully provisioned.
         * Type: int ( 0 = unprovisioned, 1 = fully provisioned )
         * @hide
         */
        public static final String BACKUP_PROVISIONED = "backup_provisioned";

        /**
         * Component of the transport to use for backup/restore.
         * @hide
         */
        public static final String BACKUP_TRANSPORT = "backup_transport";

        /**
         * Version for which the setup wizard was last shown.  Bumped for
         * each release when there is new setup information to show.
         * @hide
         */
        public static final String LAST_SETUP_SHOWN = "last_setup_shown";

        /**
         * The interval in milliseconds after which Wi-Fi is considered idle.
         * When idle, it is possible for the device to be switched from Wi-Fi to
         * the mobile data network.
         * @hide
         * @deprecated Use {@link android.provider.Settings.Global#WIFI_IDLE_MS}
         * instead.
         */
        @Deprecated
        public static final String WIFI_IDLE_MS = Global.WIFI_IDLE_MS;

        /**
         * The global search provider chosen by the user (if multiple global
         * search providers are installed). This will be the provider returned
         * by {@link SearchManager#getGlobalSearchActivity()} if it's still
         * installed. This setting is stored as a flattened component name as
         * per {@link ComponentName#flattenToString()}.
         *
         * @hide
         */
        public static final String SEARCH_GLOBAL_SEARCH_ACTIVITY =
                "search_global_search_activity";

        /**
         * The number of promoted sources in GlobalSearch.
         * @hide
         */
        public static final String SEARCH_NUM_PROMOTED_SOURCES = "search_num_promoted_sources";
        /**
         * The maximum number of suggestions returned by GlobalSearch.
         * @hide
         */
        public static final String SEARCH_MAX_RESULTS_TO_DISPLAY = "search_max_results_to_display";
        /**
         * The number of suggestions GlobalSearch will ask each non-web search source for.
         * @hide
         */
        public static final String SEARCH_MAX_RESULTS_PER_SOURCE = "search_max_results_per_source";
        /**
         * The number of suggestions the GlobalSearch will ask the web search source for.
         * @hide
         */
        public static final String SEARCH_WEB_RESULTS_OVERRIDE_LIMIT =
                "search_web_results_override_limit";
        /**
         * The number of milliseconds that GlobalSearch will wait for suggestions from
         * promoted sources before continuing with all other sources.
         * @hide
         */
        public static final String SEARCH_PROMOTED_SOURCE_DEADLINE_MILLIS =
                "search_promoted_source_deadline_millis";
        /**
         * The number of milliseconds before GlobalSearch aborts search suggesiton queries.
         * @hide
         */
        public static final String SEARCH_SOURCE_TIMEOUT_MILLIS = "search_source_timeout_millis";
        /**
         * The maximum number of milliseconds that GlobalSearch shows the previous results
         * after receiving a new query.
         * @hide
         */
        public static final String SEARCH_PREFILL_MILLIS = "search_prefill_millis";
        /**
         * The maximum age of log data used for shortcuts in GlobalSearch.
         * @hide
         */
        public static final String SEARCH_MAX_STAT_AGE_MILLIS = "search_max_stat_age_millis";
        /**
         * The maximum age of log data used for source ranking in GlobalSearch.
         * @hide
         */
        public static final String SEARCH_MAX_SOURCE_EVENT_AGE_MILLIS =
                "search_max_source_event_age_millis";
        /**
         * The minimum number of impressions needed to rank a source in GlobalSearch.
         * @hide
         */
        public static final String SEARCH_MIN_IMPRESSIONS_FOR_SOURCE_RANKING =
                "search_min_impressions_for_source_ranking";
        /**
         * The minimum number of clicks needed to rank a source in GlobalSearch.
         * @hide
         */
        public static final String SEARCH_MIN_CLICKS_FOR_SOURCE_RANKING =
                "search_min_clicks_for_source_ranking";
        /**
         * The maximum number of shortcuts shown by GlobalSearch.
         * @hide
         */
        public static final String SEARCH_MAX_SHORTCUTS_RETURNED = "search_max_shortcuts_returned";
        /**
         * The size of the core thread pool for suggestion queries in GlobalSearch.
         * @hide
         */
        public static final String SEARCH_QUERY_THREAD_CORE_POOL_SIZE =
                "search_query_thread_core_pool_size";
        /**
         * The maximum size of the thread pool for suggestion queries in GlobalSearch.
         * @hide
         */
        public static final String SEARCH_QUERY_THREAD_MAX_POOL_SIZE =
                "search_query_thread_max_pool_size";
        /**
         * The size of the core thread pool for shortcut refreshing in GlobalSearch.
         * @hide
         */
        public static final String SEARCH_SHORTCUT_REFRESH_CORE_POOL_SIZE =
                "search_shortcut_refresh_core_pool_size";
        /**
         * The maximum size of the thread pool for shortcut refreshing in GlobalSearch.
         * @hide
         */
        public static final String SEARCH_SHORTCUT_REFRESH_MAX_POOL_SIZE =
                "search_shortcut_refresh_max_pool_size";
        /**
         * The maximun time that excess threads in the GlobalSeach thread pools will
         * wait before terminating.
         * @hide
         */
        public static final String SEARCH_THREAD_KEEPALIVE_SECONDS =
                "search_thread_keepalive_seconds";
        /**
         * The maximum number of concurrent suggestion queries to each source.
         * @hide
         */
        public static final String SEARCH_PER_SOURCE_CONCURRENT_QUERY_LIMIT =
                "search_per_source_concurrent_query_limit";

        /**
         * Whether or not alert sounds are played on MountService events. (0 = false, 1 = true)
         * @hide
         */
        public static final String MOUNT_PLAY_NOTIFICATION_SND = "mount_play_not_snd";

        /**
         * Whether or not UMS auto-starts on UMS host detection. (0 = false, 1 = true)
         * @hide
         */
        public static final String MOUNT_UMS_AUTOSTART = "mount_ums_autostart";

        /**
         * Whether or not a notification is displayed on UMS host detection. (0 = false, 1 = true)
         * @hide
         */
        public static final String MOUNT_UMS_PROMPT = "mount_ums_prompt";

        /**
         * Whether or not a notification is displayed while UMS is enabled. (0 = false, 1 = true)
         * @hide
         */
        public static final String MOUNT_UMS_NOTIFY_ENABLED = "mount_ums_notify_enabled";

        /**
         * If nonzero, ANRs in invisible background processes bring up a dialog.
         * Otherwise, the process will be silently killed.
         *
         * Also prevents ANRs and crash dialogs from being suppressed.
         * @hide
         */
        public static final String ANR_SHOW_BACKGROUND = "anr_show_background";

        /**
         * The {@link ComponentName} string of the service to be used as the voice recognition
         * service.
         *
         * @hide
         */
        public static final String VOICE_RECOGNITION_SERVICE = "voice_recognition_service";

        /**
         * Stores whether an user has consented to have apps verified through PAM.
         * The value is boolean (1 or 0).
         *
         * @hide
         */
        public static final String PACKAGE_VERIFIER_USER_CONSENT =
            "package_verifier_user_consent";

        /**
         * The {@link ComponentName} string of the selected spell checker service which is
         * one of the services managed by the text service manager.
         *
         * @hide
         */
        public static final String SELECTED_SPELL_CHECKER = "selected_spell_checker";

        /**
         * The {@link ComponentName} string of the selected subtype of the selected spell checker
         * service which is one of the services managed by the text service manager.
         *
         * @hide
         */
        public static final String SELECTED_SPELL_CHECKER_SUBTYPE =
                "selected_spell_checker_subtype";

        /**
         * The {@link ComponentName} string whether spell checker is enabled or not.
         *
         * @hide
         */
        public static final String SPELL_CHECKER_ENABLED = "spell_checker_enabled";

        /**
         * What happens when the user presses the Power button while in-call
         * and the screen is on.<br/>
         * <b>Values:</b><br/>
         * 1 - The Power button turns off the screen and locks the device. (Default behavior)<br/>
         * 2 - The Power button hangs up the current call.<br/>
         *
         * @hide
         */
        public static final String INCALL_POWER_BUTTON_BEHAVIOR = "incall_power_button_behavior";

        /**
         * INCALL_POWER_BUTTON_BEHAVIOR value for "turn off screen".
         * @hide
         */
        public static final int INCALL_POWER_BUTTON_BEHAVIOR_SCREEN_OFF = 0x1;

        /**
         * INCALL_POWER_BUTTON_BEHAVIOR value for "hang up".
         * @hide
         */
        public static final int INCALL_POWER_BUTTON_BEHAVIOR_HANGUP = 0x2;

        /**
         * INCALL_POWER_BUTTON_BEHAVIOR default value.
         * @hide
         */
        public static final int INCALL_POWER_BUTTON_BEHAVIOR_DEFAULT =
                INCALL_POWER_BUTTON_BEHAVIOR_SCREEN_OFF;

        /**
         * Whether the device should wake when the wake gesture sensor detects motion.
         * @hide
         */
        public static final String WAKE_GESTURE_ENABLED = "wake_gesture_enabled";

        /**
         * Whether the device should doze if configured.
         * @hide
         */
        public static final String DOZE_ENABLED = "doze_enabled";

        /**
         * The current night mode that has been selected by the user.  Owned
         * and controlled by UiModeManagerService.  Constants are as per
         * UiModeManager.
         * @hide
         */
        public static final String UI_NIGHT_MODE = "ui_night_mode";

        /**
         * Whether screensavers are enabled.
         * @hide
         */
        public static final String SCREENSAVER_ENABLED = "screensaver_enabled";

        /**
         * The user's chosen screensaver components.
         *
         * These will be launched by the PhoneWindowManager after a timeout when not on
         * battery, or upon dock insertion (if SCREENSAVER_ACTIVATE_ON_DOCK is set to 1).
         * @hide
         */
        public static final String SCREENSAVER_COMPONENTS = "screensaver_components";

        /**
         * If screensavers are enabled, whether the screensaver should be automatically launched
         * when the device is inserted into a (desk) dock.
         * @hide
         */
        public static final String SCREENSAVER_ACTIVATE_ON_DOCK = "screensaver_activate_on_dock";

        /**
         * If screensavers are enabled, whether the screensaver should be automatically launched
         * when the screen times out when not on battery.
         * @hide
         */
        public static final String SCREENSAVER_ACTIVATE_ON_SLEEP = "screensaver_activate_on_sleep";

        /**
         * If screensavers are enabled, the default screensaver component.
         * @hide
         */
        public static final String SCREENSAVER_DEFAULT_COMPONENT = "screensaver_default_component";

        /**
         * The default NFC payment component
         * @hide
         */
        public static final String NFC_PAYMENT_DEFAULT_COMPONENT = "nfc_payment_default_component";

        /**
         * Whether NFC payment is handled by the foreground application or a default.
         * @hide
         */
        public static final String NFC_PAYMENT_FOREGROUND = "nfc_payment_foreground";

        /**
         * Specifies the package name currently configured to be the primary sms application
         * @hide
         */
        public static final String SMS_DEFAULT_APPLICATION = "sms_default_application";

        /**
         * Specifies the package name currently configured to be the default dialer application
         * @hide
         */
        public static final String DIALER_DEFAULT_APPLICATION = "dialer_default_application";

        /**
         * Specifies the package name currently configured to be the emergency assistance application
         *
         * @see android.telephony.TelephonyManager#ACTION_EMERGENCY_ASSISTANCE
         *
         * @hide
         */
        public static final String EMERGENCY_ASSISTANCE_APPLICATION = "emergency_assistance_application";

        /**
         * Specifies whether the current app context on scren (assist data) will be sent to the
         * assist application (active voice interaction service).
         *
         * @hide
         */
        public static final String ASSIST_STRUCTURE_ENABLED = "assist_structure_enabled";

        /**
         * Specifies whether a screenshot of the screen contents will be sent to the assist
         * application (active voice interaction service).
         *
         * @hide
         */
        public static final String ASSIST_SCREENSHOT_ENABLED = "assist_screenshot_enabled";

        /**
         * Specifies whether the screen will show an animation if screen contents are sent to the
         * assist application (active voice interaction service).
         *
         * Note that the disclosure will be forced for third-party assistants or if the device
         * does not support disabling it.
         *
         * @hide
         */
        public static final String ASSIST_DISCLOSURE_ENABLED = "assist_disclosure_enabled";

        /**
         * Names of the service components that the current user has explicitly allowed to
         * see all of the user's notifications, separated by ':'.
         *
         * @hide
         */
        public static final String ENABLED_NOTIFICATION_LISTENERS = "enabled_notification_listeners";

        /**
         * Names of the packages that the current user has explicitly allowed to
         * manage notification policy configuration, separated by ':'.
         *
         * @hide
         */
        @TestApi
        public static final String ENABLED_NOTIFICATION_POLICY_ACCESS_PACKAGES =
                "enabled_notification_policy_access_packages";

        /** @hide */
        public static final String BAR_SERVICE_COMPONENT = "bar_service_component";

        /** @hide */
        public static final String VOLUME_CONTROLLER_SERVICE_COMPONENT
                = "volume_controller_service_component";

        /**
         * Defines whether managed profile ringtones should be synced from it's parent profile
         * <p>
         * 0 = ringtones are not synced
         * 1 = ringtones are synced from the profile's parent (default)
         * <p>
         * This value is only used for managed profiles.
         * @hide
         */
        public static final String SYNC_PARENT_SOUNDS = "sync_parent_sounds";

        /** @hide */
        public static final String IMMERSIVE_MODE_CONFIRMATIONS = "immersive_mode_confirmations";

        /**
         * This is the query URI for finding a print service to install.
         *
         * @hide
         */
        public static final String PRINT_SERVICE_SEARCH_URI = "print_service_search_uri";

        /**
         * This is the query URI for finding a NFC payment service to install.
         *
         * @hide
         */
        public static final String PAYMENT_SERVICE_SEARCH_URI = "payment_service_search_uri";

        /**
         * If enabled, apps should try to skip any introductory hints on first launch. This might
         * apply to users that are already familiar with the environment or temporary users.
         * <p>
         * Type : int (0 to show hints, 1 to skip showing hints)
         */
        public static final String SKIP_FIRST_USE_HINTS = "skip_first_use_hints";

        /**
         * Persisted playback time after a user confirmation of an unsafe volume level.
         *
         * @hide
         */
        public static final String UNSAFE_VOLUME_MUSIC_ACTIVE_MS = "unsafe_volume_music_active_ms";

        /**
         * This preference enables notification display on the lockscreen.
         * @hide
         */
        public static final String LOCK_SCREEN_SHOW_NOTIFICATIONS =
                "lock_screen_show_notifications";

        /**
         * List of TV inputs that are currently hidden. This is a string
         * containing the IDs of all hidden TV inputs. Each ID is encoded by
         * {@link android.net.Uri#encode(String)} and separated by ':'.
         * @hide
         */
        public static final String TV_INPUT_HIDDEN_INPUTS = "tv_input_hidden_inputs";

        /**
         * List of custom TV input labels. This is a string containing <TV input id, custom name>
         * pairs. TV input id and custom name are encoded by {@link android.net.Uri#encode(String)}
         * and separated by ','. Each pair is separated by ':'.
         * @hide
         */
        public static final String TV_INPUT_CUSTOM_LABELS = "tv_input_custom_labels";

        /**
         * Whether automatic routing of system audio to USB audio peripheral is disabled.
         * The value is boolean (1 or 0), where 1 means automatic routing is disabled,
         * and 0 means automatic routing is enabled.
         *
         * @hide
         */
        public static final String USB_AUDIO_AUTOMATIC_ROUTING_DISABLED =
                "usb_audio_automatic_routing_disabled";

        /**
         * The timeout in milliseconds before the device fully goes to sleep after
         * a period of inactivity.  This value sets an upper bound on how long the device
         * will stay awake or dreaming without user activity.  It should generally
         * be longer than {@link Settings.System#SCREEN_OFF_TIMEOUT} as otherwise the device
         * will sleep before it ever has a chance to dream.
         * <p>
         * Use -1 to disable this timeout.
         * </p>
         *
         * @hide
         */
        public static final String SLEEP_TIMEOUT = "sleep_timeout";

        /**
         * Controls whether double tap to wake is enabled.
         * @hide
         */
        public static final String DOUBLE_TAP_TO_WAKE = "double_tap_to_wake";

        /**
         * The current assistant component. It could be a voice interaction service,
         * or an activity that handles ACTION_ASSIST, or empty which means using the default
         * handling.
         *
         * @hide
         */
        public static final String ASSISTANT = "assistant";

        /**
         * Whether the camera launch gesture should be disabled.
         *
         * @hide
         */
        public static final String CAMERA_GESTURE_DISABLED = "camera_gesture_disabled";

        /**
         * Whether the camera launch gesture to double tap the power button when the screen is off
         * should be disabled.
         *
         * @hide
         */
        public static final String CAMERA_DOUBLE_TAP_POWER_GESTURE_DISABLED =
                "camera_double_tap_power_gesture_disabled";

        /**
         * Whether the camera double twist gesture to flip between front and back mode should be
         * enabled.
         *
         * @hide
         */
        public static final String CAMERA_DOUBLE_TWIST_TO_FLIP_ENABLED =
                "camera_double_twist_to_flip_enabled";

        /**
         * Control whether Night display is currently activated.
         * @hide
         */
        public static final String NIGHT_DISPLAY_ACTIVATED = "night_display_activated";

        /**
         * Control whether Night display will automatically activate/deactivate.
         * @hide
         */
        public static final String NIGHT_DISPLAY_AUTO_MODE = "night_display_auto_mode";

        /**
         * Custom time when Night display is scheduled to activate.
         * Represented as milliseconds from midnight (e.g. 79200000 == 10pm).
         * @hide
         */
        public static final String NIGHT_DISPLAY_CUSTOM_START_TIME = "night_display_custom_start_time";

        /**
         * Custom time when Night display is scheduled to deactivate.
         * Represented as milliseconds from midnight (e.g. 21600000 == 6am).
         * @hide
         */
        public static final String NIGHT_DISPLAY_CUSTOM_END_TIME = "night_display_custom_end_time";

        /**
         * Whether brightness should automatically adjust based on twilight state.
         * @hide
         */
        public static final String BRIGHTNESS_USE_TWILIGHT = "brightness_use_twilight";

        /**
         * Names of the service components that the current user has explicitly allowed to
         * be a VR mode listener, separated by ':'.
         *
         * @hide
         */
        public static final String ENABLED_VR_LISTENERS = "enabled_vr_listeners";

        /**
         * Behavior of the display while in VR mode.
         *
         * One of {@link #VR_DISPLAY_MODE_LOW_PERSISTENCE} or {@link #VR_DISPLAY_MODE_OFF}.
         *
         * @hide
         */
        public static final String VR_DISPLAY_MODE = "vr_display_mode";

        /**
         * Lower the display persistence while the system is in VR mode.
         *
         * @see PackageManager#FEATURE_VR_MODE_HIGH_PERFORMANCE
         *
         * @hide.
         */
        public static final int VR_DISPLAY_MODE_LOW_PERSISTENCE = 0;

        /**
         * Do not alter the display persistence while the system is in VR mode.
         *
         * @see PackageManager#FEATURE_VR_MODE_HIGH_PERFORMANCE
         *
         * @hide.
         */
        public static final int VR_DISPLAY_MODE_OFF = 1;

        /**
         * Whether CarrierAppUtils#disableCarrierAppsUntilPrivileged has been executed at least
         * once.
         *
         * <p>This is used to ensure that we only take one pass which will disable apps that are not
         * privileged (if any). From then on, we only want to enable apps (when a matching SIM is
         * inserted), to avoid disabling an app that the user might actively be using.
         *
         * <p>Will be set to 1 once executed.
         *
         * @hide
         */
        public static final String CARRIER_APPS_HANDLED = "carrier_apps_handled";

        /**
         * Whether parent user can access remote contact in managed profile.
         *
         * @hide
         */
        public static final String MANAGED_PROFILE_CONTACT_REMOTE_SEARCH =
                "managed_profile_contact_remote_search";

        /**
         * Whether or not the automatic storage manager is enabled and should run on the device.
         *
         * @hide
         */
        public static final String AUTOMATIC_STORAGE_MANAGER_ENABLED =
                "automatic_storage_manager_enabled";

        /**
         * How many days of information for the automatic storage manager to retain on the device.
         *
         * @hide
         */
        public static final String AUTOMATIC_STORAGE_MANAGER_DAYS_TO_RETAIN =
                "automatic_storage_manager_days_to_retain";

        /**
         * Default number of days of information for the automatic storage manager to retain.
         *
         * @hide
         */
        public static final int AUTOMATIC_STORAGE_MANAGER_DAYS_TO_RETAIN_DEFAULT = 90;

        /**
         * How many bytes the automatic storage manager has cleared out.
         *
         * @hide
         */
        public static final String AUTOMATIC_STORAGE_MANAGER_BYTES_CLEARED =
                "automatic_storage_manager_bytes_cleared";


        /**
         * Last run time for the automatic storage manager.
         *
         * @hide
         */
        public static final String AUTOMATIC_STORAGE_MANAGER_LAST_RUN =
                "automatic_storage_manager_last_run";

        /**
         * Whether SystemUI navigation keys is enabled.
         * @hide
         */
        public static final String SYSTEM_NAVIGATION_KEYS_ENABLED =
                "system_navigation_keys_enabled";

        /**
<<<<<<< HEAD
         * Whether Downloads folder backup is enabled and should run on the device.
         *
         * @hide
         */
        public static final String DOWNLOADS_BACKUP_ENABLED = "downloads_backup_enabled";
        
        /**
         * Whether Downloads folder backup should only occur if the device is using a metered
         * network.
         *
         * @hide
         */
        public static final String DOWNLOADS_BACKUP_ALLOW_METERED =
                "downloads_backup_allow_metered";

        /**
         * Whether Downloads folder backup should only occur if the device is charging.
         *
         * @hide
         */
        public static final String DOWNLOADS_BACKUP_CHARGING_ONLY =
                "downloads_backup_charging_only";

        /**
         * How many days of information for the automatic storage manager to retain on the device
         * for downloads.
         *
         * @hide
         */
        public static final String AUTOMATIC_STORAGE_MANAGER_DOWNLOADS_DAYS_TO_RETAIN =
                "automatic_storage_manager_downloads_days_to_retain";
=======
         * Holds comma separated list of ordering of QS tiles.
         * @hide
         */
        public static final String QS_TILES = "sysui_qs_tiles";
>>>>>>> d70ed997

        /**
         * Whether preloaded APKs have been installed for the user.
         * @hide
         */
        public static final String DEMO_USER_SETUP_COMPLETE
                = "demo_user_setup_complete";

        /**
         * This are the settings to be backed up.
         *
         * NOTE: Settings are backed up and restored in the order they appear
         *       in this array. If you have one setting depending on another,
         *       make sure that they are ordered appropriately.
         *
         * @hide
         */
        public static final String[] SETTINGS_TO_BACKUP = {
            BUGREPORT_IN_POWER_MENU,                            // moved to global
            ALLOW_MOCK_LOCATION,
            PARENTAL_CONTROL_ENABLED,
            PARENTAL_CONTROL_REDIRECT_URL,
            USB_MASS_STORAGE_ENABLED,                           // moved to global
            ACCESSIBILITY_DISPLAY_INVERSION_ENABLED,
            ACCESSIBILITY_DISPLAY_DALTONIZER,
            ACCESSIBILITY_DISPLAY_DALTONIZER_ENABLED,
            ACCESSIBILITY_DISPLAY_MAGNIFICATION_ENABLED,
            ACCESSIBILITY_DISPLAY_MAGNIFICATION_SCALE,
            ACCESSIBILITY_DISPLAY_MAGNIFICATION_AUTO_UPDATE,
            ACCESSIBILITY_SCRIPT_INJECTION,
            ACCESSIBILITY_WEB_CONTENT_KEY_BINDINGS,
            ENABLED_ACCESSIBILITY_SERVICES,
            ENABLED_NOTIFICATION_LISTENERS,
            ENABLED_VR_LISTENERS,
            ENABLED_INPUT_METHODS,
            TOUCH_EXPLORATION_GRANTED_ACCESSIBILITY_SERVICES,
            TOUCH_EXPLORATION_ENABLED,
            ACCESSIBILITY_ENABLED,
            ACCESSIBILITY_SPEAK_PASSWORD,
            ACCESSIBILITY_HIGH_TEXT_CONTRAST_ENABLED,
            ACCESSIBILITY_CAPTIONING_PRESET,
            ACCESSIBILITY_CAPTIONING_ENABLED,
            ACCESSIBILITY_CAPTIONING_LOCALE,
            ACCESSIBILITY_CAPTIONING_BACKGROUND_COLOR,
            ACCESSIBILITY_CAPTIONING_FOREGROUND_COLOR,
            ACCESSIBILITY_CAPTIONING_EDGE_TYPE,
            ACCESSIBILITY_CAPTIONING_EDGE_COLOR,
            ACCESSIBILITY_CAPTIONING_TYPEFACE,
            ACCESSIBILITY_CAPTIONING_FONT_SCALE,
            ACCESSIBILITY_CAPTIONING_WINDOW_COLOR,
            TTS_USE_DEFAULTS,
            TTS_DEFAULT_RATE,
            TTS_DEFAULT_PITCH,
            TTS_DEFAULT_SYNTH,
            TTS_DEFAULT_LANG,
            TTS_DEFAULT_COUNTRY,
            TTS_ENABLED_PLUGINS,
            TTS_DEFAULT_LOCALE,
            SHOW_IME_WITH_HARD_KEYBOARD,
            WIFI_NETWORKS_AVAILABLE_NOTIFICATION_ON,            // moved to global
            WIFI_NETWORKS_AVAILABLE_REPEAT_DELAY,               // moved to global
            WIFI_NUM_OPEN_NETWORKS_KEPT,                        // moved to global
            SELECTED_SPELL_CHECKER,
            SELECTED_SPELL_CHECKER_SUBTYPE,
            SPELL_CHECKER_ENABLED,
            MOUNT_PLAY_NOTIFICATION_SND,
            MOUNT_UMS_AUTOSTART,
            MOUNT_UMS_PROMPT,
            MOUNT_UMS_NOTIFY_ENABLED,
            SLEEP_TIMEOUT,
            DOUBLE_TAP_TO_WAKE,
            WAKE_GESTURE_ENABLED,
            LONG_PRESS_TIMEOUT,
            CAMERA_GESTURE_DISABLED,
            ACCESSIBILITY_AUTOCLICK_ENABLED,
            ACCESSIBILITY_AUTOCLICK_DELAY,
            ACCESSIBILITY_LARGE_POINTER_ICON,
            PREFERRED_TTY_MODE,
            ENHANCED_VOICE_PRIVACY_ENABLED,
            TTY_MODE_ENABLED,
            INCALL_POWER_BUTTON_BEHAVIOR,
            NIGHT_DISPLAY_CUSTOM_START_TIME,
            NIGHT_DISPLAY_CUSTOM_END_TIME,
            NIGHT_DISPLAY_AUTO_MODE,
            NIGHT_DISPLAY_ACTIVATED,
            SYNC_PARENT_SOUNDS,
            CAMERA_DOUBLE_TWIST_TO_FLIP_ENABLED,
            CAMERA_DOUBLE_TAP_POWER_GESTURE_DISABLED,
            SYSTEM_NAVIGATION_KEYS_ENABLED,
            QS_TILES,
        };

        /**
         * These entries are considered common between the personal and the managed profile,
         * since the managed profile doesn't get to change them.
         */
        private static final Set<String> CLONE_TO_MANAGED_PROFILE = new ArraySet<>();

        static {
            CLONE_TO_MANAGED_PROFILE.add(ACCESSIBILITY_ENABLED);
            CLONE_TO_MANAGED_PROFILE.add(ALLOW_MOCK_LOCATION);
            CLONE_TO_MANAGED_PROFILE.add(ALLOWED_GEOLOCATION_ORIGINS);
            CLONE_TO_MANAGED_PROFILE.add(DEFAULT_INPUT_METHOD);
            CLONE_TO_MANAGED_PROFILE.add(ENABLED_ACCESSIBILITY_SERVICES);
            CLONE_TO_MANAGED_PROFILE.add(ENABLED_INPUT_METHODS);
            CLONE_TO_MANAGED_PROFILE.add(LOCATION_MODE);
            CLONE_TO_MANAGED_PROFILE.add(LOCATION_PREVIOUS_MODE);
            CLONE_TO_MANAGED_PROFILE.add(LOCATION_PROVIDERS_ALLOWED);
            CLONE_TO_MANAGED_PROFILE.add(SELECTED_INPUT_METHOD_SUBTYPE);
            CLONE_TO_MANAGED_PROFILE.add(SELECTED_SPELL_CHECKER);
            CLONE_TO_MANAGED_PROFILE.add(SELECTED_SPELL_CHECKER_SUBTYPE);
        }

        /** @hide */
        public static void getCloneToManagedProfileSettings(Set<String> outKeySet) {
            outKeySet.addAll(CLONE_TO_MANAGED_PROFILE);
        }

        /**
         * Helper method for determining if a location provider is enabled.
         *
         * @param cr the content resolver to use
         * @param provider the location provider to query
         * @return true if the provider is enabled
         *
         * @deprecated use {@link #LOCATION_MODE} or
         *             {@link LocationManager#isProviderEnabled(String)}
         */
        @Deprecated
        public static final boolean isLocationProviderEnabled(ContentResolver cr, String provider) {
            return isLocationProviderEnabledForUser(cr, provider, UserHandle.myUserId());
        }

        /**
         * Helper method for determining if a location provider is enabled.
         * @param cr the content resolver to use
         * @param provider the location provider to query
         * @param userId the userId to query
         * @return true if the provider is enabled
         * @deprecated use {@link #LOCATION_MODE} or
         *             {@link LocationManager#isProviderEnabled(String)}
         * @hide
         */
        @Deprecated
        public static final boolean isLocationProviderEnabledForUser(ContentResolver cr, String provider, int userId) {
            String allowedProviders = Settings.Secure.getStringForUser(cr,
                    LOCATION_PROVIDERS_ALLOWED, userId);
            return TextUtils.delimitedStringContains(allowedProviders, ',', provider);
        }

        /**
         * Thread-safe method for enabling or disabling a single location provider.
         * @param cr the content resolver to use
         * @param provider the location provider to enable or disable
         * @param enabled true if the provider should be enabled
         * @deprecated use {@link #putInt(ContentResolver, String, int)} and {@link #LOCATION_MODE}
         */
        @Deprecated
        public static final void setLocationProviderEnabled(ContentResolver cr,
                String provider, boolean enabled) {
            setLocationProviderEnabledForUser(cr, provider, enabled, UserHandle.myUserId());
        }

        /**
         * Thread-safe method for enabling or disabling a single location provider.
         *
         * @param cr the content resolver to use
         * @param provider the location provider to enable or disable
         * @param enabled true if the provider should be enabled
         * @param userId the userId for which to enable/disable providers
         * @return true if the value was set, false on database errors
         * @deprecated use {@link #putIntForUser(ContentResolver, String, int, int)} and
         *             {@link #LOCATION_MODE}
         * @hide
         */
        @Deprecated
        public static final boolean setLocationProviderEnabledForUser(ContentResolver cr,
                String provider, boolean enabled, int userId) {
            synchronized (mLocationSettingsLock) {
                // to ensure thread safety, we write the provider name with a '+' or '-'
                // and let the SettingsProvider handle it rather than reading and modifying
                // the list of enabled providers.
                if (enabled) {
                    provider = "+" + provider;
                } else {
                    provider = "-" + provider;
                }
                return putStringForUser(cr, Settings.Secure.LOCATION_PROVIDERS_ALLOWED, provider,
                        userId);
            }
        }

        /**
         * Saves the current location mode into {@link #LOCATION_PREVIOUS_MODE}.
         */
        private static final boolean saveLocationModeForUser(ContentResolver cr, int userId) {
            final int mode = getLocationModeForUser(cr, userId);
            return putIntForUser(cr, Settings.Secure.LOCATION_PREVIOUS_MODE, mode, userId);
        }

        /**
         * Restores the current location mode from {@link #LOCATION_PREVIOUS_MODE}.
         */
        private static final boolean restoreLocationModeForUser(ContentResolver cr, int userId) {
            int mode = getIntForUser(cr, Settings.Secure.LOCATION_PREVIOUS_MODE,
                    LOCATION_MODE_HIGH_ACCURACY, userId);
            // Make sure that the previous mode is never "off". Otherwise the user won't be able to
            // turn on location any longer.
            if (mode == LOCATION_MODE_OFF) {
                mode = LOCATION_MODE_HIGH_ACCURACY;
            }
            return setLocationModeForUser(cr, mode, userId);
        }

        /**
         * Thread-safe method for setting the location mode to one of
         * {@link #LOCATION_MODE_HIGH_ACCURACY}, {@link #LOCATION_MODE_SENSORS_ONLY},
         * {@link #LOCATION_MODE_BATTERY_SAVING}, or {@link #LOCATION_MODE_OFF}.
         * Necessary because the mode is a composite of the underlying location provider
         * settings.
         *
         * @param cr the content resolver to use
         * @param mode such as {@link #LOCATION_MODE_HIGH_ACCURACY}
         * @param userId the userId for which to change mode
         * @return true if the value was set, false on database errors
         *
         * @throws IllegalArgumentException if mode is not one of the supported values
         */
        private static final boolean setLocationModeForUser(ContentResolver cr, int mode,
                int userId) {
            synchronized (mLocationSettingsLock) {
                boolean gps = false;
                boolean network = false;
                switch (mode) {
                    case LOCATION_MODE_PREVIOUS:
                        // Retrieve the actual mode and set to that mode.
                        return restoreLocationModeForUser(cr, userId);
                    case LOCATION_MODE_OFF:
                        saveLocationModeForUser(cr, userId);
                        break;
                    case LOCATION_MODE_SENSORS_ONLY:
                        gps = true;
                        break;
                    case LOCATION_MODE_BATTERY_SAVING:
                        network = true;
                        break;
                    case LOCATION_MODE_HIGH_ACCURACY:
                        gps = true;
                        network = true;
                        break;
                    default:
                        throw new IllegalArgumentException("Invalid location mode: " + mode);
                }
                // Note it's important that we set the NLP mode first. The Google implementation
                // of NLP clears its NLP consent setting any time it receives a
                // LocationManager.PROVIDERS_CHANGED_ACTION broadcast and NLP is disabled. Also,
                // it shows an NLP consent dialog any time it receives the broadcast, NLP is
                // enabled, and the NLP consent is not set. If 1) we were to enable GPS first,
                // 2) a setup wizard has its own NLP consent UI that sets the NLP consent setting,
                // and 3) the receiver happened to complete before we enabled NLP, then the Google
                // NLP would detect the attempt to enable NLP and show a redundant NLP consent
                // dialog. Then the people who wrote the setup wizard would be sad.
                boolean nlpSuccess = Settings.Secure.setLocationProviderEnabledForUser(
                        cr, LocationManager.NETWORK_PROVIDER, network, userId);
                boolean gpsSuccess = Settings.Secure.setLocationProviderEnabledForUser(
                        cr, LocationManager.GPS_PROVIDER, gps, userId);
                return gpsSuccess && nlpSuccess;
            }
        }

        /**
         * Thread-safe method for reading the location mode, returns one of
         * {@link #LOCATION_MODE_HIGH_ACCURACY}, {@link #LOCATION_MODE_SENSORS_ONLY},
         * {@link #LOCATION_MODE_BATTERY_SAVING}, or {@link #LOCATION_MODE_OFF}. Necessary
         * because the mode is a composite of the underlying location provider settings.
         *
         * @param cr the content resolver to use
         * @param userId the userId for which to read the mode
         * @return the location mode
         */
        private static final int getLocationModeForUser(ContentResolver cr, int userId) {
            synchronized (mLocationSettingsLock) {
                boolean gpsEnabled = Settings.Secure.isLocationProviderEnabledForUser(
                        cr, LocationManager.GPS_PROVIDER, userId);
                boolean networkEnabled = Settings.Secure.isLocationProviderEnabledForUser(
                        cr, LocationManager.NETWORK_PROVIDER, userId);
                if (gpsEnabled && networkEnabled) {
                    return LOCATION_MODE_HIGH_ACCURACY;
                } else if (gpsEnabled) {
                    return LOCATION_MODE_SENSORS_ONLY;
                } else if (networkEnabled) {
                    return LOCATION_MODE_BATTERY_SAVING;
                } else {
                    return LOCATION_MODE_OFF;
                }
            }
        }
    }

    /**
     * Global system settings, containing preferences that always apply identically
     * to all defined users.  Applications can read these but are not allowed to write;
     * like the "Secure" settings, these are for preferences that the user must
     * explicitly modify through the system UI or specialized APIs for those values.
     */
    public static final class Global extends NameValueTable {
        /**
         * The content:// style URL for global secure settings items.  Not public.
         */
        public static final Uri CONTENT_URI = Uri.parse("content://" + AUTHORITY + "/global");

        /**
         * Whether users are allowed to add more users or guest from lockscreen.
         * <p>
         * Type: int
         * @hide
         */
        public static final String ADD_USERS_WHEN_LOCKED = "add_users_when_locked";

        /**
         * Setting whether the global gesture for enabling accessibility is enabled.
         * If this gesture is enabled the user will be able to perfrom it to enable
         * the accessibility state without visiting the settings app.
         * @hide
         */
        public static final String ENABLE_ACCESSIBILITY_GLOBAL_GESTURE_ENABLED =
                "enable_accessibility_global_gesture_enabled";

        /**
         * Whether Airplane Mode is on.
         */
        public static final String AIRPLANE_MODE_ON = "airplane_mode_on";

        /**
         * Whether Theater Mode is on.
         * {@hide}
         */
        @SystemApi
        public static final String THEATER_MODE_ON = "theater_mode_on";

        /**
         * Constant for use in AIRPLANE_MODE_RADIOS to specify Bluetooth radio.
         */
        public static final String RADIO_BLUETOOTH = "bluetooth";

        /**
         * Constant for use in AIRPLANE_MODE_RADIOS to specify Wi-Fi radio.
         */
        public static final String RADIO_WIFI = "wifi";

        /**
         * {@hide}
         */
        public static final String RADIO_WIMAX = "wimax";
        /**
         * Constant for use in AIRPLANE_MODE_RADIOS to specify Cellular radio.
         */
        public static final String RADIO_CELL = "cell";

        /**
         * Constant for use in AIRPLANE_MODE_RADIOS to specify NFC radio.
         */
        public static final String RADIO_NFC = "nfc";

        /**
         * A comma separated list of radios that need to be disabled when airplane mode
         * is on. This overrides WIFI_ON and BLUETOOTH_ON, if Wi-Fi and bluetooth are
         * included in the comma separated list.
         */
        public static final String AIRPLANE_MODE_RADIOS = "airplane_mode_radios";

        /**
         * A comma separated list of radios that should to be disabled when airplane mode
         * is on, but can be manually reenabled by the user.  For example, if RADIO_WIFI is
         * added to both AIRPLANE_MODE_RADIOS and AIRPLANE_MODE_TOGGLEABLE_RADIOS, then Wifi
         * will be turned off when entering airplane mode, but the user will be able to reenable
         * Wifi in the Settings app.
         *
         * {@hide}
         */
        public static final String AIRPLANE_MODE_TOGGLEABLE_RADIOS = "airplane_mode_toggleable_radios";

        /**
         * A Long representing a bitmap of profiles that should be disabled when bluetooth starts.
         * See {@link android.bluetooth.BluetoothProfile}.
         * {@hide}
         */
        public static final String BLUETOOTH_DISABLED_PROFILES = "bluetooth_disabled_profiles";

        /**
         * A semi-colon separated list of Bluetooth interoperability workarounds.
         * Each entry is a partial Bluetooth device address string and an integer representing
         * the feature to be disabled, separated by a comma. The integer must correspond
         * to a interoperability feature as defined in "interop.h" in /system/bt.
         * <p>
         * Example: <br/>
         *   "00:11:22,0;01:02:03:04,2"
         * @hide
         */
       public static final String BLUETOOTH_INTEROPERABILITY_LIST = "bluetooth_interoperability_list";

        /**
         * The policy for deciding when Wi-Fi should go to sleep (which will in
         * turn switch to using the mobile data as an Internet connection).
         * <p>
         * Set to one of {@link #WIFI_SLEEP_POLICY_DEFAULT},
         * {@link #WIFI_SLEEP_POLICY_NEVER_WHILE_PLUGGED}, or
         * {@link #WIFI_SLEEP_POLICY_NEVER}.
         */
        public static final String WIFI_SLEEP_POLICY = "wifi_sleep_policy";

        /**
         * Value for {@link #WIFI_SLEEP_POLICY} to use the default Wi-Fi sleep
         * policy, which is to sleep shortly after the turning off
         * according to the {@link #STAY_ON_WHILE_PLUGGED_IN} setting.
         */
        public static final int WIFI_SLEEP_POLICY_DEFAULT = 0;

        /**
         * Value for {@link #WIFI_SLEEP_POLICY} to use the default policy when
         * the device is on battery, and never go to sleep when the device is
         * plugged in.
         */
        public static final int WIFI_SLEEP_POLICY_NEVER_WHILE_PLUGGED = 1;

        /**
         * Value for {@link #WIFI_SLEEP_POLICY} to never go to sleep.
         */
        public static final int WIFI_SLEEP_POLICY_NEVER = 2;

        /**
         * Value to specify if the user prefers the date, time and time zone
         * to be automatically fetched from the network (NITZ). 1=yes, 0=no
         */
        public static final String AUTO_TIME = "auto_time";

        /**
         * Value to specify if the user prefers the time zone
         * to be automatically fetched from the network (NITZ). 1=yes, 0=no
         */
        public static final String AUTO_TIME_ZONE = "auto_time_zone";

        /**
         * URI for the car dock "in" event sound.
         * @hide
         */
        public static final String CAR_DOCK_SOUND = "car_dock_sound";

        /**
         * URI for the car dock "out" event sound.
         * @hide
         */
        public static final String CAR_UNDOCK_SOUND = "car_undock_sound";

        /**
         * URI for the desk dock "in" event sound.
         * @hide
         */
        public static final String DESK_DOCK_SOUND = "desk_dock_sound";

        /**
         * URI for the desk dock "out" event sound.
         * @hide
         */
        public static final String DESK_UNDOCK_SOUND = "desk_undock_sound";

        /**
         * Whether to play a sound for dock events.
         * @hide
         */
        public static final String DOCK_SOUNDS_ENABLED = "dock_sounds_enabled";

        /**
         * URI for the "device locked" (keyguard shown) sound.
         * @hide
         */
        public static final String LOCK_SOUND = "lock_sound";

        /**
         * URI for the "device unlocked" sound.
         * @hide
         */
        public static final String UNLOCK_SOUND = "unlock_sound";

        /**
         * URI for the "device is trusted" sound, which is played when the device enters the trusted
         * state without unlocking.
         * @hide
         */
        public static final String TRUSTED_SOUND = "trusted_sound";

        /**
         * URI for the low battery sound file.
         * @hide
         */
        public static final String LOW_BATTERY_SOUND = "low_battery_sound";

        /**
         * Whether to play a sound for low-battery alerts.
         * @hide
         */
        public static final String POWER_SOUNDS_ENABLED = "power_sounds_enabled";

        /**
         * URI for the "wireless charging started" sound.
         * @hide
         */
        public static final String WIRELESS_CHARGING_STARTED_SOUND =
                "wireless_charging_started_sound";

        /**
         * Whether to play a sound for charging events.
         * @hide
         */
        public static final String CHARGING_SOUNDS_ENABLED = "charging_sounds_enabled";

        /**
         * Whether we keep the device on while the device is plugged in.
         * Supported values are:
         * <ul>
         * <li>{@code 0} to never stay on while plugged in</li>
         * <li>{@link BatteryManager#BATTERY_PLUGGED_AC} to stay on for AC charger</li>
         * <li>{@link BatteryManager#BATTERY_PLUGGED_USB} to stay on for USB charger</li>
         * <li>{@link BatteryManager#BATTERY_PLUGGED_WIRELESS} to stay on for wireless charger</li>
         * </ul>
         * These values can be OR-ed together.
         */
        public static final String STAY_ON_WHILE_PLUGGED_IN = "stay_on_while_plugged_in";

        /**
         * When the user has enable the option to have a "bug report" command
         * in the power menu.
         * @hide
         */
        public static final String BUGREPORT_IN_POWER_MENU = "bugreport_in_power_menu";

        /**
         * Whether ADB is enabled.
         */
        public static final String ADB_ENABLED = "adb_enabled";

        /**
         * Whether Views are allowed to save their attribute data.
         * @hide
         */
        public static final String DEBUG_VIEW_ATTRIBUTES = "debug_view_attributes";

        /**
         * Whether assisted GPS should be enabled or not.
         * @hide
         */
        public static final String ASSISTED_GPS_ENABLED = "assisted_gps_enabled";

        /**
         * Whether bluetooth is enabled/disabled
         * 0=disabled. 1=enabled.
         */
        public static final String BLUETOOTH_ON = "bluetooth_on";

        /**
         * CDMA Cell Broadcast SMS
         *                            0 = CDMA Cell Broadcast SMS disabled
         *                            1 = CDMA Cell Broadcast SMS enabled
         * @hide
         */
        public static final String CDMA_CELL_BROADCAST_SMS =
                "cdma_cell_broadcast_sms";

        /**
         * The CDMA roaming mode 0 = Home Networks, CDMA default
         *                       1 = Roaming on Affiliated networks
         *                       2 = Roaming on any networks
         * @hide
         */
        public static final String CDMA_ROAMING_MODE = "roaming_settings";

        /**
         * The CDMA subscription mode 0 = RUIM/SIM (default)
         *                                1 = NV
         * @hide
         */
        public static final String CDMA_SUBSCRIPTION_MODE = "subscription_mode";

        /** Inactivity timeout to track mobile data activity.
        *
        * If set to a positive integer, it indicates the inactivity timeout value in seconds to
        * infer the data activity of mobile network. After a period of no activity on mobile
        * networks with length specified by the timeout, an {@code ACTION_DATA_ACTIVITY_CHANGE}
        * intent is fired to indicate a transition of network status from "active" to "idle". Any
        * subsequent activity on mobile networks triggers the firing of {@code
        * ACTION_DATA_ACTIVITY_CHANGE} intent indicating transition from "idle" to "active".
        *
        * Network activity refers to transmitting or receiving data on the network interfaces.
        *
        * Tracking is disabled if set to zero or negative value.
        *
        * @hide
        */
       public static final String DATA_ACTIVITY_TIMEOUT_MOBILE = "data_activity_timeout_mobile";

       /** Timeout to tracking Wifi data activity. Same as {@code DATA_ACTIVITY_TIMEOUT_MOBILE}
        * but for Wifi network.
        * @hide
        */
       public static final String DATA_ACTIVITY_TIMEOUT_WIFI = "data_activity_timeout_wifi";

       /**
        * Whether or not data roaming is enabled. (0 = false, 1 = true)
        */
       public static final String DATA_ROAMING = "data_roaming";

       /**
        * The value passed to a Mobile DataConnection via bringUp which defines the
        * number of retries to preform when setting up the initial connection. The default
        * value defined in DataConnectionTrackerBase#DEFAULT_MDC_INITIAL_RETRY is currently 1.
        * @hide
        */
       public static final String MDC_INITIAL_MAX_RETRY = "mdc_initial_max_retry";

       /**
        * Whether any package can be on external storage. When this is true, any
        * package, regardless of manifest values, is a candidate for installing
        * or moving onto external storage. (0 = false, 1 = true)
        * @hide
        */
       public static final String FORCE_ALLOW_ON_EXTERNAL = "force_allow_on_external";

        /**
         * Whether any activity can be resized. When this is true, any
         * activity, regardless of manifest values, can be resized for multi-window.
         * (0 = false, 1 = true)
         * @hide
         */
        public static final String DEVELOPMENT_FORCE_RESIZABLE_ACTIVITIES
                = "force_resizable_activities";

        /**
         * Whether to enable experimental freeform support for windows.
         * @hide
         */
        public static final String DEVELOPMENT_ENABLE_FREEFORM_WINDOWS_SUPPORT
                = "enable_freeform_support";

       /**
        * Whether user has enabled development settings.
        */
       public static final String DEVELOPMENT_SETTINGS_ENABLED = "development_settings_enabled";

       /**
        * Whether the device has been provisioned (0 = false, 1 = true).
        * <p>On a multiuser device with a separate system user, the screen may be locked
        * as soon as this is set to true and further activities cannot be launched on the
        * system user unless they are marked to show over keyguard.
        */
       public static final String DEVICE_PROVISIONED = "device_provisioned";

       /**
        * Whether mobile data should be allowed while the device is being provisioned.
        * This allows the provisioning process to turn off mobile data before the user
        * has an opportunity to set things up, preventing other processes from burning
        * precious bytes before wifi is setup.
        * (0 = false, 1 = true)
        * @hide
        */
       public static final String DEVICE_PROVISIONING_MOBILE_DATA_ENABLED =
               "device_provisioning_mobile_data";

       /**
        * The saved value for WindowManagerService.setForcedDisplaySize().
        * Two integers separated by a comma.  If unset, then use the real display size.
        * @hide
        */
       public static final String DISPLAY_SIZE_FORCED = "display_size_forced";

       /**
        * The saved value for WindowManagerService.setForcedDisplayScalingMode().
        * 0 or unset if scaling is automatic, 1 if scaling is disabled.
        * @hide
        */
       public static final String DISPLAY_SCALING_FORCE = "display_scaling_force";

       /**
        * The maximum size, in bytes, of a download that the download manager will transfer over
        * a non-wifi connection.
        * @hide
        */
       public static final String DOWNLOAD_MAX_BYTES_OVER_MOBILE =
               "download_manager_max_bytes_over_mobile";

       /**
        * The recommended maximum size, in bytes, of a download that the download manager should
        * transfer over a non-wifi connection. Over this size, the use will be warned, but will
        * have the option to start the download over the mobile connection anyway.
        * @hide
        */
       public static final String DOWNLOAD_RECOMMENDED_MAX_BYTES_OVER_MOBILE =
               "download_manager_recommended_max_bytes_over_mobile";

       /**
        * @deprecated Use {@link android.provider.Settings.Secure#INSTALL_NON_MARKET_APPS} instead
        */
       @Deprecated
       public static final String INSTALL_NON_MARKET_APPS = Secure.INSTALL_NON_MARKET_APPS;

       /**
        * Whether HDMI control shall be enabled. If disabled, no CEC/MHL command will be
        * sent or processed. (0 = false, 1 = true)
        * @hide
        */
       public static final String HDMI_CONTROL_ENABLED = "hdmi_control_enabled";

       /**
        * Whether HDMI system audio is enabled. If enabled, TV internal speaker is muted,
        * and the output is redirected to AV Receiver connected via
        * {@Global#HDMI_SYSTEM_AUDIO_OUTPUT}.
        * @hide
        */
       public static final String HDMI_SYSTEM_AUDIO_ENABLED = "hdmi_system_audio_enabled";

       /**
        * Whether TV will automatically turn on upon reception of the CEC command
        * &lt;Text View On&gt; or &lt;Image View On&gt;. (0 = false, 1 = true)
        * @hide
        */
       public static final String HDMI_CONTROL_AUTO_WAKEUP_ENABLED =
               "hdmi_control_auto_wakeup_enabled";

       /**
        * Whether TV will also turn off other CEC devices when it goes to standby mode.
        * (0 = false, 1 = true)
        * @hide
        */
       public static final String HDMI_CONTROL_AUTO_DEVICE_OFF_ENABLED =
               "hdmi_control_auto_device_off_enabled";

       /**
        * Whether TV will switch to MHL port when a mobile device is plugged in.
        * (0 = false, 1 = true)
        * @hide
        */
       public static final String MHL_INPUT_SWITCHING_ENABLED = "mhl_input_switching_enabled";

       /**
        * Whether TV will charge the mobile device connected at MHL port. (0 = false, 1 = true)
        * @hide
        */
       public static final String MHL_POWER_CHARGE_ENABLED = "mhl_power_charge_enabled";

       /**
        * Whether mobile data connections are allowed by the user.  See
        * ConnectivityManager for more info.
        * @hide
        */
       public static final String MOBILE_DATA = "mobile_data";

       /**
        * Whether the mobile data connection should remain active even when higher
        * priority networks like WiFi are active, to help make network switching faster.
        *
        * See ConnectivityService for more info.
        *
        * (0 = disabled, 1 = enabled)
        * @hide
        */
       public static final String MOBILE_DATA_ALWAYS_ON = "mobile_data_always_on";

       /** {@hide} */
       public static final String NETSTATS_ENABLED = "netstats_enabled";
       /** {@hide} */
       public static final String NETSTATS_POLL_INTERVAL = "netstats_poll_interval";
       /** {@hide} */
       public static final String NETSTATS_TIME_CACHE_MAX_AGE = "netstats_time_cache_max_age";
       /** {@hide} */
       public static final String NETSTATS_GLOBAL_ALERT_BYTES = "netstats_global_alert_bytes";
       /** {@hide} */
       public static final String NETSTATS_SAMPLE_ENABLED = "netstats_sample_enabled";

       /** {@hide} */
       public static final String NETSTATS_DEV_BUCKET_DURATION = "netstats_dev_bucket_duration";
       /** {@hide} */
       public static final String NETSTATS_DEV_PERSIST_BYTES = "netstats_dev_persist_bytes";
       /** {@hide} */
       public static final String NETSTATS_DEV_ROTATE_AGE = "netstats_dev_rotate_age";
       /** {@hide} */
       public static final String NETSTATS_DEV_DELETE_AGE = "netstats_dev_delete_age";

       /** {@hide} */
       public static final String NETSTATS_UID_BUCKET_DURATION = "netstats_uid_bucket_duration";
       /** {@hide} */
       public static final String NETSTATS_UID_PERSIST_BYTES = "netstats_uid_persist_bytes";
       /** {@hide} */
       public static final String NETSTATS_UID_ROTATE_AGE = "netstats_uid_rotate_age";
       /** {@hide} */
       public static final String NETSTATS_UID_DELETE_AGE = "netstats_uid_delete_age";

       /** {@hide} */
       public static final String NETSTATS_UID_TAG_BUCKET_DURATION = "netstats_uid_tag_bucket_duration";
       /** {@hide} */
       public static final String NETSTATS_UID_TAG_PERSIST_BYTES = "netstats_uid_tag_persist_bytes";
       /** {@hide} */
       public static final String NETSTATS_UID_TAG_ROTATE_AGE = "netstats_uid_tag_rotate_age";
       /** {@hide} */
       public static final String NETSTATS_UID_TAG_DELETE_AGE = "netstats_uid_tag_delete_age";

       /**
        * User preference for which network(s) should be used. Only the
        * connectivity service should touch this.
        */
       public static final String NETWORK_PREFERENCE = "network_preference";

       /**
        * Which package name to use for network scoring. If null, or if the package is not a valid
        * scorer app, external network scores will neither be requested nor accepted.
        * @hide
        */
       public static final String NETWORK_SCORER_APP = "network_scorer_app";

       /**
        * If the NITZ_UPDATE_DIFF time is exceeded then an automatic adjustment
        * to SystemClock will be allowed even if NITZ_UPDATE_SPACING has not been
        * exceeded.
        * @hide
        */
       public static final String NITZ_UPDATE_DIFF = "nitz_update_diff";

       /**
        * The length of time in milli-seconds that automatic small adjustments to
        * SystemClock are ignored if NITZ_UPDATE_DIFF is not exceeded.
        * @hide
        */
       public static final String NITZ_UPDATE_SPACING = "nitz_update_spacing";

       /** Preferred NTP server. {@hide} */
       public static final String NTP_SERVER = "ntp_server";
       /** Timeout in milliseconds to wait for NTP server. {@hide} */
       public static final String NTP_TIMEOUT = "ntp_timeout";

       /** {@hide} */
       public static final String STORAGE_BENCHMARK_INTERVAL = "storage_benchmark_interval";

       /**
        * Sample validity in seconds to configure for the system DNS resolver.
        * {@hide}
        */
       public static final String DNS_RESOLVER_SAMPLE_VALIDITY_SECONDS =
               "dns_resolver_sample_validity_seconds";

       /**
        * Success threshold in percent for use with the system DNS resolver.
        * {@hide}
        */
       public static final String DNS_RESOLVER_SUCCESS_THRESHOLD_PERCENT =
                "dns_resolver_success_threshold_percent";

       /**
        * Minimum number of samples needed for statistics to be considered meaningful in the
        * system DNS resolver.
        * {@hide}
        */
       public static final String DNS_RESOLVER_MIN_SAMPLES = "dns_resolver_min_samples";

       /**
        * Maximum number taken into account for statistics purposes in the system DNS resolver.
        * {@hide}
        */
       public static final String DNS_RESOLVER_MAX_SAMPLES = "dns_resolver_max_samples";

       /**
        * Whether to disable the automatic scheduling of system updates.
        * 1 = system updates won't be automatically scheduled (will always
        * present notification instead).
        * 0 = system updates will be automatically scheduled. (default)
        * @hide
        */
       @SystemApi
       public static final String OTA_DISABLE_AUTOMATIC_UPDATE = "ota_disable_automatic_update";

       /**
        * Whether the package manager should send package verification broadcasts for verifiers to
        * review apps prior to installation.
        * 1 = request apps to be verified prior to installation, if a verifier exists.
        * 0 = do not verify apps before installation
        * @hide
        */
       public static final String PACKAGE_VERIFIER_ENABLE = "package_verifier_enable";

       /** Timeout for package verification.
        * @hide */
       public static final String PACKAGE_VERIFIER_TIMEOUT = "verifier_timeout";

       /** Default response code for package verification.
        * @hide */
       public static final String PACKAGE_VERIFIER_DEFAULT_RESPONSE = "verifier_default_response";

       /**
        * Show package verification setting in the Settings app.
        * 1 = show (default)
        * 0 = hide
        * @hide
        */
       public static final String PACKAGE_VERIFIER_SETTING_VISIBLE = "verifier_setting_visible";

       /**
        * Run package verification on apps installed through ADB/ADT/USB
        * 1 = perform package verification on ADB installs (default)
        * 0 = bypass package verification on ADB installs
        * @hide
        */
       public static final String PACKAGE_VERIFIER_INCLUDE_ADB = "verifier_verify_adb_installs";

       /**
        * Time since last fstrim (milliseconds) after which we force one to happen
        * during device startup.  If unset, the default is 3 days.
        * @hide
        */
       public static final String FSTRIM_MANDATORY_INTERVAL = "fstrim_mandatory_interval";

       /**
        * The interval in milliseconds at which to check packet counts on the
        * mobile data interface when screen is on, to detect possible data
        * connection problems.
        * @hide
        */
       public static final String PDP_WATCHDOG_POLL_INTERVAL_MS =
               "pdp_watchdog_poll_interval_ms";

       /**
        * The interval in milliseconds at which to check packet counts on the
        * mobile data interface when screen is off, to detect possible data
        * connection problems.
        * @hide
        */
       public static final String PDP_WATCHDOG_LONG_POLL_INTERVAL_MS =
               "pdp_watchdog_long_poll_interval_ms";

       /**
        * The interval in milliseconds at which to check packet counts on the
        * mobile data interface after {@link #PDP_WATCHDOG_TRIGGER_PACKET_COUNT}
        * outgoing packets has been reached without incoming packets.
        * @hide
        */
       public static final String PDP_WATCHDOG_ERROR_POLL_INTERVAL_MS =
               "pdp_watchdog_error_poll_interval_ms";

       /**
        * The number of outgoing packets sent without seeing an incoming packet
        * that triggers a countdown (of {@link #PDP_WATCHDOG_ERROR_POLL_COUNT}
        * device is logged to the event log
        * @hide
        */
       public static final String PDP_WATCHDOG_TRIGGER_PACKET_COUNT =
               "pdp_watchdog_trigger_packet_count";

       /**
        * The number of polls to perform (at {@link #PDP_WATCHDOG_ERROR_POLL_INTERVAL_MS})
        * after hitting {@link #PDP_WATCHDOG_TRIGGER_PACKET_COUNT} before
        * attempting data connection recovery.
        * @hide
        */
       public static final String PDP_WATCHDOG_ERROR_POLL_COUNT =
               "pdp_watchdog_error_poll_count";

       /**
        * The number of failed PDP reset attempts before moving to something more
        * drastic: re-registering to the network.
        * @hide
        */
       public static final String PDP_WATCHDOG_MAX_PDP_RESET_FAIL_COUNT =
               "pdp_watchdog_max_pdp_reset_fail_count";

       /**
        * A positive value indicates how often the SamplingProfiler
        * should take snapshots. Zero value means SamplingProfiler
        * is disabled.
        *
        * @hide
        */
       public static final String SAMPLING_PROFILER_MS = "sampling_profiler_ms";

       /**
        * URL to open browser on to allow user to manage a prepay account
        * @hide
        */
       public static final String SETUP_PREPAID_DATA_SERVICE_URL =
               "setup_prepaid_data_service_url";

       /**
        * URL to attempt a GET on to see if this is a prepay device
        * @hide
        */
       public static final String SETUP_PREPAID_DETECTION_TARGET_URL =
               "setup_prepaid_detection_target_url";

       /**
        * Host to check for a redirect to after an attempt to GET
        * SETUP_PREPAID_DETECTION_TARGET_URL. (If we redirected there,
        * this is a prepaid device with zero balance.)
        * @hide
        */
       public static final String SETUP_PREPAID_DETECTION_REDIR_HOST =
               "setup_prepaid_detection_redir_host";

       /**
        * The interval in milliseconds at which to check the number of SMS sent out without asking
        * for use permit, to limit the un-authorized SMS usage.
        *
        * @hide
        */
       public static final String SMS_OUTGOING_CHECK_INTERVAL_MS =
               "sms_outgoing_check_interval_ms";

       /**
        * The number of outgoing SMS sent without asking for user permit (of {@link
        * #SMS_OUTGOING_CHECK_INTERVAL_MS}
        *
        * @hide
        */
       public static final String SMS_OUTGOING_CHECK_MAX_COUNT =
               "sms_outgoing_check_max_count";

       /**
        * Used to disable SMS short code confirmation - defaults to true.
        * True indcates we will do the check, etc.  Set to false to disable.
        * @see com.android.internal.telephony.SmsUsageMonitor
        * @hide
        */
       public static final String SMS_SHORT_CODE_CONFIRMATION = "sms_short_code_confirmation";

        /**
         * Used to select which country we use to determine premium sms codes.
         * One of com.android.internal.telephony.SMSDispatcher.PREMIUM_RULE_USE_SIM,
         * com.android.internal.telephony.SMSDispatcher.PREMIUM_RULE_USE_NETWORK,
         * or com.android.internal.telephony.SMSDispatcher.PREMIUM_RULE_USE_BOTH.
         * @hide
         */
        public static final String SMS_SHORT_CODE_RULE = "sms_short_code_rule";

       /**
        * Used to select TCP's default initial receiver window size in segments - defaults to a build config value
        * @hide
        */
       public static final String TCP_DEFAULT_INIT_RWND = "tcp_default_init_rwnd";

       /**
        * Used to disable Tethering on a device - defaults to true
        * @hide
        */
       public static final String TETHER_SUPPORTED = "tether_supported";

       /**
        * Used to require DUN APN on the device or not - defaults to a build config value
        * which defaults to false
        * @hide
        */
       public static final String TETHER_DUN_REQUIRED = "tether_dun_required";

       /**
        * Used to hold a gservices-provisioned apn value for DUN.  If set, or the
        * corresponding build config values are set it will override the APN DB
        * values.
        * Consists of a comma seperated list of strings:
        * "name,apn,proxy,port,username,password,server,mmsc,mmsproxy,mmsport,mcc,mnc,auth,type"
        * note that empty fields can be ommitted: "name,apn,,,,,,,,,310,260,,DUN"
        * @hide
        */
       public static final String TETHER_DUN_APN = "tether_dun_apn";

       /**
        * List of carrier apps which are whitelisted to prompt the user for install when
        * a sim card with matching uicc carrier privilege rules is inserted.
        *
        * The value is "package1;package2;..."
        * @hide
        */
       public static final String CARRIER_APP_WHITELIST = "carrier_app_whitelist";

       /**
        * USB Mass Storage Enabled
        */
       public static final String USB_MASS_STORAGE_ENABLED = "usb_mass_storage_enabled";

       /**
        * If this setting is set (to anything), then all references
        * to Gmail on the device must change to Google Mail.
        */
       public static final String USE_GOOGLE_MAIL = "use_google_mail";

        /**
         * Webview Data reduction proxy key.
         * @hide
         */
        public static final String WEBVIEW_DATA_REDUCTION_PROXY_KEY =
                "webview_data_reduction_proxy_key";

        /**
         * Whether or not the WebView fallback mechanism should be enabled.
         * 0=disabled, 1=enabled.
         * @hide
         */
        public static final String WEBVIEW_FALLBACK_LOGIC_ENABLED =
                "webview_fallback_logic_enabled";

        /**
         * Name of the package used as WebView provider (if unset the provider is instead determined
         * by the system).
         * @hide
         */
        public static final String WEBVIEW_PROVIDER = "webview_provider";

        /**
         * Developer setting to enable WebView multiprocess rendering.
         * @hide
         */
        @SystemApi
        public static final String WEBVIEW_MULTIPROCESS = "webview_multiprocess";

       /**
        * Whether Wifi display is enabled/disabled
        * 0=disabled. 1=enabled.
        * @hide
        */
       public static final String WIFI_DISPLAY_ON = "wifi_display_on";

       /**
        * Whether Wifi display certification mode is enabled/disabled
        * 0=disabled. 1=enabled.
        * @hide
        */
       public static final String WIFI_DISPLAY_CERTIFICATION_ON =
               "wifi_display_certification_on";

       /**
        * WPS Configuration method used by Wifi display, this setting only
        * takes effect when WIFI_DISPLAY_CERTIFICATION_ON is 1 (enabled).
        *
        * Possible values are:
        *
        * WpsInfo.INVALID: use default WPS method chosen by framework
        * WpsInfo.PBC    : use Push button
        * WpsInfo.KEYPAD : use Keypad
        * WpsInfo.DISPLAY: use Display
        * @hide
        */
       public static final String WIFI_DISPLAY_WPS_CONFIG =
           "wifi_display_wps_config";

       /**
        * Whether to notify the user of open networks.
        * <p>
        * If not connected and the scan results have an open network, we will
        * put this notification up. If we attempt to connect to a network or
        * the open network(s) disappear, we remove the notification. When we
        * show the notification, we will not show it again for
        * {@link android.provider.Settings.Secure#WIFI_NETWORKS_AVAILABLE_REPEAT_DELAY} time.
        */
       public static final String WIFI_NETWORKS_AVAILABLE_NOTIFICATION_ON =
               "wifi_networks_available_notification_on";
       /**
        * {@hide}
        */
       public static final String WIMAX_NETWORKS_AVAILABLE_NOTIFICATION_ON =
               "wimax_networks_available_notification_on";

       /**
        * Delay (in seconds) before repeating the Wi-Fi networks available notification.
        * Connecting to a network will reset the timer.
        */
       public static final String WIFI_NETWORKS_AVAILABLE_REPEAT_DELAY =
               "wifi_networks_available_repeat_delay";

       /**
        * 802.11 country code in ISO 3166 format
        * @hide
        */
       public static final String WIFI_COUNTRY_CODE = "wifi_country_code";

       /**
        * The interval in milliseconds to issue wake up scans when wifi needs
        * to connect. This is necessary to connect to an access point when
        * device is on the move and the screen is off.
        * @hide
        */
       public static final String WIFI_FRAMEWORK_SCAN_INTERVAL_MS =
               "wifi_framework_scan_interval_ms";

       /**
        * The interval in milliseconds after which Wi-Fi is considered idle.
        * When idle, it is possible for the device to be switched from Wi-Fi to
        * the mobile data network.
        * @hide
        */
       public static final String WIFI_IDLE_MS = "wifi_idle_ms";

       /**
        * When the number of open networks exceeds this number, the
        * least-recently-used excess networks will be removed.
        */
       public static final String WIFI_NUM_OPEN_NETWORKS_KEPT = "wifi_num_open_networks_kept";

       /**
        * Whether the Wi-Fi should be on.  Only the Wi-Fi service should touch this.
        */
       public static final String WIFI_ON = "wifi_on";

       /**
        * Setting to allow scans to be enabled even wifi is turned off for connectivity.
        * @hide
        */
       public static final String WIFI_SCAN_ALWAYS_AVAILABLE =
                "wifi_scan_always_enabled";

       /**
        * Settings to allow BLE scans to be enabled even when Bluetooth is turned off for
        * connectivity.
        * @hide
        */
       public static final String BLE_SCAN_ALWAYS_AVAILABLE =
               "ble_scan_always_enabled";

       /**
        * Used to save the Wifi_ON state prior to tethering.
        * This state will be checked to restore Wifi after
        * the user turns off tethering.
        *
        * @hide
        */
       public static final String WIFI_SAVED_STATE = "wifi_saved_state";

       /**
        * The interval in milliseconds to scan as used by the wifi supplicant
        * @hide
        */
       public static final String WIFI_SUPPLICANT_SCAN_INTERVAL_MS =
               "wifi_supplicant_scan_interval_ms";

        /**
         * whether frameworks handles wifi auto-join
         * @hide
         */
       public static final String WIFI_ENHANCED_AUTO_JOIN =
                "wifi_enhanced_auto_join";

        /**
         * whether settings show RSSI
         * @hide
         */
        public static final String WIFI_NETWORK_SHOW_RSSI =
                "wifi_network_show_rssi";

        /**
        * The interval in milliseconds to scan at supplicant when p2p is connected
        * @hide
        */
       public static final String WIFI_SCAN_INTERVAL_WHEN_P2P_CONNECTED_MS =
               "wifi_scan_interval_p2p_connected_ms";

       /**
        * Whether the Wi-Fi watchdog is enabled.
        */
       public static final String WIFI_WATCHDOG_ON = "wifi_watchdog_on";

       /**
        * Setting to turn off poor network avoidance on Wi-Fi. Feature is enabled by default and
        * the setting needs to be set to 0 to disable it.
        * @hide
        */
       public static final String WIFI_WATCHDOG_POOR_NETWORK_TEST_ENABLED =
               "wifi_watchdog_poor_network_test_enabled";

       /**
        * Setting to turn on suspend optimizations at screen off on Wi-Fi. Enabled by default and
        * needs to be set to 0 to disable it.
        * @hide
        */
       public static final String WIFI_SUSPEND_OPTIMIZATIONS_ENABLED =
               "wifi_suspend_optimizations_enabled";

       /**
        * Setting to enable verbose logging in Wi-Fi; disabled by default, and setting to 1
        * will enable it. In the future, additional values may be supported.
        * @hide
        */
       public static final String WIFI_VERBOSE_LOGGING_ENABLED =
               "wifi_verbose_logging_enabled";

       /**
        * The maximum number of times we will retry a connection to an access
        * point for which we have failed in acquiring an IP address from DHCP.
        * A value of N means that we will make N+1 connection attempts in all.
        */
       public static final String WIFI_MAX_DHCP_RETRY_COUNT = "wifi_max_dhcp_retry_count";

       /**
        * Maximum amount of time in milliseconds to hold a wakelock while waiting for mobile
        * data connectivity to be established after a disconnect from Wi-Fi.
        */
       public static final String WIFI_MOBILE_DATA_TRANSITION_WAKELOCK_TIMEOUT_MS =
           "wifi_mobile_data_transition_wakelock_timeout_ms";

       /**
        * This setting controls whether WiFi configurations created by a Device Owner app
        * should be locked down (that is, be editable or removable only by the Device Owner App,
        * not even by Settings app).
        * This setting takes integer values. Non-zero values mean DO created configurations
        * are locked down. Value of zero means they are not. Default value in the absence of
        * actual value to this setting is 0.
        */
       public static final String WIFI_DEVICE_OWNER_CONFIGS_LOCKDOWN =
               "wifi_device_owner_configs_lockdown";

       /**
        * The operational wifi frequency band
        * Set to one of {@link WifiManager#WIFI_FREQUENCY_BAND_AUTO},
        * {@link WifiManager#WIFI_FREQUENCY_BAND_5GHZ} or
        * {@link WifiManager#WIFI_FREQUENCY_BAND_2GHZ}
        *
        * @hide
        */
       public static final String WIFI_FREQUENCY_BAND = "wifi_frequency_band";

       /**
        * The Wi-Fi peer-to-peer device name
        * @hide
        */
       public static final String WIFI_P2P_DEVICE_NAME = "wifi_p2p_device_name";

       /**
        * The min time between wifi disable and wifi enable
        * @hide
        */
       public static final String WIFI_REENABLE_DELAY_MS = "wifi_reenable_delay";

       /**
        * Timeout for ephemeral networks when all known BSSIDs go out of range. We will disconnect
        * from an ephemeral network if there is no BSSID for that network with a non-null score that
        * has been seen in this time period.
        *
        * If this is less than or equal to zero, we use a more conservative behavior and only check
        * for a non-null score from the currently connected or target BSSID.
        * @hide
        */
       public static final String WIFI_EPHEMERAL_OUT_OF_RANGE_TIMEOUT_MS =
               "wifi_ephemeral_out_of_range_timeout_ms";

       /**
        * The number of milliseconds to delay when checking for data stalls during
        * non-aggressive detection. (screen is turned off.)
        * @hide
        */
       public static final String DATA_STALL_ALARM_NON_AGGRESSIVE_DELAY_IN_MS =
               "data_stall_alarm_non_aggressive_delay_in_ms";

       /**
        * The number of milliseconds to delay when checking for data stalls during
        * aggressive detection. (screen on or suspected data stall)
        * @hide
        */
       public static final String DATA_STALL_ALARM_AGGRESSIVE_DELAY_IN_MS =
               "data_stall_alarm_aggressive_delay_in_ms";

       /**
        * The number of milliseconds to allow the provisioning apn to remain active
        * @hide
        */
       public static final String PROVISIONING_APN_ALARM_DELAY_IN_MS =
               "provisioning_apn_alarm_delay_in_ms";

       /**
        * The interval in milliseconds at which to check gprs registration
        * after the first registration mismatch of gprs and voice service,
        * to detect possible data network registration problems.
        *
        * @hide
        */
       public static final String GPRS_REGISTER_CHECK_PERIOD_MS =
               "gprs_register_check_period_ms";

       /**
        * Nonzero causes Log.wtf() to crash.
        * @hide
        */
       public static final String WTF_IS_FATAL = "wtf_is_fatal";

       /**
        * Ringer mode. This is used internally, changing this value will not
        * change the ringer mode. See AudioManager.
        */
       public static final String MODE_RINGER = "mode_ringer";

       /**
        * Overlay display devices setting.
        * The associated value is a specially formatted string that describes the
        * size and density of simulated secondary display devices.
        * <p>
        * Format: {width}x{height}/{dpi};...
        * </p><p>
        * Example:
        * <ul>
        * <li><code>1280x720/213</code>: make one overlay that is 1280x720 at 213dpi.</li>
        * <li><code>1920x1080/320;1280x720/213</code>: make two overlays, the first
        * at 1080p and the second at 720p.</li>
        * <li>If the value is empty, then no overlay display devices are created.</li>
        * </ul></p>
        *
        * @hide
        */
       public static final String OVERLAY_DISPLAY_DEVICES = "overlay_display_devices";

        /**
         * Threshold values for the duration and level of a discharge cycle,
         * under which we log discharge cycle info.
         *
         * @hide
         */
        public static final String
                BATTERY_DISCHARGE_DURATION_THRESHOLD = "battery_discharge_duration_threshold";

        /** @hide */
        public static final String BATTERY_DISCHARGE_THRESHOLD = "battery_discharge_threshold";

        /**
         * Flag for allowing ActivityManagerService to send ACTION_APP_ERROR
         * intents on application crashes and ANRs. If this is disabled, the
         * crash/ANR dialog will never display the "Report" button.
         * <p>
         * Type: int (0 = disallow, 1 = allow)
         *
         * @hide
         */
        public static final String SEND_ACTION_APP_ERROR = "send_action_app_error";

        /**
         * Maximum age of entries kept by {@link DropBoxManager}.
         *
         * @hide
         */
        public static final String DROPBOX_AGE_SECONDS = "dropbox_age_seconds";

        /**
         * Maximum number of entry files which {@link DropBoxManager} will keep
         * around.
         *
         * @hide
         */
        public static final String DROPBOX_MAX_FILES = "dropbox_max_files";

        /**
         * Maximum amount of disk space used by {@link DropBoxManager} no matter
         * what.
         *
         * @hide
         */
        public static final String DROPBOX_QUOTA_KB = "dropbox_quota_kb";

        /**
         * Percent of free disk (excluding reserve) which {@link DropBoxManager}
         * will use.
         *
         * @hide
         */
        public static final String DROPBOX_QUOTA_PERCENT = "dropbox_quota_percent";

        /**
         * Percent of total disk which {@link DropBoxManager} will never dip
         * into.
         *
         * @hide
         */
        public static final String DROPBOX_RESERVE_PERCENT = "dropbox_reserve_percent";

        /**
         * Prefix for per-tag dropbox disable/enable settings.
         *
         * @hide
         */
        public static final String DROPBOX_TAG_PREFIX = "dropbox:";

        /**
         * Lines of logcat to include with system crash/ANR/etc. reports, as a
         * prefix of the dropbox tag of the report type. For example,
         * "logcat_for_system_server_anr" controls the lines of logcat captured
         * with system server ANR reports. 0 to disable.
         *
         * @hide
         */
        public static final String ERROR_LOGCAT_PREFIX = "logcat_for_";

        /**
         * The interval in minutes after which the amount of free storage left
         * on the device is logged to the event log
         *
         * @hide
         */
        public static final String SYS_FREE_STORAGE_LOG_INTERVAL = "sys_free_storage_log_interval";

        /**
         * Threshold for the amount of change in disk free space required to
         * report the amount of free space. Used to prevent spamming the logs
         * when the disk free space isn't changing frequently.
         *
         * @hide
         */
        public static final String
                DISK_FREE_CHANGE_REPORTING_THRESHOLD = "disk_free_change_reporting_threshold";

        /**
         * Minimum percentage of free storage on the device that is used to
         * determine if the device is running low on storage. The default is 10.
         * <p>
         * Say this value is set to 10, the device is considered running low on
         * storage if 90% or more of the device storage is filled up.
         *
         * @hide
         */
        public static final String
                SYS_STORAGE_THRESHOLD_PERCENTAGE = "sys_storage_threshold_percentage";

        /**
         * Maximum byte size of the low storage threshold. This is to ensure
         * that {@link #SYS_STORAGE_THRESHOLD_PERCENTAGE} does not result in an
         * overly large threshold for large storage devices. Currently this must
         * be less than 2GB. This default is 500MB.
         *
         * @hide
         */
        public static final String
                SYS_STORAGE_THRESHOLD_MAX_BYTES = "sys_storage_threshold_max_bytes";

        /**
         * Minimum bytes of free storage on the device before the data partition
         * is considered full. By default, 1 MB is reserved to avoid system-wide
         * SQLite disk full exceptions.
         *
         * @hide
         */
        public static final String
                SYS_STORAGE_FULL_THRESHOLD_BYTES = "sys_storage_full_threshold_bytes";

        /**
         * The maximum reconnect delay for short network outages or when the
         * network is suspended due to phone use.
         *
         * @hide
         */
        public static final String
                SYNC_MAX_RETRY_DELAY_IN_SECONDS = "sync_max_retry_delay_in_seconds";

        /**
         * The number of milliseconds to delay before sending out
         * {@link ConnectivityManager#CONNECTIVITY_ACTION} broadcasts. Ignored.
         *
         * @hide
         */
        public static final String CONNECTIVITY_CHANGE_DELAY = "connectivity_change_delay";


        /**
         * Network sampling interval, in seconds. We'll generate link information
         * about bytes/packets sent and error rates based on data sampled in this interval
         *
         * @hide
         */

        public static final String CONNECTIVITY_SAMPLING_INTERVAL_IN_SECONDS =
                "connectivity_sampling_interval_in_seconds";

        /**
         * The series of successively longer delays used in retrying to download PAC file.
         * Last delay is used between successful PAC downloads.
         *
         * @hide
         */
        public static final String PAC_CHANGE_DELAY = "pac_change_delay";

        /**
         * Setting to turn off captive portal detection. Feature is enabled by
         * default and the setting needs to be set to 0 to disable it.
         *
         * @hide
         */
        public static final String
                CAPTIVE_PORTAL_DETECTION_ENABLED = "captive_portal_detection_enabled";

        /**
         * The server used for captive portal detection upon a new conection. A
         * 204 response code from the server is used for validation.
         *
         * @hide
         */
        public static final String CAPTIVE_PORTAL_SERVER = "captive_portal_server";

        /**
         * Whether to use HTTPS for network validation. This is enabled by default and the setting
         * needs to be set to 0 to disable it. This setting is a misnomer because captive portals
         * don't actually use HTTPS, but it's consistent with the other settings.
         *
         * @hide
         */
        public static final String CAPTIVE_PORTAL_USE_HTTPS = "captive_portal_use_https";

        /**
         * Whether network service discovery is enabled.
         *
         * @hide
         */
        public static final String NSD_ON = "nsd_on";

        /**
         * Let user pick default install location.
         *
         * @hide
         */
        public static final String SET_INSTALL_LOCATION = "set_install_location";

        /**
         * Default install location value.
         * 0 = auto, let system decide
         * 1 = internal
         * 2 = sdcard
         * @hide
         */
        public static final String DEFAULT_INSTALL_LOCATION = "default_install_location";

        /**
         * ms during which to consume extra events related to Inet connection
         * condition after a transtion to fully-connected
         *
         * @hide
         */
        public static final String
                INET_CONDITION_DEBOUNCE_UP_DELAY = "inet_condition_debounce_up_delay";

        /**
         * ms during which to consume extra events related to Inet connection
         * condtion after a transtion to partly-connected
         *
         * @hide
         */
        public static final String
                INET_CONDITION_DEBOUNCE_DOWN_DELAY = "inet_condition_debounce_down_delay";

        /** {@hide} */
        public static final String
                READ_EXTERNAL_STORAGE_ENFORCED_DEFAULT = "read_external_storage_enforced_default";

        /**
         * Host name and port for global http proxy. Uses ':' seperator for
         * between host and port.
         */
        public static final String HTTP_PROXY = "http_proxy";

        /**
         * Host name for global http proxy. Set via ConnectivityManager.
         *
         * @hide
         */
        public static final String GLOBAL_HTTP_PROXY_HOST = "global_http_proxy_host";

        /**
         * Integer host port for global http proxy. Set via ConnectivityManager.
         *
         * @hide
         */
        public static final String GLOBAL_HTTP_PROXY_PORT = "global_http_proxy_port";

        /**
         * Exclusion list for global proxy. This string contains a list of
         * comma-separated domains where the global proxy does not apply.
         * Domains should be listed in a comma- separated list. Example of
         * acceptable formats: ".domain1.com,my.domain2.com" Use
         * ConnectivityManager to set/get.
         *
         * @hide
         */
        public static final String
                GLOBAL_HTTP_PROXY_EXCLUSION_LIST = "global_http_proxy_exclusion_list";

        /**
         * The location PAC File for the proxy.
         * @hide
         */
        public static final String
                GLOBAL_HTTP_PROXY_PAC = "global_proxy_pac_url";

        /**
         * Enables the UI setting to allow the user to specify the global HTTP
         * proxy and associated exclusion list.
         *
         * @hide
         */
        public static final String SET_GLOBAL_HTTP_PROXY = "set_global_http_proxy";

        /**
         * Setting for default DNS in case nobody suggests one
         *
         * @hide
         */
        public static final String DEFAULT_DNS_SERVER = "default_dns_server";

        /** {@hide} */
        public static final String
                BLUETOOTH_HEADSET_PRIORITY_PREFIX = "bluetooth_headset_priority_";
        /** {@hide} */
        public static final String
                BLUETOOTH_A2DP_SINK_PRIORITY_PREFIX = "bluetooth_a2dp_sink_priority_";
        /** {@hide} */
        public static final String
                BLUETOOTH_A2DP_SRC_PRIORITY_PREFIX = "bluetooth_a2dp_src_priority_";
        /** {@hide} */
        public static final String
                BLUETOOTH_INPUT_DEVICE_PRIORITY_PREFIX = "bluetooth_input_device_priority_";
        /** {@hide} */
        public static final String
                BLUETOOTH_MAP_PRIORITY_PREFIX = "bluetooth_map_priority_";
        /** {@hide} */
        public static final String
                BLUETOOTH_PBAP_CLIENT_PRIORITY_PREFIX = "bluetooth_pbap_client_priority_";
        /** {@hide} */
        public static final String
                BLUETOOTH_SAP_PRIORITY_PREFIX = "bluetooth_sap_priority_";

        /**
         * Device Idle (Doze) specific settings.
         * This is encoded as a key=value list, separated by commas. Ex:
         *
         * "inactive_to=60000,sensing_to=400000"
         *
         * The following keys are supported:
         *
         * <pre>
         * inactive_to                      (long)
         * sensing_to                       (long)
         * motion_inactive_to               (long)
         * idle_after_inactive_to           (long)
         * idle_pending_to                  (long)
         * max_idle_pending_to              (long)
         * idle_pending_factor              (float)
         * idle_to                          (long)
         * max_idle_to                      (long)
         * idle_factor                      (float)
         * min_time_to_alarm                (long)
         * max_temp_app_whitelist_duration  (long)
         * notification_whitelist_duration  (long)
         * </pre>
         *
         * <p>
         * Type: string
         * @hide
         * @see com.android.server.DeviceIdleController.Constants
         */
        public static final String DEVICE_IDLE_CONSTANTS = "device_idle_constants";

        /**
         * Device Idle (Doze) specific settings for watches. See {@code #DEVICE_IDLE_CONSTANTS}
         *
         * <p>
         * Type: string
         * @hide
         * @see com.android.server.DeviceIdleController.Constants
         */
        public static final String DEVICE_IDLE_CONSTANTS_WATCH = "device_idle_constants_watch";

        /**
         * App standby (app idle) specific settings.
         * This is encoded as a key=value list, separated by commas. Ex:
         *
         * "idle_duration=5000,parole_interval=4500"
         *
         * The following keys are supported:
         *
         * <pre>
         * idle_duration2       (long)
         * wallclock_threshold  (long)
         * parole_interval      (long)
         * parole_duration      (long)
         *
         * idle_duration        (long) // This is deprecated and used to circumvent b/26355386.
         * </pre>
         *
         * <p>
         * Type: string
         * @hide
         * @see com.android.server.usage.UsageStatsService.SettingsObserver
         */
        public static final String APP_IDLE_CONSTANTS = "app_idle_constants";

        /**
         * Alarm manager specific settings.
         * This is encoded as a key=value list, separated by commas. Ex:
         *
         * "min_futurity=5000,allow_while_idle_short_time=4500"
         *
         * The following keys are supported:
         *
         * <pre>
         * min_futurity                         (long)
         * min_interval                         (long)
         * allow_while_idle_short_time          (long)
         * allow_while_idle_long_time           (long)
         * allow_while_idle_whitelist_duration  (long)
         * </pre>
         *
         * <p>
         * Type: string
         * @hide
         * @see com.android.server.AlarmManagerService.Constants
         */
        public static final String ALARM_MANAGER_CONSTANTS = "alarm_manager_constants";

        /**
         * Job scheduler specific settings.
         * This is encoded as a key=value list, separated by commas. Ex:
         *
         * "min_ready_jobs_count=2,moderate_use_factor=.5"
         *
         * The following keys are supported:
         *
         * <pre>
         * min_idle_count                       (int)
         * min_charging_count                   (int)
         * min_connectivity_count               (int)
         * min_content_count                    (int)
         * min_ready_jobs_count                 (int)
         * heavy_use_factor                     (float)
         * moderate_use_factor                  (float)
         * fg_job_count                         (int)
         * bg_normal_job_count                  (int)
         * bg_moderate_job_count                (int)
         * bg_low_job_count                     (int)
         * bg_critical_job_count                (int)
         * </pre>
         *
         * <p>
         * Type: string
         * @hide
         * @see com.android.server.job.JobSchedulerService.Constants
         */
        public static final String JOB_SCHEDULER_CONSTANTS = "job_scheduler_constants";

        /**
         * ShortcutManager specific settings.
         * This is encoded as a key=value list, separated by commas. Ex:
         *
         * "reset_interval_sec=86400,max_updates_per_interval=1"
         *
         * The following keys are supported:
         *
         * <pre>
         * reset_interval_sec              (long)
         * max_updates_per_interval        (int)
         * max_icon_dimension_dp           (int, DP)
         * max_icon_dimension_dp_lowram    (int, DP)
         * max_shortcuts                   (int)
         * icon_quality                    (int, 0-100)
         * icon_format                     (String)
         * </pre>
         *
         * <p>
         * Type: string
         * @hide
         * @see com.android.server.pm.ShortcutService.ConfigConstants
         */
        public static final String SHORTCUT_MANAGER_CONSTANTS = "shortcut_manager_constants";

        /**
         * Get the key that retrieves a bluetooth headset's priority.
         * @hide
         */
        public static final String getBluetoothHeadsetPriorityKey(String address) {
            return BLUETOOTH_HEADSET_PRIORITY_PREFIX + address.toUpperCase(Locale.ROOT);
        }

        /**
         * Get the key that retrieves a bluetooth a2dp sink's priority.
         * @hide
         */
        public static final String getBluetoothA2dpSinkPriorityKey(String address) {
            return BLUETOOTH_A2DP_SINK_PRIORITY_PREFIX + address.toUpperCase(Locale.ROOT);
        }

        /**
         * Get the key that retrieves a bluetooth a2dp src's priority.
         * @hide
         */
        public static final String getBluetoothA2dpSrcPriorityKey(String address) {
            return BLUETOOTH_A2DP_SRC_PRIORITY_PREFIX + address.toUpperCase(Locale.ROOT);
        }

        /**
         * Get the key that retrieves a bluetooth Input Device's priority.
         * @hide
         */
        public static final String getBluetoothInputDevicePriorityKey(String address) {
            return BLUETOOTH_INPUT_DEVICE_PRIORITY_PREFIX + address.toUpperCase(Locale.ROOT);
        }

        /**
         * Get the key that retrieves a bluetooth map priority.
         * @hide
         */
        public static final String getBluetoothMapPriorityKey(String address) {
            return BLUETOOTH_MAP_PRIORITY_PREFIX + address.toUpperCase(Locale.ROOT);
        }

        /**
         * Get the key that retrieves a bluetooth pbap client priority.
         * @hide
         */
        public static final String getBluetoothPbapClientPriorityKey(String address) {
            return BLUETOOTH_PBAP_CLIENT_PRIORITY_PREFIX + address.toUpperCase(Locale.ROOT);
        }

        /**
         * Get the key that retrieves a bluetooth map priority.
         * @hide
         */
        public static final String getBluetoothSapPriorityKey(String address) {
            return BLUETOOTH_SAP_PRIORITY_PREFIX + address.toUpperCase(Locale.ROOT);
        }

        /**
         * Scaling factor for normal window animations. Setting to 0 will
         * disable window animations.
         */
        public static final String WINDOW_ANIMATION_SCALE = "window_animation_scale";

        /**
         * Scaling factor for activity transition animations. Setting to 0 will
         * disable window animations.
         */
        public static final String TRANSITION_ANIMATION_SCALE = "transition_animation_scale";

        /**
         * Scaling factor for Animator-based animations. This affects both the
         * start delay and duration of all such animations. Setting to 0 will
         * cause animations to end immediately. The default value is 1.
         */
        public static final String ANIMATOR_DURATION_SCALE = "animator_duration_scale";

        /**
         * Scaling factor for normal window animations. Setting to 0 will
         * disable window animations.
         *
         * @hide
         */
        public static final String FANCY_IME_ANIMATIONS = "fancy_ime_animations";

        /**
         * If 0, the compatibility mode is off for all applications.
         * If 1, older applications run under compatibility mode.
         * TODO: remove this settings before code freeze (bug/1907571)
         * @hide
         */
        public static final String COMPATIBILITY_MODE = "compatibility_mode";

        /**
         * CDMA only settings
         * Emergency Tone  0 = Off
         *                 1 = Alert
         *                 2 = Vibrate
         * @hide
         */
        public static final String EMERGENCY_TONE = "emergency_tone";

        /**
         * CDMA only settings
         * Whether the auto retry is enabled. The value is
         * boolean (1 or 0).
         * @hide
         */
        public static final String CALL_AUTO_RETRY = "call_auto_retry";

        /**
         * See RIL_PreferredNetworkType in ril.h
         * @hide
         */
        public static final String PREFERRED_NETWORK_MODE =
                "preferred_network_mode";

        /**
         * Name of an application package to be debugged.
         */
        public static final String DEBUG_APP = "debug_app";

        /**
         * If 1, when launching DEBUG_APP it will wait for the debugger before
         * starting user code.  If 0, it will run normally.
         */
        public static final String WAIT_FOR_DEBUGGER = "wait_for_debugger";

        /**
         * Control whether the process CPU usage meter should be shown.
         */
        public static final String SHOW_PROCESSES = "show_processes";

        /**
         * If 1 low power mode is enabled.
         * @hide
         */
        public static final String LOW_POWER_MODE = "low_power";

        /**
         * Battery level [1-99] at which low power mode automatically turns on.
         * If 0, it will not automatically turn on.
         * @hide
         */
        public static final String LOW_POWER_MODE_TRIGGER_LEVEL = "low_power_trigger_level";

         /**
         * If not 0, the activity manager will aggressively finish activities and
         * processes as soon as they are no longer needed.  If 0, the normal
         * extended lifetime is used.
         */
        public static final String ALWAYS_FINISH_ACTIVITIES = "always_finish_activities";

        /**
         * @hide
         * If not 0, the activity manager will implement a looser version of background
         * check that is more compatible with existing apps.
         */
        public static final String LENIENT_BACKGROUND_CHECK = "lenient_background_check";

        /**
         * Use Dock audio output for media:
         *      0 = disabled
         *      1 = enabled
         * @hide
         */
        public static final String DOCK_AUDIO_MEDIA_ENABLED = "dock_audio_media_enabled";

        /**
         * The surround sound formats AC3, DTS or IEC61937 are
         * available for use if they are detected.
         * This is the default mode.
         *
         * Note that AUTO is equivalent to ALWAYS for Android TVs and other
         * devices that have an S/PDIF output. This is because S/PDIF
         * is unidirectional and the TV cannot know if a decoder is
         * connected. So it assumes they are always available.
         * @hide
         */
         public static final int ENCODED_SURROUND_OUTPUT_AUTO = 0;

        /**
         * AC3, DTS or IEC61937 are NEVER available, even if they
         * are detected by the hardware. Those formats will not be
         * reported.
         *
         * An example use case would be an AVR reports that it is capable of
         * surround sound decoding but is broken. If NEVER is chosen
         * then apps must use PCM output instead of encoded output.
         * @hide
         */
         public static final int ENCODED_SURROUND_OUTPUT_NEVER = 1;

        /**
         * AC3, DTS or IEC61937 are ALWAYS available, even if they
         * are not detected by the hardware. Those formats will be
         * reported as part of the HDMI output capability. Applications
         * are then free to use either PCM or encoded output.
         *
         * An example use case would be a when TV was connected over
         * TOS-link to an AVR. But the TV could not see it because TOS-link
         * is unidirectional.
         * @hide
         */
         public static final int ENCODED_SURROUND_OUTPUT_ALWAYS = 2;

        /**
         * Set to ENCODED_SURROUND_OUTPUT_AUTO,
         * ENCODED_SURROUND_OUTPUT_NEVER or
         * ENCODED_SURROUND_OUTPUT_ALWAYS
         * @hide
         */
        public static final String ENCODED_SURROUND_OUTPUT = "encoded_surround_output";

        /**
         * Persisted safe headphone volume management state by AudioService
         * @hide
         */
        public static final String AUDIO_SAFE_VOLUME_STATE = "audio_safe_volume_state";

        /**
         * URL for tzinfo (time zone) updates
         * @hide
         */
        public static final String TZINFO_UPDATE_CONTENT_URL = "tzinfo_content_url";

        /**
         * URL for tzinfo (time zone) update metadata
         * @hide
         */
        public static final String TZINFO_UPDATE_METADATA_URL = "tzinfo_metadata_url";

        /**
         * URL for selinux (mandatory access control) updates
         * @hide
         */
        public static final String SELINUX_UPDATE_CONTENT_URL = "selinux_content_url";

        /**
         * URL for selinux (mandatory access control) update metadata
         * @hide
         */
        public static final String SELINUX_UPDATE_METADATA_URL = "selinux_metadata_url";

        /**
         * URL for sms short code updates
         * @hide
         */
        public static final String SMS_SHORT_CODES_UPDATE_CONTENT_URL =
                "sms_short_codes_content_url";

        /**
         * URL for sms short code update metadata
         * @hide
         */
        public static final String SMS_SHORT_CODES_UPDATE_METADATA_URL =
                "sms_short_codes_metadata_url";

        /**
         * URL for apn_db updates
         * @hide
         */
        public static final String APN_DB_UPDATE_CONTENT_URL = "apn_db_content_url";

        /**
         * URL for apn_db update metadata
         * @hide
         */
        public static final String APN_DB_UPDATE_METADATA_URL = "apn_db_metadata_url";

        /**
         * URL for cert pinlist updates
         * @hide
         */
        public static final String CERT_PIN_UPDATE_CONTENT_URL = "cert_pin_content_url";

        /**
         * URL for cert pinlist updates
         * @hide
         */
        public static final String CERT_PIN_UPDATE_METADATA_URL = "cert_pin_metadata_url";

        /**
         * URL for intent firewall updates
         * @hide
         */
        public static final String INTENT_FIREWALL_UPDATE_CONTENT_URL =
                "intent_firewall_content_url";

        /**
         * URL for intent firewall update metadata
         * @hide
         */
        public static final String INTENT_FIREWALL_UPDATE_METADATA_URL =
                "intent_firewall_metadata_url";

        /**
         * SELinux enforcement status. If 0, permissive; if 1, enforcing.
         * @hide
         */
        public static final String SELINUX_STATUS = "selinux_status";

        /**
         * Developer setting to force RTL layout.
         * @hide
         */
        public static final String DEVELOPMENT_FORCE_RTL = "debug.force_rtl";

        /**
         * Milliseconds after screen-off after which low battery sounds will be silenced.
         *
         * If zero, battery sounds will always play.
         * Defaults to @integer/def_low_battery_sound_timeout in SettingsProvider.
         *
         * @hide
         */
        public static final String LOW_BATTERY_SOUND_TIMEOUT = "low_battery_sound_timeout";

        /**
         * Milliseconds to wait before bouncing Wi-Fi after settings is restored. Note that after
         * the caller is done with this, they should call {@link ContentResolver#delete} to
         * clean up any value that they may have written.
         *
         * @hide
         */
        public static final String WIFI_BOUNCE_DELAY_OVERRIDE_MS = "wifi_bounce_delay_override_ms";

        /**
         * Defines global runtime overrides to window policy.
         *
         * See {@link com.android.server.policy.PolicyControl} for value format.
         *
         * @hide
         */
        public static final String POLICY_CONTROL = "policy_control";

        /**
         * Defines global zen mode.  ZEN_MODE_OFF, ZEN_MODE_IMPORTANT_INTERRUPTIONS,
         * or ZEN_MODE_NO_INTERRUPTIONS.
         *
         * @hide
         */
        public static final String ZEN_MODE = "zen_mode";

        /** @hide */ public static final int ZEN_MODE_OFF = 0;
        /** @hide */ public static final int ZEN_MODE_IMPORTANT_INTERRUPTIONS = 1;
        /** @hide */ public static final int ZEN_MODE_NO_INTERRUPTIONS = 2;
        /** @hide */ public static final int ZEN_MODE_ALARMS = 3;

        /** @hide */ public static String zenModeToString(int mode) {
            if (mode == ZEN_MODE_IMPORTANT_INTERRUPTIONS) return "ZEN_MODE_IMPORTANT_INTERRUPTIONS";
            if (mode == ZEN_MODE_ALARMS) return "ZEN_MODE_ALARMS";
            if (mode == ZEN_MODE_NO_INTERRUPTIONS) return "ZEN_MODE_NO_INTERRUPTIONS";
            return "ZEN_MODE_OFF";
        }

        /** @hide */ public static boolean isValidZenMode(int value) {
            switch (value) {
                case Global.ZEN_MODE_OFF:
                case Global.ZEN_MODE_IMPORTANT_INTERRUPTIONS:
                case Global.ZEN_MODE_ALARMS:
                case Global.ZEN_MODE_NO_INTERRUPTIONS:
                    return true;
                default:
                    return false;
            }
        }

        /**
         * Value of the ringer before entering zen mode.
         *
         * @hide
         */
        public static final String ZEN_MODE_RINGER_LEVEL = "zen_mode_ringer_level";

        /**
         * Opaque value, changes when persisted zen mode configuration changes.
         *
         * @hide
         */
        public static final String ZEN_MODE_CONFIG_ETAG = "zen_mode_config_etag";

        /**
         * Defines global heads up toggle.  One of HEADS_UP_OFF, HEADS_UP_ON.
         *
         * @hide
         */
        public static final String HEADS_UP_NOTIFICATIONS_ENABLED =
                "heads_up_notifications_enabled";

        /** @hide */ public static final int HEADS_UP_OFF = 0;
        /** @hide */ public static final int HEADS_UP_ON = 1;

        /**
         * The name of the device
         */
        public static final String DEVICE_NAME = "device_name";

        /**
         * Whether the NetworkScoringService has been first initialized.
         * <p>
         * Type: int (0 for false, 1 for true)
         * @hide
         */
        public static final String NETWORK_SCORING_PROVISIONED = "network_scoring_provisioned";

        /**
         * Whether the user wants to be prompted for password to decrypt the device on boot.
         * This only matters if the storage is encrypted.
         * <p>
         * Type: int (0 for false, 1 for true)
         * @hide
         */
        public static final String REQUIRE_PASSWORD_TO_DECRYPT = "require_password_to_decrypt";

        /**
         * Whether the Volte is enabled
         * <p>
         * Type: int (0 for false, 1 for true)
         * @hide
         */
        public static final String ENHANCED_4G_MODE_ENABLED = "volte_vt_enabled";

        /**
         * Whether VT (Video Telephony over IMS) is enabled
         * <p>
         * Type: int (0 for false, 1 for true)
         *
         * @hide
         */
        public static final String VT_IMS_ENABLED = "vt_ims_enabled";

        /**
         * Whether WFC is enabled
         * <p>
         * Type: int (0 for false, 1 for true)
         *
         * @hide
         */
        public static final String WFC_IMS_ENABLED = "wfc_ims_enabled";

        /**
         * WFC Mode.
         * <p>
         * Type: int - 2=Wi-Fi preferred, 1=Cellular preferred, 0=Wi-Fi only
         *
         * @hide
         */
        public static final String WFC_IMS_MODE = "wfc_ims_mode";

        /**
         * Whether WFC roaming is enabled
         * <p>
         * Type: int (0 for false, 1 for true)
         *
         * @hide
         */
        public static final String WFC_IMS_ROAMING_ENABLED = "wfc_ims_roaming_enabled";

        /**
         * Whether user can enable/disable LTE as a preferred network. A carrier might control
         * this via gservices, OMA-DM, carrier app, etc.
         * <p>
         * Type: int (0 for false, 1 for true)
         * @hide
         */
        public static final String LTE_SERVICE_FORCED = "lte_service_forced";

        /**
         * Ephemeral app cookie max size in bytes.
         * <p>
         * Type: int
         * @hide
         */
        public static final String EPHEMERAL_COOKIE_MAX_SIZE_BYTES =
                "ephemeral_cookie_max_size_bytes";

        /**
         * A mask applied to the ephemeral hash to generate the hash prefix.
         * <p>
         * Type: int
         *
         * @hide
         */
        public static final String EPHEMERAL_HASH_PREFIX_MASK = "ephemeral_hash_prefix_mask";

        /**
         * Number of hash prefixes to send during ephemeral resolution.
         * <p>
         * Type: int
         *
         * @hide
         */
        public static final String EPHEMERAL_HASH_PREFIX_COUNT = "ephemeral_hash_prefix_count";

        /**
         * The duration for caching uninstalled ephemeral apps.
         * <p>
         * Type: long
         * @hide
         */
        public static final String UNINSTALLED_EPHEMERAL_APP_CACHE_DURATION_MILLIS =
                "uninstalled_ephemeral_app_cache_duration_millis";

        /**
         * Allows switching users when system user is locked.
         * <p>
         * Type: int
         * @hide
         */
        public static final String ALLOW_USER_SWITCHING_WHEN_SYSTEM_USER_LOCKED =
                "allow_user_switching_when_system_user_locked";

        /**
         * Boot count since the device starts running APK level 24.
         * <p>
         * Type: int
         */
        public static final String BOOT_COUNT = "boot_count";

        /**
         * Whether the safe boot is disallowed.
         *
         * <p>This setting should have the identical value as the corresponding user restriction.
         * The purpose of the setting is to make the restriction available in early boot stages
         * before the user restrictions are loaded.
         * @hide
         */
        public static final String SAFE_BOOT_DISALLOWED = "safe_boot_disallowed";

        /**
         * Whether this device is currently in retail demo mode. If true, device
         * usage is severely limited.
         * <p>
         * Type: int (0 for false, 1 for true)
         * @hide
         */
        public static final String DEVICE_DEMO_MODE = "device_demo_mode";

        /**
         * Retail mode specific settings. This is encoded as a key=value list, separated by commas.
         * Ex: "user_inactivity_timeout_ms=30000,warning_dialog_timeout_ms=10000". The following
         * keys are supported:
         *
         * <pre>
         * user_inactivity_timeout_ms  (long)
         * warning_dialog_timeout_ms   (long)
         * </pre>
         * <p>
         * Type: string
         *
         * @hide
         */
        public static final String RETAIL_DEMO_MODE_CONSTANTS = "retail_demo_mode_constants";

        /**
         * The reason for the settings database being downgraded. This is only for
         * troubleshooting purposes and its value should not be interpreted in any way.
         *
         * Type: string
         *
         * @hide
         */
        public static final String DATABASE_DOWNGRADE_REASON = "database_downgrade_reason";

        /**
         * Settings to backup. This is here so that it's in the same place as the settings
         * keys and easy to update.
         *
         * These keys may be mentioned in the SETTINGS_TO_BACKUP arrays in System
         * and Secure as well.  This is because those tables drive both backup and
         * restore, and restore needs to properly whitelist keys that used to live
         * in those namespaces.  The keys will only actually be backed up / restored
         * if they are also mentioned in this table (Global.SETTINGS_TO_BACKUP).
         *
         * NOTE: Settings are backed up and restored in the order they appear
         *       in this array. If you have one setting depending on another,
         *       make sure that they are ordered appropriately.
         *
         * @hide
         */
        public static final String[] SETTINGS_TO_BACKUP = {
            BUGREPORT_IN_POWER_MENU,
            STAY_ON_WHILE_PLUGGED_IN,
            AUTO_TIME,
            AUTO_TIME_ZONE,
            POWER_SOUNDS_ENABLED,
            DOCK_SOUNDS_ENABLED,
            CHARGING_SOUNDS_ENABLED,
            USB_MASS_STORAGE_ENABLED,
            ENABLE_ACCESSIBILITY_GLOBAL_GESTURE_ENABLED,
            WIFI_NETWORKS_AVAILABLE_NOTIFICATION_ON,
            WIFI_NETWORKS_AVAILABLE_REPEAT_DELAY,
            WIFI_WATCHDOG_POOR_NETWORK_TEST_ENABLED,
            WIFI_NUM_OPEN_NETWORKS_KEPT,
            EMERGENCY_TONE,
            CALL_AUTO_RETRY,
            DOCK_AUDIO_MEDIA_ENABLED,
            ENCODED_SURROUND_OUTPUT,
            LOW_POWER_MODE_TRIGGER_LEVEL
        };

        // Populated lazily, guarded by class object:
        private static NameValueCache sNameValueCache = new NameValueCache(
                    CONTENT_URI,
                    CALL_METHOD_GET_GLOBAL,
                    CALL_METHOD_PUT_GLOBAL);

        // Certain settings have been moved from global to the per-user secure namespace
        private static final HashSet<String> MOVED_TO_SECURE;
        static {
            MOVED_TO_SECURE = new HashSet<String>(1);
            MOVED_TO_SECURE.add(Settings.Global.INSTALL_NON_MARKET_APPS);
        }

        /** @hide */
        public static void getMovedToSecureSettings(Set<String> outKeySet) {
            outKeySet.addAll(MOVED_TO_SECURE);
        }

        /**
         * Look up a name in the database.
         * @param resolver to access the database with
         * @param name to look up in the table
         * @return the corresponding value, or null if not present
         */
        public static String getString(ContentResolver resolver, String name) {
            return getStringForUser(resolver, name, UserHandle.myUserId());
        }

        /** @hide */
        public static String getStringForUser(ContentResolver resolver, String name,
                int userHandle) {
            if (MOVED_TO_SECURE.contains(name)) {
                Log.w(TAG, "Setting " + name + " has moved from android.provider.Settings.Global"
                        + " to android.provider.Settings.Secure, returning read-only value.");
                return Secure.getStringForUser(resolver, name, userHandle);
            }
            return sNameValueCache.getStringForUser(resolver, name, userHandle);
        }

        /**
         * Store a name/value pair into the database.
         * @param resolver to access the database with
         * @param name to store
         * @param value to associate with the name
         * @return true if the value was set, false on database errors
         */
        public static boolean putString(ContentResolver resolver,
                String name, String value) {
            return putStringForUser(resolver, name, value, UserHandle.myUserId());
        }

        /** @hide */
        public static boolean putStringForUser(ContentResolver resolver,
                String name, String value, int userHandle) {
            if (LOCAL_LOGV) {
                Log.v(TAG, "Global.putString(name=" + name + ", value=" + value
                        + " for " + userHandle);
            }
            // Global and Secure have the same access policy so we can forward writes
            if (MOVED_TO_SECURE.contains(name)) {
                Log.w(TAG, "Setting " + name + " has moved from android.provider.Settings.Global"
                        + " to android.provider.Settings.Secure, value is unchanged.");
                return Secure.putStringForUser(resolver, name, value, userHandle);
            }
            return sNameValueCache.putStringForUser(resolver, name, value, userHandle);
        }

        /**
         * Construct the content URI for a particular name/value pair,
         * useful for monitoring changes with a ContentObserver.
         * @param name to look up in the table
         * @return the corresponding content URI, or null if not present
         */
        public static Uri getUriFor(String name) {
            return getUriFor(CONTENT_URI, name);
        }

        /**
         * Convenience function for retrieving a single secure settings value
         * as an integer.  Note that internally setting values are always
         * stored as strings; this function converts the string to an integer
         * for you.  The default value will be returned if the setting is
         * not defined or not an integer.
         *
         * @param cr The ContentResolver to access.
         * @param name The name of the setting to retrieve.
         * @param def Value to return if the setting is not defined.
         *
         * @return The setting's current value, or 'def' if it is not defined
         * or not a valid integer.
         */
        public static int getInt(ContentResolver cr, String name, int def) {
            String v = getString(cr, name);
            try {
                return v != null ? Integer.parseInt(v) : def;
            } catch (NumberFormatException e) {
                return def;
            }
        }

        /**
         * Convenience function for retrieving a single secure settings value
         * as an integer.  Note that internally setting values are always
         * stored as strings; this function converts the string to an integer
         * for you.
         * <p>
         * This version does not take a default value.  If the setting has not
         * been set, or the string value is not a number,
         * it throws {@link SettingNotFoundException}.
         *
         * @param cr The ContentResolver to access.
         * @param name The name of the setting to retrieve.
         *
         * @throws SettingNotFoundException Thrown if a setting by the given
         * name can't be found or the setting value is not an integer.
         *
         * @return The setting's current value.
         */
        public static int getInt(ContentResolver cr, String name)
                throws SettingNotFoundException {
            String v = getString(cr, name);
            try {
                return Integer.parseInt(v);
            } catch (NumberFormatException e) {
                throw new SettingNotFoundException(name);
            }
        }

        /**
         * Convenience function for updating a single settings value as an
         * integer. This will either create a new entry in the table if the
         * given name does not exist, or modify the value of the existing row
         * with that name.  Note that internally setting values are always
         * stored as strings, so this function converts the given value to a
         * string before storing it.
         *
         * @param cr The ContentResolver to access.
         * @param name The name of the setting to modify.
         * @param value The new value for the setting.
         * @return true if the value was set, false on database errors
         */
        public static boolean putInt(ContentResolver cr, String name, int value) {
            return putString(cr, name, Integer.toString(value));
        }

        /**
         * Convenience function for retrieving a single secure settings value
         * as a {@code long}.  Note that internally setting values are always
         * stored as strings; this function converts the string to a {@code long}
         * for you.  The default value will be returned if the setting is
         * not defined or not a {@code long}.
         *
         * @param cr The ContentResolver to access.
         * @param name The name of the setting to retrieve.
         * @param def Value to return if the setting is not defined.
         *
         * @return The setting's current value, or 'def' if it is not defined
         * or not a valid {@code long}.
         */
        public static long getLong(ContentResolver cr, String name, long def) {
            String valString = getString(cr, name);
            long value;
            try {
                value = valString != null ? Long.parseLong(valString) : def;
            } catch (NumberFormatException e) {
                value = def;
            }
            return value;
        }

        /**
         * Convenience function for retrieving a single secure settings value
         * as a {@code long}.  Note that internally setting values are always
         * stored as strings; this function converts the string to a {@code long}
         * for you.
         * <p>
         * This version does not take a default value.  If the setting has not
         * been set, or the string value is not a number,
         * it throws {@link SettingNotFoundException}.
         *
         * @param cr The ContentResolver to access.
         * @param name The name of the setting to retrieve.
         *
         * @return The setting's current value.
         * @throws SettingNotFoundException Thrown if a setting by the given
         * name can't be found or the setting value is not an integer.
         */
        public static long getLong(ContentResolver cr, String name)
                throws SettingNotFoundException {
            String valString = getString(cr, name);
            try {
                return Long.parseLong(valString);
            } catch (NumberFormatException e) {
                throw new SettingNotFoundException(name);
            }
        }

        /**
         * Convenience function for updating a secure settings value as a long
         * integer. This will either create a new entry in the table if the
         * given name does not exist, or modify the value of the existing row
         * with that name.  Note that internally setting values are always
         * stored as strings, so this function converts the given value to a
         * string before storing it.
         *
         * @param cr The ContentResolver to access.
         * @param name The name of the setting to modify.
         * @param value The new value for the setting.
         * @return true if the value was set, false on database errors
         */
        public static boolean putLong(ContentResolver cr, String name, long value) {
            return putString(cr, name, Long.toString(value));
        }

        /**
         * Convenience function for retrieving a single secure settings value
         * as a floating point number.  Note that internally setting values are
         * always stored as strings; this function converts the string to an
         * float for you. The default value will be returned if the setting
         * is not defined or not a valid float.
         *
         * @param cr The ContentResolver to access.
         * @param name The name of the setting to retrieve.
         * @param def Value to return if the setting is not defined.
         *
         * @return The setting's current value, or 'def' if it is not defined
         * or not a valid float.
         */
        public static float getFloat(ContentResolver cr, String name, float def) {
            String v = getString(cr, name);
            try {
                return v != null ? Float.parseFloat(v) : def;
            } catch (NumberFormatException e) {
                return def;
            }
        }

        /**
         * Convenience function for retrieving a single secure settings value
         * as a float.  Note that internally setting values are always
         * stored as strings; this function converts the string to a float
         * for you.
         * <p>
         * This version does not take a default value.  If the setting has not
         * been set, or the string value is not a number,
         * it throws {@link SettingNotFoundException}.
         *
         * @param cr The ContentResolver to access.
         * @param name The name of the setting to retrieve.
         *
         * @throws SettingNotFoundException Thrown if a setting by the given
         * name can't be found or the setting value is not a float.
         *
         * @return The setting's current value.
         */
        public static float getFloat(ContentResolver cr, String name)
                throws SettingNotFoundException {
            String v = getString(cr, name);
            if (v == null) {
                throw new SettingNotFoundException(name);
            }
            try {
                return Float.parseFloat(v);
            } catch (NumberFormatException e) {
                throw new SettingNotFoundException(name);
            }
        }

        /**
         * Convenience function for updating a single settings value as a
         * floating point number. This will either create a new entry in the
         * table if the given name does not exist, or modify the value of the
         * existing row with that name.  Note that internally setting values
         * are always stored as strings, so this function converts the given
         * value to a string before storing it.
         *
         * @param cr The ContentResolver to access.
         * @param name The name of the setting to modify.
         * @param value The new value for the setting.
         * @return true if the value was set, false on database errors
         */
        public static boolean putFloat(ContentResolver cr, String name, float value) {
            return putString(cr, name, Float.toString(value));
        }


        /**
          * Subscription to be used for voice call on a multi sim device. The supported values
          * are 0 = SUB1, 1 = SUB2 and etc.
          * @hide
          */
        public static final String MULTI_SIM_VOICE_CALL_SUBSCRIPTION = "multi_sim_voice_call";

        /**
          * Used to provide option to user to select subscription during dial.
          * The supported values are 0 = disable or 1 = enable prompt.
          * @hide
          */
        public static final String MULTI_SIM_VOICE_PROMPT = "multi_sim_voice_prompt";

        /**
          * Subscription to be used for data call on a multi sim device. The supported values
          * are 0 = SUB1, 1 = SUB2 and etc.
          * @hide
          */
        public static final String MULTI_SIM_DATA_CALL_SUBSCRIPTION = "multi_sim_data_call";

        /**
          * Subscription to be used for SMS on a multi sim device. The supported values
          * are 0 = SUB1, 1 = SUB2 and etc.
          * @hide
          */
        public static final String MULTI_SIM_SMS_SUBSCRIPTION = "multi_sim_sms";

       /**
          * Used to provide option to user to select subscription during send SMS.
          * The value 1 - enable, 0 - disable
          * @hide
          */
        public static final String MULTI_SIM_SMS_PROMPT = "multi_sim_sms_prompt";



        /** User preferred subscriptions setting.
          * This holds the details of the user selected subscription from the card and
          * the activation status. Each settings string have the coma separated values
          * iccId,appType,appId,activationStatus,3gppIndex,3gpp2Index
          * @hide
         */
        public static final String[] MULTI_SIM_USER_PREFERRED_SUBS = {"user_preferred_sub1",
                "user_preferred_sub2","user_preferred_sub3"};

        /**
         * Whether to enable new contacts aggregator or not.
         * The value 1 - enable, 0 - disable
         * @hide
         */
        public static final String NEW_CONTACT_AGGREGATOR = "new_contact_aggregator";

        /**
         * Whether to enable contacts metadata syncing or not
         * The value 1 - enable, 0 - disable
         *
         * @removed
         */
        @Deprecated
        public static final String CONTACT_METADATA_SYNC = "contact_metadata_sync";

        /**
         * Whether to enable contacts metadata syncing or not
         * The value 1 - enable, 0 - disable
         */
        public static final String CONTACT_METADATA_SYNC_ENABLED = "contact_metadata_sync_enabled";

        /**
         * Whether to enable cellular on boot.
         * The value 1 - enable, 0 - disable
         * @hide
         */
        public static final String ENABLE_CELLULAR_ON_BOOT = "enable_cellular_on_boot";

        /**
         * The maximum allowed notification enqueue rate in Hertz.
         *
         * Should be a float, and includes both posts and updates.
         * @hide
         */
        public static final String MAX_NOTIFICATION_ENQUEUE_RATE = "max_notification_enqueue_rate";

        /**
         * Whether cell is enabled/disabled
         * @hide
         */
        public static final String CELL_ON = "cell_on";
    }

    /**
     * User-defined bookmarks and shortcuts.  The target of each bookmark is an
     * Intent URL, allowing it to be either a web page or a particular
     * application activity.
     *
     * @hide
     */
    public static final class Bookmarks implements BaseColumns
    {
        private static final String TAG = "Bookmarks";

        /**
         * The content:// style URL for this table
         */
        public static final Uri CONTENT_URI =
            Uri.parse("content://" + AUTHORITY + "/bookmarks");

        /**
         * The row ID.
         * <p>Type: INTEGER</p>
         */
        public static final String ID = "_id";

        /**
         * Descriptive name of the bookmark that can be displayed to the user.
         * If this is empty, the title should be resolved at display time (use
         * {@link #getTitle(Context, Cursor)} any time you want to display the
         * title of a bookmark.)
         * <P>
         * Type: TEXT
         * </P>
         */
        public static final String TITLE = "title";

        /**
         * Arbitrary string (displayed to the user) that allows bookmarks to be
         * organized into categories.  There are some special names for
         * standard folders, which all start with '@'.  The label displayed for
         * the folder changes with the locale (via {@link #getLabelForFolder}) but
         * the folder name does not change so you can consistently query for
         * the folder regardless of the current locale.
         *
         * <P>Type: TEXT</P>
         *
         */
        public static final String FOLDER = "folder";

        /**
         * The Intent URL of the bookmark, describing what it points to.  This
         * value is given to {@link android.content.Intent#getIntent} to create
         * an Intent that can be launched.
         * <P>Type: TEXT</P>
         */
        public static final String INTENT = "intent";

        /**
         * Optional shortcut character associated with this bookmark.
         * <P>Type: INTEGER</P>
         */
        public static final String SHORTCUT = "shortcut";

        /**
         * The order in which the bookmark should be displayed
         * <P>Type: INTEGER</P>
         */
        public static final String ORDERING = "ordering";

        private static final String[] sIntentProjection = { INTENT };
        private static final String[] sShortcutProjection = { ID, SHORTCUT };
        private static final String sShortcutSelection = SHORTCUT + "=?";

        /**
         * Convenience function to retrieve the bookmarked Intent for a
         * particular shortcut key.
         *
         * @param cr The ContentResolver to query.
         * @param shortcut The shortcut key.
         *
         * @return Intent The bookmarked URL, or null if there is no bookmark
         *         matching the given shortcut.
         */
        public static Intent getIntentForShortcut(ContentResolver cr, char shortcut)
        {
            Intent intent = null;

            Cursor c = cr.query(CONTENT_URI,
                    sIntentProjection, sShortcutSelection,
                    new String[] { String.valueOf((int) shortcut) }, ORDERING);
            // Keep trying until we find a valid shortcut
            try {
                while (intent == null && c.moveToNext()) {
                    try {
                        String intentURI = c.getString(c.getColumnIndexOrThrow(INTENT));
                        intent = Intent.parseUri(intentURI, 0);
                    } catch (java.net.URISyntaxException e) {
                        // The stored URL is bad...  ignore it.
                    } catch (IllegalArgumentException e) {
                        // Column not found
                        Log.w(TAG, "Intent column not found", e);
                    }
                }
            } finally {
                if (c != null) c.close();
            }

            return intent;
        }

        /**
         * Add a new bookmark to the system.
         *
         * @param cr The ContentResolver to query.
         * @param intent The desired target of the bookmark.
         * @param title Bookmark title that is shown to the user; null if none
         *            or it should be resolved to the intent's title.
         * @param folder Folder in which to place the bookmark; null if none.
         * @param shortcut Shortcut that will invoke the bookmark; 0 if none. If
         *            this is non-zero and there is an existing bookmark entry
         *            with this same shortcut, then that existing shortcut is
         *            cleared (the bookmark is not removed).
         * @return The unique content URL for the new bookmark entry.
         */
        public static Uri add(ContentResolver cr,
                                           Intent intent,
                                           String title,
                                           String folder,
                                           char shortcut,
                                           int ordering)
        {
            // If a shortcut is supplied, and it is already defined for
            // another bookmark, then remove the old definition.
            if (shortcut != 0) {
                cr.delete(CONTENT_URI, sShortcutSelection,
                        new String[] { String.valueOf((int) shortcut) });
            }

            ContentValues values = new ContentValues();
            if (title != null) values.put(TITLE, title);
            if (folder != null) values.put(FOLDER, folder);
            values.put(INTENT, intent.toUri(0));
            if (shortcut != 0) values.put(SHORTCUT, (int) shortcut);
            values.put(ORDERING, ordering);
            return cr.insert(CONTENT_URI, values);
        }

        /**
         * Return the folder name as it should be displayed to the user.  This
         * takes care of localizing special folders.
         *
         * @param r Resources object for current locale; only need access to
         *          system resources.
         * @param folder The value found in the {@link #FOLDER} column.
         *
         * @return CharSequence The label for this folder that should be shown
         *         to the user.
         */
        public static CharSequence getLabelForFolder(Resources r, String folder) {
            return folder;
        }

        /**
         * Return the title as it should be displayed to the user. This takes
         * care of localizing bookmarks that point to activities.
         *
         * @param context A context.
         * @param cursor A cursor pointing to the row whose title should be
         *        returned. The cursor must contain at least the {@link #TITLE}
         *        and {@link #INTENT} columns.
         * @return A title that is localized and can be displayed to the user,
         *         or the empty string if one could not be found.
         */
        public static CharSequence getTitle(Context context, Cursor cursor) {
            int titleColumn = cursor.getColumnIndex(TITLE);
            int intentColumn = cursor.getColumnIndex(INTENT);
            if (titleColumn == -1 || intentColumn == -1) {
                throw new IllegalArgumentException(
                        "The cursor must contain the TITLE and INTENT columns.");
            }

            String title = cursor.getString(titleColumn);
            if (!TextUtils.isEmpty(title)) {
                return title;
            }

            String intentUri = cursor.getString(intentColumn);
            if (TextUtils.isEmpty(intentUri)) {
                return "";
            }

            Intent intent;
            try {
                intent = Intent.parseUri(intentUri, 0);
            } catch (URISyntaxException e) {
                return "";
            }

            PackageManager packageManager = context.getPackageManager();
            ResolveInfo info = packageManager.resolveActivity(intent, 0);
            return info != null ? info.loadLabel(packageManager) : "";
        }
    }

    /**
     * Returns the device ID that we should use when connecting to the mobile gtalk server.
     * This is a string like "android-0x1242", where the hex string is the Android ID obtained
     * from the GoogleLoginService.
     *
     * @param androidId The Android ID for this device.
     * @return The device ID that should be used when connecting to the mobile gtalk server.
     * @hide
     */
    public static String getGTalkDeviceId(long androidId) {
        return "android-" + Long.toHexString(androidId);
    }

    private static final String[] PM_WRITE_SETTINGS = {
        android.Manifest.permission.WRITE_SETTINGS
    };
    private static final String[] PM_CHANGE_NETWORK_STATE = {
        android.Manifest.permission.CHANGE_NETWORK_STATE,
        android.Manifest.permission.WRITE_SETTINGS
    };
    private static final String[] PM_SYSTEM_ALERT_WINDOW = {
        android.Manifest.permission.SYSTEM_ALERT_WINDOW
    };

    /**
     * Performs a strict and comprehensive check of whether a calling package is allowed to
     * write/modify system settings, as the condition differs for pre-M, M+, and
     * privileged/preinstalled apps. If the provided uid does not match the
     * callingPackage, a negative result will be returned.
     * @hide
     */
    public static boolean isCallingPackageAllowedToWriteSettings(Context context, int uid,
            String callingPackage, boolean throwException) {
        return isCallingPackageAllowedToPerformAppOpsProtectedOperation(context, uid,
                callingPackage, throwException, AppOpsManager.OP_WRITE_SETTINGS,
                PM_WRITE_SETTINGS, false);
    }

    /**
     * Performs a strict and comprehensive check of whether a calling package is allowed to
     * write/modify system settings, as the condition differs for pre-M, M+, and
     * privileged/preinstalled apps. If the provided uid does not match the
     * callingPackage, a negative result will be returned. The caller is expected to have
     * the WRITE_SETTINGS permission declared.
     *
     * Note: if the check is successful, the operation of this app will be updated to the
     * current time.
     * @hide
     */
    public static boolean checkAndNoteWriteSettingsOperation(Context context, int uid,
            String callingPackage, boolean throwException) {
        return isCallingPackageAllowedToPerformAppOpsProtectedOperation(context, uid,
                callingPackage, throwException, AppOpsManager.OP_WRITE_SETTINGS,
                PM_WRITE_SETTINGS, true);
    }

    /**
     * Performs a strict and comprehensive check of whether a calling package is allowed to
     * change the state of network, as the condition differs for pre-M, M+, and
     * privileged/preinstalled apps. The caller is expected to have either the
     * CHANGE_NETWORK_STATE or the WRITE_SETTINGS permission declared. Either of these
     * permissions allow changing network state; WRITE_SETTINGS is a runtime permission and
     * can be revoked, but (except in M, excluding M MRs), CHANGE_NETWORK_STATE is a normal
     * permission and cannot be revoked. See http://b/23597341
     *
     * Note: if the check succeeds because the application holds WRITE_SETTINGS, the operation
     * of this app will be updated to the current time.
     * @hide
     */
    public static boolean checkAndNoteChangeNetworkStateOperation(Context context, int uid,
            String callingPackage, boolean throwException) {
        if (context.checkCallingOrSelfPermission(android.Manifest.permission.CHANGE_NETWORK_STATE)
                == PackageManager.PERMISSION_GRANTED) {
            return true;
        }
        return isCallingPackageAllowedToPerformAppOpsProtectedOperation(context, uid,
                callingPackage, throwException, AppOpsManager.OP_WRITE_SETTINGS,
                PM_CHANGE_NETWORK_STATE, true);
    }

    /**
     * Performs a strict and comprehensive check of whether a calling package is allowed to
     * draw on top of other apps, as the conditions differs for pre-M, M+, and
     * privileged/preinstalled apps. If the provided uid does not match the callingPackage,
     * a negative result will be returned.
     * @hide
     */
    public static boolean isCallingPackageAllowedToDrawOverlays(Context context, int uid,
            String callingPackage, boolean throwException) {
        return isCallingPackageAllowedToPerformAppOpsProtectedOperation(context, uid,
                callingPackage, throwException, AppOpsManager.OP_SYSTEM_ALERT_WINDOW,
                PM_SYSTEM_ALERT_WINDOW, false);
    }

    /**
     * Performs a strict and comprehensive check of whether a calling package is allowed to
     * draw on top of other apps, as the conditions differs for pre-M, M+, and
     * privileged/preinstalled apps. If the provided uid does not match the callingPackage,
     * a negative result will be returned.
     *
     * Note: if the check is successful, the operation of this app will be updated to the
     * current time.
     * @hide
     */
    public static boolean checkAndNoteDrawOverlaysOperation(Context context, int uid, String
            callingPackage, boolean throwException) {
        return isCallingPackageAllowedToPerformAppOpsProtectedOperation(context, uid,
                callingPackage, throwException, AppOpsManager.OP_SYSTEM_ALERT_WINDOW,
                PM_SYSTEM_ALERT_WINDOW, true);
    }

    /**
     * Helper method to perform a general and comprehensive check of whether an operation that is
     * protected by appops can be performed by a caller or not. e.g. OP_SYSTEM_ALERT_WINDOW and
     * OP_WRITE_SETTINGS
     * @hide
     */
    public static boolean isCallingPackageAllowedToPerformAppOpsProtectedOperation(Context context,
            int uid, String callingPackage, boolean throwException, int appOpsOpCode, String[]
            permissions, boolean makeNote) {
        if (callingPackage == null) {
            return false;
        }

        AppOpsManager appOpsMgr = (AppOpsManager)context.getSystemService(Context.APP_OPS_SERVICE);
        int mode = AppOpsManager.MODE_DEFAULT;
        if (makeNote) {
            mode = appOpsMgr.noteOpNoThrow(appOpsOpCode, uid, callingPackage);
        } else {
            mode = appOpsMgr.checkOpNoThrow(appOpsOpCode, uid, callingPackage);
        }

        switch (mode) {
            case AppOpsManager.MODE_ALLOWED:
                return true;

            case AppOpsManager.MODE_DEFAULT:
                // this is the default operating mode after an app's installation
                // In this case we will check all associated static permission to see
                // if it is granted during install time.
                for (String permission : permissions) {
                    if (context.checkCallingOrSelfPermission(permission) == PackageManager
                            .PERMISSION_GRANTED) {
                        // if either of the permissions are granted, we will allow it
                        return true;
                    }
                }

            default:
                // this is for all other cases trickled down here...
                if (!throwException) {
                    return false;
                }
        }

        // prepare string to throw SecurityException
        StringBuilder exceptionMessage = new StringBuilder();
        exceptionMessage.append(callingPackage);
        exceptionMessage.append(" was not granted ");
        if (permissions.length > 1) {
            exceptionMessage.append(" either of these permissions: ");
        } else {
            exceptionMessage.append(" this permission: ");
        }
        for (int i = 0; i < permissions.length; i++) {
            exceptionMessage.append(permissions[i]);
            exceptionMessage.append((i == permissions.length - 1) ? "." : ", ");
        }

        throw new SecurityException(exceptionMessage.toString());
    }

    /**
     * Retrieves a correponding package name for a given uid. It will query all
     * packages that are associated with the given uid, but it will return only
     * the zeroth result.
     * Note: If package could not be found, a null is returned.
     * @hide
     */
    public static String getPackageNameForUid(Context context, int uid) {
        String[] packages = context.getPackageManager().getPackagesForUid(uid);
        if (packages == null) {
            return null;
        }
        return packages[0];
    }
}<|MERGE_RESOLUTION|>--- conflicted
+++ resolved
@@ -6353,7 +6353,6 @@
                 "system_navigation_keys_enabled";
 
         /**
-<<<<<<< HEAD
          * Whether Downloads folder backup is enabled and should run on the device.
          *
          * @hide
@@ -6385,12 +6384,12 @@
          */
         public static final String AUTOMATIC_STORAGE_MANAGER_DOWNLOADS_DAYS_TO_RETAIN =
                 "automatic_storage_manager_downloads_days_to_retain";
-=======
+
+        /**
          * Holds comma separated list of ordering of QS tiles.
          * @hide
          */
         public static final String QS_TILES = "sysui_qs_tiles";
->>>>>>> d70ed997
 
         /**
          * Whether preloaded APKs have been installed for the user.
