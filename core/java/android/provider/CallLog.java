--- conflicted
+++ resolved
@@ -370,14 +370,8 @@
         public static final String PHONE_ACCOUNT_ADDRESS = "phone_account_address";
 
         /**
-<<<<<<< HEAD
          * Indicates that the entry will be hidden from all queries until the associated
          * {@link android.telecom.PhoneAccount} is registered with the system.
-=======
-         * The subscription ID used to place this call.  This is no longer used and has been
-         * replaced with PHONE_ACCOUNT_COMPONENT_NAME/PHONE_ACCOUNT_ID.
-         * For ContactsProvider internal use only.
->>>>>>> 40c6f2b4
          * <P>Type: INTEGER</P>
          *
          * @Deprecated
@@ -462,7 +456,6 @@
             final ContentResolver resolver = context.getContentResolver();
             int numberPresentation = PRESENTATION_ALLOWED;
 
-<<<<<<< HEAD
             TelecomManager tm = null;
             try {
                 tm = TelecomManager.from(context);
@@ -476,14 +469,6 @@
                     if (address != null) {
                         accountAddress = address.getSchemeSpecificPart();
                     }
-=======
-            String accountAddress = null;
-            TelecomManager tm = TelecomManager.from(context);
-            if (tm != null && accountHandle != null) {
-                PhoneAccount account = tm.getPhoneAccount(accountHandle);
-                if (account != null) {
-                    accountAddress = account.getSubscriptionAddress().getSchemeSpecificPart();
->>>>>>> 40c6f2b4
                 }
             }
 
