/*
 * Copyright (C) 2006 The Android Open Source Project
 *
 * Licensed under the Apache License, Version 2.0 (the "License");
 * you may not use this file except in compliance with the License.
 * You may obtain a copy of the License at
 *
 *      http://www.apache.org/licenses/LICENSE-2.0
 *
 * Unless required by applicable law or agreed to in writing, software
 * distributed under the License is distributed on an "AS IS" BASIS,
 * WITHOUT WARRANTIES OR CONDITIONS OF ANY KIND, either express or implied.
 * See the License for the specific language governing permissions and
 * limitations under the License.
 */

package android.widget;

import com.android.internal.util.FastMath;
import com.android.internal.widget.EditableInputConnection;

import org.xmlpull.v1.XmlPullParserException;

import android.content.ClipboardManager;
import android.content.ClippedData;
import android.content.Context;
<<<<<<< HEAD
=======
import android.content.Intent;
>>>>>>> a842d143
import android.content.pm.PackageManager;
import android.content.res.ColorStateList;
import android.content.res.Resources;
import android.content.res.TypedArray;
import android.content.res.XmlResourceParser;
import android.graphics.Canvas;
import android.graphics.Paint;
import android.graphics.Path;
import android.graphics.Rect;
import android.graphics.RectF;
import android.graphics.Typeface;
import android.graphics.drawable.Drawable;
import android.net.Uri;
import android.os.Bundle;
import android.os.Handler;
import android.os.Message;
import android.os.Parcel;
import android.os.Parcelable;
import android.os.ResultReceiver;
import android.os.SystemClock;
import android.text.BoringLayout;
import android.text.DynamicLayout;
import android.text.Editable;
import android.text.GetChars;
import android.text.GraphicsOperations;
import android.text.InputFilter;
import android.text.InputType;
import android.text.Layout;
import android.text.ParcelableSpan;
import android.text.Selection;
import android.text.SpanWatcher;
import android.text.Spannable;
import android.text.SpannableString;
import android.text.Spanned;
import android.text.SpannedString;
import android.text.StaticLayout;
import android.text.TextPaint;
import android.text.TextUtils;
import android.text.TextWatcher;
import android.text.method.ArrowKeyMovementMethod;
import android.text.method.DateKeyListener;
import android.text.method.DateTimeKeyListener;
import android.text.method.DialerKeyListener;
import android.text.method.DigitsKeyListener;
import android.text.method.KeyListener;
import android.text.method.LinkMovementMethod;
import android.text.method.MetaKeyKeyListener;
import android.text.method.MovementMethod;
import android.text.method.PasswordTransformationMethod;
import android.text.method.SingleLineTransformationMethod;
import android.text.method.TextKeyListener;
import android.text.method.TimeKeyListener;
import android.text.method.TransformationMethod;
import android.text.style.ParagraphStyle;
import android.text.style.URLSpan;
import android.text.style.UpdateAppearance;
import android.text.util.Linkify;
import android.util.AttributeSet;
import android.util.FloatMath;
import android.util.Log;
import android.util.TypedValue;
import android.view.ActionMode;
import android.view.ContextMenu;
import android.view.Gravity;
import android.view.HapticFeedbackConstants;
import android.view.KeyEvent;
import android.view.LayoutInflater;
import android.view.Menu;
import android.view.MenuItem;
import android.view.MotionEvent;
import android.view.View;
import android.view.ViewConfiguration;
import android.view.ViewDebug;
import android.view.ViewGroup.LayoutParams;
import android.view.ViewRoot;
import android.view.ViewTreeObserver;
import android.view.accessibility.AccessibilityEvent;
import android.view.accessibility.AccessibilityManager;
import android.view.animation.AnimationUtils;
import android.view.inputmethod.BaseInputConnection;
import android.view.inputmethod.CompletionInfo;
import android.view.inputmethod.EditorInfo;
import android.view.inputmethod.ExtractedText;
import android.view.inputmethod.ExtractedTextRequest;
import android.view.inputmethod.InputConnection;
import android.view.inputmethod.InputMethodManager;
import android.widget.RemoteViews.RemoteView;

import java.io.IOException;
import java.lang.ref.WeakReference;
import java.util.ArrayList;

/**
 * Displays text to the user and optionally allows them to edit it.  A TextView
 * is a complete text editor, however the basic class is configured to not
 * allow editing; see {@link EditText} for a subclass that configures the text
 * view for editing.
 *
 * <p>
 * <b>XML attributes</b>
 * <p>
 * See {@link android.R.styleable#TextView TextView Attributes},
 * {@link android.R.styleable#View View Attributes}
 *
 * @attr ref android.R.styleable#TextView_text
 * @attr ref android.R.styleable#TextView_bufferType
 * @attr ref android.R.styleable#TextView_hint
 * @attr ref android.R.styleable#TextView_textColor
 * @attr ref android.R.styleable#TextView_textColorHighlight
 * @attr ref android.R.styleable#TextView_textColorHint
 * @attr ref android.R.styleable#TextView_textAppearance
 * @attr ref android.R.styleable#TextView_textColorLink
 * @attr ref android.R.styleable#TextView_textSize
 * @attr ref android.R.styleable#TextView_textScaleX
 * @attr ref android.R.styleable#TextView_typeface
 * @attr ref android.R.styleable#TextView_textStyle
 * @attr ref android.R.styleable#TextView_cursorVisible
 * @attr ref android.R.styleable#TextView_maxLines
 * @attr ref android.R.styleable#TextView_maxHeight
 * @attr ref android.R.styleable#TextView_lines
 * @attr ref android.R.styleable#TextView_height
 * @attr ref android.R.styleable#TextView_minLines
 * @attr ref android.R.styleable#TextView_minHeight
 * @attr ref android.R.styleable#TextView_maxEms
 * @attr ref android.R.styleable#TextView_maxWidth
 * @attr ref android.R.styleable#TextView_ems
 * @attr ref android.R.styleable#TextView_width
 * @attr ref android.R.styleable#TextView_minEms
 * @attr ref android.R.styleable#TextView_minWidth
 * @attr ref android.R.styleable#TextView_gravity
 * @attr ref android.R.styleable#TextView_scrollHorizontally
 * @attr ref android.R.styleable#TextView_password
 * @attr ref android.R.styleable#TextView_singleLine
 * @attr ref android.R.styleable#TextView_selectAllOnFocus
 * @attr ref android.R.styleable#TextView_includeFontPadding
 * @attr ref android.R.styleable#TextView_maxLength
 * @attr ref android.R.styleable#TextView_shadowColor
 * @attr ref android.R.styleable#TextView_shadowDx
 * @attr ref android.R.styleable#TextView_shadowDy
 * @attr ref android.R.styleable#TextView_shadowRadius
 * @attr ref android.R.styleable#TextView_autoLink
 * @attr ref android.R.styleable#TextView_linksClickable
 * @attr ref android.R.styleable#TextView_numeric
 * @attr ref android.R.styleable#TextView_digits
 * @attr ref android.R.styleable#TextView_phoneNumber
 * @attr ref android.R.styleable#TextView_inputMethod
 * @attr ref android.R.styleable#TextView_capitalize
 * @attr ref android.R.styleable#TextView_autoText
 * @attr ref android.R.styleable#TextView_editable
 * @attr ref android.R.styleable#TextView_freezesText
 * @attr ref android.R.styleable#TextView_ellipsize
 * @attr ref android.R.styleable#TextView_drawableTop
 * @attr ref android.R.styleable#TextView_drawableBottom
 * @attr ref android.R.styleable#TextView_drawableRight
 * @attr ref android.R.styleable#TextView_drawableLeft
 * @attr ref android.R.styleable#TextView_drawablePadding
 * @attr ref android.R.styleable#TextView_lineSpacingExtra
 * @attr ref android.R.styleable#TextView_lineSpacingMultiplier
 * @attr ref android.R.styleable#TextView_marqueeRepeatLimit
 * @attr ref android.R.styleable#TextView_inputType
 * @attr ref android.R.styleable#TextView_imeOptions
 * @attr ref android.R.styleable#TextView_privateImeOptions
 * @attr ref android.R.styleable#TextView_imeActionLabel
 * @attr ref android.R.styleable#TextView_imeActionId
 * @attr ref android.R.styleable#TextView_editorExtras
 */
@RemoteView
public class TextView extends View implements ViewTreeObserver.OnPreDrawListener {
    static final String LOG_TAG = "TextView";
    static final boolean DEBUG_EXTRACT = false;
    
    private static final int PRIORITY = 100;

    private int mCurrentAlpha = 255;    
    private ColorStateList mTextColor;
    private int mCurTextColor;
    private ColorStateList mHintTextColor;
    private ColorStateList mLinkTextColor;
    private int mCurHintTextColor;
    private boolean mFreezesText;
    private boolean mFrozenWithFocus;
    private boolean mTemporaryDetach;
    private boolean mDispatchTemporaryDetach;

    private boolean mEatTouchRelease = false;
    private boolean mScrolled = false;

    private Editable.Factory mEditableFactory = Editable.Factory.getInstance();
    private Spannable.Factory mSpannableFactory = Spannable.Factory.getInstance();

    private float mShadowRadius, mShadowDx, mShadowDy;

    private static final int PREDRAW_NOT_REGISTERED = 0;
    private static final int PREDRAW_PENDING = 1;
    private static final int PREDRAW_DONE = 2;
    private int mPreDrawState = PREDRAW_NOT_REGISTERED;

    private TextUtils.TruncateAt mEllipsize = null;

    // Enum for the "typeface" XML parameter.
    // TODO: How can we get this from the XML instead of hardcoding it here?
    private static final int SANS = 1;
    private static final int SERIF = 2;
    private static final int MONOSPACE = 3;

    // Bitfield for the "numeric" XML parameter.
    // TODO: How can we get this from the XML instead of hardcoding it here?
    private static final int SIGNED = 2;
    private static final int DECIMAL = 4;

    class Drawables {
        final Rect mCompoundRect = new Rect();
        Drawable mDrawableTop, mDrawableBottom, mDrawableLeft, mDrawableRight;
        int mDrawableSizeTop, mDrawableSizeBottom, mDrawableSizeLeft, mDrawableSizeRight;
        int mDrawableWidthTop, mDrawableWidthBottom, mDrawableHeightLeft, mDrawableHeightRight;
        int mDrawablePadding;
    }
    private Drawables mDrawables;

    private CharSequence mError;
    private boolean mErrorWasChanged;
    private ErrorPopup mPopup;
    /**
     * This flag is set if the TextView tries to display an error before it
     * is attached to the window (so its position is still unknown).
     * It causes the error to be shown later, when onAttachedToWindow()
     * is called.
     */
    private boolean mShowErrorAfterAttach;

    private CharWrapper mCharWrapper = null;

    private boolean mSelectionMoved = false;
    private boolean mTouchFocusSelected = false;

    private Marquee mMarquee;
    private boolean mRestartMarquee;

    private int mMarqueeRepeatLimit = 3;

    class InputContentType {
        int imeOptions = EditorInfo.IME_NULL;
        String privateImeOptions;
        CharSequence imeActionLabel;
        int imeActionId;
        Bundle extras;
        OnEditorActionListener onEditorActionListener;
        boolean enterDown;
    }
    InputContentType mInputContentType;

    class InputMethodState {
        Rect mCursorRectInWindow = new Rect();
        RectF mTmpRectF = new RectF();
        float[] mTmpOffset = new float[2];
        ExtractedTextRequest mExtracting;
        final ExtractedText mTmpExtracted = new ExtractedText();
        int mBatchEditNesting;
        boolean mCursorChanged;
        boolean mSelectionModeChanged;
        boolean mContentChanged;
        int mChangedStart, mChangedEnd, mChangedDelta;
    }
    InputMethodState mInputMethodState;

    /*
     * Kick-start the font cache for the zygote process (to pay the cost of
     * initializing freetype for our default font only once).
     */
    static {
        Paint p = new Paint();
        p.setAntiAlias(true);
        // We don't care about the result, just the side-effect of measuring.
        p.measureText("H");
    }

    /**
     * Interface definition for a callback to be invoked when an action is
     * performed on the editor.
     */
    public interface OnEditorActionListener {
        /**
         * Called when an action is being performed.
         *
         * @param v The view that was clicked.
         * @param actionId Identifier of the action.  This will be either the
         * identifier you supplied, or {@link EditorInfo#IME_NULL
         * EditorInfo.IME_NULL} if being called due to the enter key
         * being pressed.
         * @param event If triggered by an enter key, this is the event;
         * otherwise, this is null.
         * @return Return true if you have consumed the action, else false.
         */
        boolean onEditorAction(TextView v, int actionId, KeyEvent event);
    }
    
    public TextView(Context context) {
        this(context, null);
    }

    public TextView(Context context,
                    AttributeSet attrs) {
        this(context, attrs, com.android.internal.R.attr.textViewStyle);
    }

    @SuppressWarnings("deprecation")
    public TextView(Context context,
                    AttributeSet attrs,
                    int defStyle) {
        super(context, attrs, defStyle);
        mText = "";

        mTextPaint = new TextPaint(Paint.ANTI_ALIAS_FLAG);
        mTextPaint.density = getResources().getDisplayMetrics().density;
        mTextPaint.setCompatibilityScaling(
                getResources().getCompatibilityInfo().applicationScale);
        
        // If we get the paint from the skin, we should set it to left, since
        // the layout always wants it to be left.
        // mTextPaint.setTextAlign(Paint.Align.LEFT);

        mHighlightPaint = new Paint(Paint.ANTI_ALIAS_FLAG);
        mHighlightPaint.setCompatibilityScaling(
                getResources().getCompatibilityInfo().applicationScale);

        mMovement = getDefaultMovementMethod();
        mTransformation = null;

        TypedArray a =
            context.obtainStyledAttributes(
                attrs, com.android.internal.R.styleable.TextView, defStyle, 0);

        int textColorHighlight = 0;
        ColorStateList textColor = null;
        ColorStateList textColorHint = null;
        ColorStateList textColorLink = null;
        int textSize = 15;
        int typefaceIndex = -1;
        int styleIndex = -1;

        /*
         * Look the appearance up without checking first if it exists because
         * almost every TextView has one and it greatly simplifies the logic
         * to be able to parse the appearance first and then let specific tags
         * for this View override it.
         */
        TypedArray appearance = null;
        int ap = a.getResourceId(com.android.internal.R.styleable.TextView_textAppearance, -1);
        if (ap != -1) {
            appearance = context.obtainStyledAttributes(ap,
                                com.android.internal.R.styleable.
                                TextAppearance);
        }
        if (appearance != null) {
            int n = appearance.getIndexCount();
            for (int i = 0; i < n; i++) {
                int attr = appearance.getIndex(i);

                switch (attr) {
                case com.android.internal.R.styleable.TextAppearance_textColorHighlight:
                    textColorHighlight = appearance.getColor(attr, textColorHighlight);
                    break;

                case com.android.internal.R.styleable.TextAppearance_textColor:
                    textColor = appearance.getColorStateList(attr);
                    break;

                case com.android.internal.R.styleable.TextAppearance_textColorHint:
                    textColorHint = appearance.getColorStateList(attr);
                    break;

                case com.android.internal.R.styleable.TextAppearance_textColorLink:
                    textColorLink = appearance.getColorStateList(attr);
                    break;

                case com.android.internal.R.styleable.TextAppearance_textSize:
                    textSize = appearance.getDimensionPixelSize(attr, textSize);
                    break;

                case com.android.internal.R.styleable.TextAppearance_typeface:
                    typefaceIndex = appearance.getInt(attr, -1);
                    break;

                case com.android.internal.R.styleable.TextAppearance_textStyle:
                    styleIndex = appearance.getInt(attr, -1);
                    break;
                }
            }

            appearance.recycle();
        }

        boolean editable = getDefaultEditable();
        CharSequence inputMethod = null;
        int numeric = 0;
        CharSequence digits = null;
        boolean phone = false;
        boolean autotext = false;
        int autocap = -1;
        int buffertype = 0;
        boolean selectallonfocus = false;
        Drawable drawableLeft = null, drawableTop = null, drawableRight = null,
            drawableBottom = null;
        int drawablePadding = 0;
        int ellipsize = -1;
        boolean singleLine = false;
        int maxlength = -1;
        CharSequence text = "";
        CharSequence hint = null;
        int shadowcolor = 0;
        float dx = 0, dy = 0, r = 0;
        boolean password = false;
        int inputType = EditorInfo.TYPE_NULL;

        int n = a.getIndexCount();
        for (int i = 0; i < n; i++) {
            int attr = a.getIndex(i);

            switch (attr) {
            case com.android.internal.R.styleable.TextView_editable:
                editable = a.getBoolean(attr, editable);
                break;

            case com.android.internal.R.styleable.TextView_inputMethod:
                inputMethod = a.getText(attr);
                break;

            case com.android.internal.R.styleable.TextView_numeric:
                numeric = a.getInt(attr, numeric);
                break;

            case com.android.internal.R.styleable.TextView_digits:
                digits = a.getText(attr);
                break;

            case com.android.internal.R.styleable.TextView_phoneNumber:
                phone = a.getBoolean(attr, phone);
                break;

            case com.android.internal.R.styleable.TextView_autoText:
                autotext = a.getBoolean(attr, autotext);
                break;

            case com.android.internal.R.styleable.TextView_capitalize:
                autocap = a.getInt(attr, autocap);
                break;

            case com.android.internal.R.styleable.TextView_bufferType:
                buffertype = a.getInt(attr, buffertype);
                break;

            case com.android.internal.R.styleable.TextView_selectAllOnFocus:
                selectallonfocus = a.getBoolean(attr, selectallonfocus);
                break;

            case com.android.internal.R.styleable.TextView_autoLink:
                mAutoLinkMask = a.getInt(attr, 0);
                break;

            case com.android.internal.R.styleable.TextView_linksClickable:
                mLinksClickable = a.getBoolean(attr, true);
                break;

            case com.android.internal.R.styleable.TextView_drawableLeft:
                drawableLeft = a.getDrawable(attr);
                break;

            case com.android.internal.R.styleable.TextView_drawableTop:
                drawableTop = a.getDrawable(attr);
                break;

            case com.android.internal.R.styleable.TextView_drawableRight:
                drawableRight = a.getDrawable(attr);
                break;

            case com.android.internal.R.styleable.TextView_drawableBottom:
                drawableBottom = a.getDrawable(attr);
                break;

            case com.android.internal.R.styleable.TextView_drawablePadding:
                drawablePadding = a.getDimensionPixelSize(attr, drawablePadding);
                break;

            case com.android.internal.R.styleable.TextView_maxLines:
                setMaxLines(a.getInt(attr, -1));
                break;

            case com.android.internal.R.styleable.TextView_maxHeight:
                setMaxHeight(a.getDimensionPixelSize(attr, -1));
                break;

            case com.android.internal.R.styleable.TextView_lines:
                setLines(a.getInt(attr, -1));
                break;

            case com.android.internal.R.styleable.TextView_height:
                setHeight(a.getDimensionPixelSize(attr, -1));
                break;

            case com.android.internal.R.styleable.TextView_minLines:
                setMinLines(a.getInt(attr, -1));
                break;

            case com.android.internal.R.styleable.TextView_minHeight:
                setMinHeight(a.getDimensionPixelSize(attr, -1));
                break;

            case com.android.internal.R.styleable.TextView_maxEms:
                setMaxEms(a.getInt(attr, -1));
                break;

            case com.android.internal.R.styleable.TextView_maxWidth:
                setMaxWidth(a.getDimensionPixelSize(attr, -1));
                break;

            case com.android.internal.R.styleable.TextView_ems:
                setEms(a.getInt(attr, -1));
                break;

            case com.android.internal.R.styleable.TextView_width:
                setWidth(a.getDimensionPixelSize(attr, -1));
                break;

            case com.android.internal.R.styleable.TextView_minEms:
                setMinEms(a.getInt(attr, -1));
                break;

            case com.android.internal.R.styleable.TextView_minWidth:
                setMinWidth(a.getDimensionPixelSize(attr, -1));
                break;

            case com.android.internal.R.styleable.TextView_gravity:
                setGravity(a.getInt(attr, -1));
                break;

            case com.android.internal.R.styleable.TextView_hint:
                hint = a.getText(attr);
                break;

            case com.android.internal.R.styleable.TextView_text:
                text = a.getText(attr);
                break;

            case com.android.internal.R.styleable.TextView_scrollHorizontally:
                if (a.getBoolean(attr, false)) {
                    setHorizontallyScrolling(true);
                }
                break;

            case com.android.internal.R.styleable.TextView_singleLine:
                singleLine = a.getBoolean(attr, singleLine);
                break;

            case com.android.internal.R.styleable.TextView_ellipsize:
                ellipsize = a.getInt(attr, ellipsize);
                break;

            case com.android.internal.R.styleable.TextView_marqueeRepeatLimit:
                setMarqueeRepeatLimit(a.getInt(attr, mMarqueeRepeatLimit));
                break;

            case com.android.internal.R.styleable.TextView_includeFontPadding:
                if (!a.getBoolean(attr, true)) {
                    setIncludeFontPadding(false);
                }
                break;

            case com.android.internal.R.styleable.TextView_cursorVisible:
                if (!a.getBoolean(attr, true)) {
                    setCursorVisible(false);
                }
                break;

            case com.android.internal.R.styleable.TextView_maxLength:
                maxlength = a.getInt(attr, -1);
                break;

            case com.android.internal.R.styleable.TextView_textScaleX:
                setTextScaleX(a.getFloat(attr, 1.0f));
                break;

            case com.android.internal.R.styleable.TextView_freezesText:
                mFreezesText = a.getBoolean(attr, false);
                break;

            case com.android.internal.R.styleable.TextView_shadowColor:
                shadowcolor = a.getInt(attr, 0);
                break;

            case com.android.internal.R.styleable.TextView_shadowDx:
                dx = a.getFloat(attr, 0);
                break;

            case com.android.internal.R.styleable.TextView_shadowDy:
                dy = a.getFloat(attr, 0);
                break;

            case com.android.internal.R.styleable.TextView_shadowRadius:
                r = a.getFloat(attr, 0);
                break;

            case com.android.internal.R.styleable.TextView_enabled:
                setEnabled(a.getBoolean(attr, isEnabled()));
                break;

            case com.android.internal.R.styleable.TextView_textColorHighlight:
                textColorHighlight = a.getColor(attr, textColorHighlight);
                break;

            case com.android.internal.R.styleable.TextView_textColor:
                textColor = a.getColorStateList(attr);
                break;

            case com.android.internal.R.styleable.TextView_textColorHint:
                textColorHint = a.getColorStateList(attr);
                break;

            case com.android.internal.R.styleable.TextView_textColorLink:
                textColorLink = a.getColorStateList(attr);
                break;

            case com.android.internal.R.styleable.TextView_textSize:
                textSize = a.getDimensionPixelSize(attr, textSize);
                break;

            case com.android.internal.R.styleable.TextView_typeface:
                typefaceIndex = a.getInt(attr, typefaceIndex);
                break;

            case com.android.internal.R.styleable.TextView_textStyle:
                styleIndex = a.getInt(attr, styleIndex);
                break;

            case com.android.internal.R.styleable.TextView_password:
                password = a.getBoolean(attr, password);
                break;

            case com.android.internal.R.styleable.TextView_lineSpacingExtra:
                mSpacingAdd = a.getDimensionPixelSize(attr, (int) mSpacingAdd);
                break;

            case com.android.internal.R.styleable.TextView_lineSpacingMultiplier:
                mSpacingMult = a.getFloat(attr, mSpacingMult);
                break;

            case com.android.internal.R.styleable.TextView_inputType:
                inputType = a.getInt(attr, mInputType);
                break;

            case com.android.internal.R.styleable.TextView_imeOptions:
                if (mInputContentType == null) {
                    mInputContentType = new InputContentType();
                }
                mInputContentType.imeOptions = a.getInt(attr,
                        mInputContentType.imeOptions);
                break;

            case com.android.internal.R.styleable.TextView_imeActionLabel:
                if (mInputContentType == null) {
                    mInputContentType = new InputContentType();
                }
                mInputContentType.imeActionLabel = a.getText(attr);
                break;

            case com.android.internal.R.styleable.TextView_imeActionId:
                if (mInputContentType == null) {
                    mInputContentType = new InputContentType();
                }
                mInputContentType.imeActionId = a.getInt(attr,
                        mInputContentType.imeActionId);
                break;

            case com.android.internal.R.styleable.TextView_privateImeOptions:
                setPrivateImeOptions(a.getString(attr));
                break;

            case com.android.internal.R.styleable.TextView_editorExtras:
                try {
                    setInputExtras(a.getResourceId(attr, 0));
                } catch (XmlPullParserException e) {
                    Log.w(LOG_TAG, "Failure reading input extras", e);
                } catch (IOException e) {
                    Log.w(LOG_TAG, "Failure reading input extras", e);
                }
                break;
            }
        }
        a.recycle();

        BufferType bufferType = BufferType.EDITABLE;

        if ((inputType&(EditorInfo.TYPE_MASK_CLASS
                |EditorInfo.TYPE_MASK_VARIATION))
                == (EditorInfo.TYPE_CLASS_TEXT
                        |EditorInfo.TYPE_TEXT_VARIATION_PASSWORD)) {
            password = true;
        }

        if (inputMethod != null) {
            Class<?> c;

            try {
                c = Class.forName(inputMethod.toString());
            } catch (ClassNotFoundException ex) {
                throw new RuntimeException(ex);
            }

            try {
                mInput = (KeyListener) c.newInstance();
            } catch (InstantiationException ex) {
                throw new RuntimeException(ex);
            } catch (IllegalAccessException ex) {
                throw new RuntimeException(ex);
            }
            try {
                mInputType = inputType != EditorInfo.TYPE_NULL
                        ? inputType
                        : mInput.getInputType();
            } catch (IncompatibleClassChangeError e) {
                mInputType = EditorInfo.TYPE_CLASS_TEXT;
            }
        } else if (digits != null) {
            mInput = DigitsKeyListener.getInstance(digits.toString());
            // If no input type was specified, we will default to generic
            // text, since we can't tell the IME about the set of digits
            // that was selected.
            mInputType = inputType != EditorInfo.TYPE_NULL
                    ? inputType : EditorInfo.TYPE_CLASS_TEXT;
        } else if (inputType != EditorInfo.TYPE_NULL) {
            setInputType(inputType, true);
            singleLine = (inputType&(EditorInfo.TYPE_MASK_CLASS
                            | EditorInfo.TYPE_TEXT_FLAG_MULTI_LINE)) !=
                    (EditorInfo.TYPE_CLASS_TEXT
                            | EditorInfo.TYPE_TEXT_FLAG_MULTI_LINE);
        } else if (phone) {
            mInput = DialerKeyListener.getInstance();
            mInputType = inputType = EditorInfo.TYPE_CLASS_PHONE;
        } else if (numeric != 0) {
            mInput = DigitsKeyListener.getInstance((numeric & SIGNED) != 0,
                                                   (numeric & DECIMAL) != 0);
            inputType = EditorInfo.TYPE_CLASS_NUMBER;
            if ((numeric & SIGNED) != 0) {
                inputType |= EditorInfo.TYPE_NUMBER_FLAG_SIGNED;
            }
            if ((numeric & DECIMAL) != 0) {
                inputType |= EditorInfo.TYPE_NUMBER_FLAG_DECIMAL;
            }
            mInputType = inputType;
        } else if (autotext || autocap != -1) {
            TextKeyListener.Capitalize cap;

            inputType = EditorInfo.TYPE_CLASS_TEXT;
            if (!singleLine) {
                inputType |= EditorInfo.TYPE_TEXT_FLAG_MULTI_LINE;
            }

            switch (autocap) {
            case 1:
                cap = TextKeyListener.Capitalize.SENTENCES;
                inputType |= EditorInfo.TYPE_TEXT_FLAG_CAP_SENTENCES;
                break;

            case 2:
                cap = TextKeyListener.Capitalize.WORDS;
                inputType |= EditorInfo.TYPE_TEXT_FLAG_CAP_WORDS;
                break;

            case 3:
                cap = TextKeyListener.Capitalize.CHARACTERS;
                inputType |= EditorInfo.TYPE_TEXT_FLAG_CAP_CHARACTERS;
                break;

            default:
                cap = TextKeyListener.Capitalize.NONE;
                break;
            }

            mInput = TextKeyListener.getInstance(autotext, cap);
            mInputType = inputType;
        } else if (editable) {
            mInput = TextKeyListener.getInstance();
            mInputType = EditorInfo.TYPE_CLASS_TEXT;
        } else {
            mInput = null;

            switch (buffertype) {
                case 0:
                    bufferType = BufferType.NORMAL;
                    break;
                case 1:
                    bufferType = BufferType.SPANNABLE;
                    break;
                case 2:
                    bufferType = BufferType.EDITABLE;
                    break;
            }
        }

        if (password && (mInputType&EditorInfo.TYPE_MASK_CLASS)
                == EditorInfo.TYPE_CLASS_TEXT) {
            mInputType = (mInputType & ~(EditorInfo.TYPE_MASK_VARIATION))
                | EditorInfo.TYPE_TEXT_VARIATION_PASSWORD;
        }

        if (selectallonfocus) {
            mSelectAllOnFocus = true;

            if (bufferType == BufferType.NORMAL)
                bufferType = BufferType.SPANNABLE;
        }

        setCompoundDrawablesWithIntrinsicBounds(
            drawableLeft, drawableTop, drawableRight, drawableBottom);
        setCompoundDrawablePadding(drawablePadding);

        if (singleLine) {
            setSingleLine();

            if (mInput == null && ellipsize < 0) {
                ellipsize = 3; // END
            }
        }

        switch (ellipsize) {
            case 1:
                setEllipsize(TextUtils.TruncateAt.START);
                break;
            case 2:
                setEllipsize(TextUtils.TruncateAt.MIDDLE);
                break;
            case 3:
                setEllipsize(TextUtils.TruncateAt.END);
                break;
            case 4:
                setHorizontalFadingEdgeEnabled(true);
                setEllipsize(TextUtils.TruncateAt.MARQUEE);
                break;
        }

        setTextColor(textColor != null ? textColor : ColorStateList.valueOf(0xFF000000));
        setHintTextColor(textColorHint);
        setLinkTextColor(textColorLink);
        if (textColorHighlight != 0) {
            setHighlightColor(textColorHighlight);
        }
        setRawTextSize(textSize);

        if (password) {
            setTransformationMethod(PasswordTransformationMethod.getInstance());
            typefaceIndex = MONOSPACE;
        } else if ((mInputType&(EditorInfo.TYPE_MASK_CLASS
                |EditorInfo.TYPE_MASK_VARIATION))
                == (EditorInfo.TYPE_CLASS_TEXT
                        |EditorInfo.TYPE_TEXT_VARIATION_PASSWORD)) {
            typefaceIndex = MONOSPACE;
        }

        setTypefaceByIndex(typefaceIndex, styleIndex);

        if (shadowcolor != 0) {
            setShadowLayer(r, dx, dy, shadowcolor);
        }

        if (maxlength >= 0) {
            setFilters(new InputFilter[] { new InputFilter.LengthFilter(maxlength) });
        } else {
            setFilters(NO_FILTERS);
        }

        setText(text, bufferType);
        if (hint != null) setHint(hint);

        /*
         * Views are not normally focusable unless specified to be.
         * However, TextViews that have input or movement methods *are*
         * focusable by default.
         */
        a = context.obtainStyledAttributes(attrs,
                                           com.android.internal.R.styleable.View,
                                           defStyle, 0);

        boolean focusable = mMovement != null || mInput != null;
        boolean clickable = focusable;
        boolean longClickable = focusable;

        n = a.getIndexCount();
        for (int i = 0; i < n; i++) {
            int attr = a.getIndex(i);

            switch (attr) {
            case com.android.internal.R.styleable.View_focusable:
                focusable = a.getBoolean(attr, focusable);
                break;

            case com.android.internal.R.styleable.View_clickable:
                clickable = a.getBoolean(attr, clickable);
                break;

            case com.android.internal.R.styleable.View_longClickable:
                longClickable = a.getBoolean(attr, longClickable);
                break;
            }
        }
        a.recycle();

        setFocusable(focusable);
        setClickable(clickable);
        setLongClickable(longClickable);

        prepareCursorControllers();
    }

    private void setTypefaceByIndex(int typefaceIndex, int styleIndex) {
        Typeface tf = null;
        switch (typefaceIndex) {
            case SANS:
                tf = Typeface.SANS_SERIF;
                break;

            case SERIF:
                tf = Typeface.SERIF;
                break;

            case MONOSPACE:
                tf = Typeface.MONOSPACE;
                break;
        }

        setTypeface(tf, styleIndex);
    }

    /**
     * Sets the typeface and style in which the text should be displayed,
     * and turns on the fake bold and italic bits in the Paint if the
     * Typeface that you provided does not have all the bits in the
     * style that you specified.
     *
     * @attr ref android.R.styleable#TextView_typeface
     * @attr ref android.R.styleable#TextView_textStyle
     */
    public void setTypeface(Typeface tf, int style) {
        if (style > 0) {
            if (tf == null) {
                tf = Typeface.defaultFromStyle(style);
            } else {
                tf = Typeface.create(tf, style);
            }

            setTypeface(tf);
            // now compute what (if any) algorithmic styling is needed
            int typefaceStyle = tf != null ? tf.getStyle() : 0;
            int need = style & ~typefaceStyle;
            mTextPaint.setFakeBoldText((need & Typeface.BOLD) != 0);
            mTextPaint.setTextSkewX((need & Typeface.ITALIC) != 0 ? -0.25f : 0);
        } else {
            mTextPaint.setFakeBoldText(false);
            mTextPaint.setTextSkewX(0);
            setTypeface(tf);
        }
    }

    /**
     * Subclasses override this to specify that they have a KeyListener
     * by default even if not specifically called for in the XML options.
     */
    protected boolean getDefaultEditable() {
        return false;
    }

    /**
     * Subclasses override this to specify a default movement method.
     */
    protected MovementMethod getDefaultMovementMethod() {
        return null;
    }

    /**
     * Return the text the TextView is displaying. If setText() was called with
     * an argument of BufferType.SPANNABLE or BufferType.EDITABLE, you can cast
     * the return value from this method to Spannable or Editable, respectively.
     *
     * Note: The content of the return value should not be modified. If you want
     * a modifiable one, you should make your own copy first.
     */
    @ViewDebug.CapturedViewProperty
    public CharSequence getText() {
        return mText;
    }

    /**
     * Returns the length, in characters, of the text managed by this TextView
     */
    public int length() {
        return mText.length();
    }

    /**
     * Return the text the TextView is displaying as an Editable object.  If
     * the text is not editable, null is returned.
     *
     * @see #getText
     */
    public Editable getEditableText() {
        return (mText instanceof Editable) ? (Editable)mText : null;
    }

    /**
     * @return the height of one standard line in pixels.  Note that markup
     * within the text can cause individual lines to be taller or shorter
     * than this height, and the layout may contain additional first-
     * or last-line padding.
     */
    public int getLineHeight() {
        return FastMath.round(mTextPaint.getFontMetricsInt(null) * mSpacingMult
                          + mSpacingAdd);
    }

    /**
     * @return the Layout that is currently being used to display the text.
     * This can be null if the text or width has recently changes.
     */
    public final Layout getLayout() {
        return mLayout;
    }

    /**
     * @return the current key listener for this TextView.
     * This will frequently be null for non-EditText TextViews.
     */
    public final KeyListener getKeyListener() {
        return mInput;
    }

    /**
     * Sets the key listener to be used with this TextView.  This can be null
     * to disallow user input.  Note that this method has significant and
     * subtle interactions with soft keyboards and other input method:
     * see {@link KeyListener#getInputType() KeyListener.getContentType()}
     * for important details.  Calling this method will replace the current
     * content type of the text view with the content type returned by the
     * key listener.
     * <p>
     * Be warned that if you want a TextView with a key listener or movement
     * method not to be focusable, or if you want a TextView without a
     * key listener or movement method to be focusable, you must call
     * {@link #setFocusable} again after calling this to get the focusability
     * back the way you want it.
     *
     * @attr ref android.R.styleable#TextView_numeric
     * @attr ref android.R.styleable#TextView_digits
     * @attr ref android.R.styleable#TextView_phoneNumber
     * @attr ref android.R.styleable#TextView_inputMethod
     * @attr ref android.R.styleable#TextView_capitalize
     * @attr ref android.R.styleable#TextView_autoText
     */
    public void setKeyListener(KeyListener input) {
        setKeyListenerOnly(input);
        fixFocusableAndClickableSettings();

        if (input != null) {
            try {
                mInputType = mInput.getInputType();
            } catch (IncompatibleClassChangeError e) {
                mInputType = EditorInfo.TYPE_CLASS_TEXT;
            }
            if ((mInputType&EditorInfo.TYPE_MASK_CLASS)
                    == EditorInfo.TYPE_CLASS_TEXT) {
                if (mSingleLine) {
                    mInputType &= ~EditorInfo.TYPE_TEXT_FLAG_MULTI_LINE;
                } else {
                    mInputType |= EditorInfo.TYPE_TEXT_FLAG_MULTI_LINE;
                }
            }
        } else {
            mInputType = EditorInfo.TYPE_NULL;
        }

        InputMethodManager imm = InputMethodManager.peekInstance();
        if (imm != null) imm.restartInput(this);
    }

    private void setKeyListenerOnly(KeyListener input) {
        mInput = input;
        if (mInput != null && !(mText instanceof Editable))
            setText(mText);

        setFilters((Editable) mText, mFilters);
    }

    /**
     * @return the movement method being used for this TextView.
     * This will frequently be null for non-EditText TextViews.
     */
    public final MovementMethod getMovementMethod() {
        return mMovement;
    }

    /**
     * Sets the movement method (arrow key handler) to be used for
     * this TextView.  This can be null to disallow using the arrow keys
     * to move the cursor or scroll the view.
     * <p>
     * Be warned that if you want a TextView with a key listener or movement
     * method not to be focusable, or if you want a TextView without a
     * key listener or movement method to be focusable, you must call
     * {@link #setFocusable} again after calling this to get the focusability
     * back the way you want it.
     */
    public final void setMovementMethod(MovementMethod movement) {
        mMovement = movement;

        if (mMovement != null && !(mText instanceof Spannable))
            setText(mText);

        fixFocusableAndClickableSettings();

        // SelectionModifierCursorController depends on canSelectText, which depends on mMovement
        prepareCursorControllers();
    }

    private void fixFocusableAndClickableSettings() {
        if ((mMovement != null) || mInput != null) {
            setFocusable(true);
            setClickable(true);
            setLongClickable(true);
        } else {
            setFocusable(false);
            setClickable(false);
            setLongClickable(false);
        }
    }

    /**
     * @return the current transformation method for this TextView.
     * This will frequently be null except for single-line and password
     * fields.
     */
    public final TransformationMethod getTransformationMethod() {
        return mTransformation;
    }

    /**
     * Sets the transformation that is applied to the text that this
     * TextView is displaying.
     *
     * @attr ref android.R.styleable#TextView_password
     * @attr ref android.R.styleable#TextView_singleLine
     */
    public final void setTransformationMethod(TransformationMethod method) {
        if (method == mTransformation) {
            // Avoid the setText() below if the transformation is
            // the same.
            return;
        }
        if (mTransformation != null) {
            if (mText instanceof Spannable) {
                ((Spannable) mText).removeSpan(mTransformation);
            }
        }

        mTransformation = method;

        setText(mText);
    }

    /**
     * Returns the top padding of the view, plus space for the top
     * Drawable if any.
     */
    public int getCompoundPaddingTop() {
        final Drawables dr = mDrawables;
        if (dr == null || dr.mDrawableTop == null) {
            return mPaddingTop;
        } else {
            return mPaddingTop + dr.mDrawablePadding + dr.mDrawableSizeTop;
        }
    }

    /**
     * Returns the bottom padding of the view, plus space for the bottom
     * Drawable if any.
     */
    public int getCompoundPaddingBottom() {
        final Drawables dr = mDrawables;
        if (dr == null || dr.mDrawableBottom == null) {
            return mPaddingBottom;
        } else {
            return mPaddingBottom + dr.mDrawablePadding + dr.mDrawableSizeBottom;
        }
    }

    /**
     * Returns the left padding of the view, plus space for the left
     * Drawable if any.
     */
    public int getCompoundPaddingLeft() {
        final Drawables dr = mDrawables;
        if (dr == null || dr.mDrawableLeft == null) {
            return mPaddingLeft;
        } else {
            return mPaddingLeft + dr.mDrawablePadding + dr.mDrawableSizeLeft;
        }
    }

    /**
     * Returns the right padding of the view, plus space for the right
     * Drawable if any.
     */
    public int getCompoundPaddingRight() {
        final Drawables dr = mDrawables;
        if (dr == null || dr.mDrawableRight == null) {
            return mPaddingRight;
        } else {
            return mPaddingRight + dr.mDrawablePadding + dr.mDrawableSizeRight;
        }
    }

    /**
     * Returns the extended top padding of the view, including both the
     * top Drawable if any and any extra space to keep more than maxLines
     * of text from showing.  It is only valid to call this after measuring.
     */
    public int getExtendedPaddingTop() {
        if (mMaxMode != LINES) {
            return getCompoundPaddingTop();
        }

        if (mLayout.getLineCount() <= mMaximum) {
            return getCompoundPaddingTop();
        }

        int top = getCompoundPaddingTop();
        int bottom = getCompoundPaddingBottom();
        int viewht = getHeight() - top - bottom;
        int layoutht = mLayout.getLineTop(mMaximum);

        if (layoutht >= viewht) {
            return top;
        }

        final int gravity = mGravity & Gravity.VERTICAL_GRAVITY_MASK;
        if (gravity == Gravity.TOP) {
            return top;
        } else if (gravity == Gravity.BOTTOM) {
            return top + viewht - layoutht;
        } else { // (gravity == Gravity.CENTER_VERTICAL)
            return top + (viewht - layoutht) / 2;
        }
    }

    /**
     * Returns the extended bottom padding of the view, including both the
     * bottom Drawable if any and any extra space to keep more than maxLines
     * of text from showing.  It is only valid to call this after measuring.
     */
    public int getExtendedPaddingBottom() {
        if (mMaxMode != LINES) {
            return getCompoundPaddingBottom();
        }

        if (mLayout.getLineCount() <= mMaximum) {
            return getCompoundPaddingBottom();
        }

        int top = getCompoundPaddingTop();
        int bottom = getCompoundPaddingBottom();
        int viewht = getHeight() - top - bottom;
        int layoutht = mLayout.getLineTop(mMaximum);

        if (layoutht >= viewht) {
            return bottom;
        }

        final int gravity = mGravity & Gravity.VERTICAL_GRAVITY_MASK;
        if (gravity == Gravity.TOP) {
            return bottom + viewht - layoutht;
        } else if (gravity == Gravity.BOTTOM) {
            return bottom;
        } else { // (gravity == Gravity.CENTER_VERTICAL)
            return bottom + (viewht - layoutht) / 2;
        }
    }

    /**
     * Returns the total left padding of the view, including the left
     * Drawable if any.
     */
    public int getTotalPaddingLeft() {
        return getCompoundPaddingLeft();
    }

    /**
     * Returns the total right padding of the view, including the right
     * Drawable if any.
     */
    public int getTotalPaddingRight() {
        return getCompoundPaddingRight();
    }

    /**
     * Returns the total top padding of the view, including the top
     * Drawable if any, the extra space to keep more than maxLines
     * from showing, and the vertical offset for gravity, if any.
     */
    public int getTotalPaddingTop() {
        return getExtendedPaddingTop() + getVerticalOffset(true);
    }

    /**
     * Returns the total bottom padding of the view, including the bottom
     * Drawable if any, the extra space to keep more than maxLines
     * from showing, and the vertical offset for gravity, if any.
     */
    public int getTotalPaddingBottom() {
        return getExtendedPaddingBottom() + getBottomVerticalOffset(true);
    }

    /**
     * Sets the Drawables (if any) to appear to the left of, above,
     * to the right of, and below the text.  Use null if you do not
     * want a Drawable there.  The Drawables must already have had
     * {@link Drawable#setBounds} called.
     *
     * @attr ref android.R.styleable#TextView_drawableLeft
     * @attr ref android.R.styleable#TextView_drawableTop
     * @attr ref android.R.styleable#TextView_drawableRight
     * @attr ref android.R.styleable#TextView_drawableBottom
     */
    public void setCompoundDrawables(Drawable left, Drawable top,
                                     Drawable right, Drawable bottom) {
        Drawables dr = mDrawables;

        final boolean drawables = left != null || top != null
                || right != null || bottom != null;

        if (!drawables) {
            // Clearing drawables...  can we free the data structure?
            if (dr != null) {
                if (dr.mDrawablePadding == 0) {
                    mDrawables = null;
                } else {
                    // We need to retain the last set padding, so just clear
                    // out all of the fields in the existing structure.
                    if (dr.mDrawableLeft != null) dr.mDrawableLeft.setCallback(null);
                    dr.mDrawableLeft = null;
                    if (dr.mDrawableTop != null) dr.mDrawableTop.setCallback(null);
                    dr.mDrawableTop = null;
                    if (dr.mDrawableRight != null) dr.mDrawableRight.setCallback(null);
                    dr.mDrawableRight = null;
                    if (dr.mDrawableBottom != null) dr.mDrawableBottom.setCallback(null);
                    dr.mDrawableBottom = null;
                    dr.mDrawableSizeLeft = dr.mDrawableHeightLeft = 0;
                    dr.mDrawableSizeRight = dr.mDrawableHeightRight = 0;
                    dr.mDrawableSizeTop = dr.mDrawableWidthTop = 0;
                    dr.mDrawableSizeBottom = dr.mDrawableWidthBottom = 0;
                }
            }
        } else {
            if (dr == null) {
                mDrawables = dr = new Drawables();
            }

            if (dr.mDrawableLeft != left && dr.mDrawableLeft != null) {
                dr.mDrawableLeft.setCallback(null);
            }
            dr.mDrawableLeft = left;

            if (dr.mDrawableTop != top && dr.mDrawableTop != null) {
                dr.mDrawableTop.setCallback(null);
            }
            dr.mDrawableTop = top;

            if (dr.mDrawableRight != right && dr.mDrawableRight != null) {
                dr.mDrawableRight.setCallback(null);
            }
            dr.mDrawableRight = right;

            if (dr.mDrawableBottom != bottom && dr.mDrawableBottom != null) {
                dr.mDrawableBottom.setCallback(null);
            }
            dr.mDrawableBottom = bottom;

            final Rect compoundRect = dr.mCompoundRect;
            int[] state;

            state = getDrawableState();

            if (left != null) {
                left.setState(state);
                left.copyBounds(compoundRect);
                left.setCallback(this);
                dr.mDrawableSizeLeft = compoundRect.width();
                dr.mDrawableHeightLeft = compoundRect.height();
            } else {
                dr.mDrawableSizeLeft = dr.mDrawableHeightLeft = 0;
            }

            if (right != null) {
                right.setState(state);
                right.copyBounds(compoundRect);
                right.setCallback(this);
                dr.mDrawableSizeRight = compoundRect.width();
                dr.mDrawableHeightRight = compoundRect.height();
            } else {
                dr.mDrawableSizeRight = dr.mDrawableHeightRight = 0;
            }

            if (top != null) {
                top.setState(state);
                top.copyBounds(compoundRect);
                top.setCallback(this);
                dr.mDrawableSizeTop = compoundRect.height();
                dr.mDrawableWidthTop = compoundRect.width();
            } else {
                dr.mDrawableSizeTop = dr.mDrawableWidthTop = 0;
            }

            if (bottom != null) {
                bottom.setState(state);
                bottom.copyBounds(compoundRect);
                bottom.setCallback(this);
                dr.mDrawableSizeBottom = compoundRect.height();
                dr.mDrawableWidthBottom = compoundRect.width();
            } else {
                dr.mDrawableSizeBottom = dr.mDrawableWidthBottom = 0;
            }
        }

        invalidate();
        requestLayout();
    }

    /**
     * Sets the Drawables (if any) to appear to the left of, above,
     * to the right of, and below the text.  Use 0 if you do not
     * want a Drawable there. The Drawables' bounds will be set to
     * their intrinsic bounds.
     *
     * @param left Resource identifier of the left Drawable.
     * @param top Resource identifier of the top Drawable.
     * @param right Resource identifier of the right Drawable.
     * @param bottom Resource identifier of the bottom Drawable.
     *
     * @attr ref android.R.styleable#TextView_drawableLeft
     * @attr ref android.R.styleable#TextView_drawableTop
     * @attr ref android.R.styleable#TextView_drawableRight
     * @attr ref android.R.styleable#TextView_drawableBottom
     */
    public void setCompoundDrawablesWithIntrinsicBounds(int left, int top, int right, int bottom) {
        final Resources resources = getContext().getResources();
        setCompoundDrawablesWithIntrinsicBounds(left != 0 ? resources.getDrawable(left) : null,
                top != 0 ? resources.getDrawable(top) : null,
                right != 0 ? resources.getDrawable(right) : null,
                bottom != 0 ? resources.getDrawable(bottom) : null);
    }

    /**
     * Sets the Drawables (if any) to appear to the left of, above,
     * to the right of, and below the text.  Use null if you do not
     * want a Drawable there. The Drawables' bounds will be set to
     * their intrinsic bounds.
     *
     * @attr ref android.R.styleable#TextView_drawableLeft
     * @attr ref android.R.styleable#TextView_drawableTop
     * @attr ref android.R.styleable#TextView_drawableRight
     * @attr ref android.R.styleable#TextView_drawableBottom
     */
    public void setCompoundDrawablesWithIntrinsicBounds(Drawable left, Drawable top,
            Drawable right, Drawable bottom) {

        if (left != null) {
            left.setBounds(0, 0, left.getIntrinsicWidth(), left.getIntrinsicHeight());
        }
        if (right != null) {
            right.setBounds(0, 0, right.getIntrinsicWidth(), right.getIntrinsicHeight());
        }
        if (top != null) {
            top.setBounds(0, 0, top.getIntrinsicWidth(), top.getIntrinsicHeight());
        }
        if (bottom != null) {
            bottom.setBounds(0, 0, bottom.getIntrinsicWidth(), bottom.getIntrinsicHeight());
        }
        setCompoundDrawables(left, top, right, bottom);
    }

    /**
     * Returns drawables for the left, top, right, and bottom borders.
     */
    public Drawable[] getCompoundDrawables() {
        final Drawables dr = mDrawables;
        if (dr != null) {
            return new Drawable[] {
                dr.mDrawableLeft, dr.mDrawableTop, dr.mDrawableRight, dr.mDrawableBottom
            };
        } else {
            return new Drawable[] { null, null, null, null };
        }
    }

    /**
     * Sets the size of the padding between the compound drawables and
     * the text.
     *
     * @attr ref android.R.styleable#TextView_drawablePadding
     */
    public void setCompoundDrawablePadding(int pad) {
        Drawables dr = mDrawables;
        if (pad == 0) {
            if (dr != null) {
                dr.mDrawablePadding = pad;
            }
        } else {
            if (dr == null) {
                mDrawables = dr = new Drawables();
            }
            dr.mDrawablePadding = pad;
        }

        invalidate();
        requestLayout();
    }

    /**
     * Returns the padding between the compound drawables and the text.
     */
    public int getCompoundDrawablePadding() {
        final Drawables dr = mDrawables;
        return dr != null ? dr.mDrawablePadding : 0;
    }

    @Override
    public void setPadding(int left, int top, int right, int bottom) {
        if (left != mPaddingLeft ||
            right != mPaddingRight ||
            top != mPaddingTop ||
            bottom != mPaddingBottom) {
            nullLayouts();
        }

        // the super call will requestLayout()
        super.setPadding(left, top, right, bottom);
        invalidate();
    }

    /**
     * Gets the autolink mask of the text.  See {@link
     * android.text.util.Linkify#ALL Linkify.ALL} and peers for
     * possible values.
     *
     * @attr ref android.R.styleable#TextView_autoLink
     */
    public final int getAutoLinkMask() {
        return mAutoLinkMask;
    }

    /**
     * Sets the text color, size, style, hint color, and highlight color
     * from the specified TextAppearance resource.
     */
    public void setTextAppearance(Context context, int resid) {
        TypedArray appearance =
            context.obtainStyledAttributes(resid,
                                           com.android.internal.R.styleable.TextAppearance);

        int color;
        ColorStateList colors;
        int ts;

        color = appearance.getColor(com.android.internal.R.styleable.TextAppearance_textColorHighlight, 0);
        if (color != 0) {
            setHighlightColor(color);
        }

        colors = appearance.getColorStateList(com.android.internal.R.styleable.
                                              TextAppearance_textColor);
        if (colors != null) {
            setTextColor(colors);
        }

        ts = appearance.getDimensionPixelSize(com.android.internal.R.styleable.
                                              TextAppearance_textSize, 0);
        if (ts != 0) {
            setRawTextSize(ts);
        }

        colors = appearance.getColorStateList(com.android.internal.R.styleable.
                                              TextAppearance_textColorHint);
        if (colors != null) {
            setHintTextColor(colors);
        }

        colors = appearance.getColorStateList(com.android.internal.R.styleable.
                                              TextAppearance_textColorLink);
        if (colors != null) {
            setLinkTextColor(colors);
        }

        int typefaceIndex, styleIndex;

        typefaceIndex = appearance.getInt(com.android.internal.R.styleable.
                                          TextAppearance_typeface, -1);
        styleIndex = appearance.getInt(com.android.internal.R.styleable.
                                       TextAppearance_textStyle, -1);

        setTypefaceByIndex(typefaceIndex, styleIndex);
        appearance.recycle();
    }

    /**
     * @return the size (in pixels) of the default text size in this TextView.
     */
    public float getTextSize() {
        return mTextPaint.getTextSize();
    }

    /**
     * Set the default text size to the given value, interpreted as "scaled
     * pixel" units.  This size is adjusted based on the current density and
     * user font size preference.
     *
     * @param size The scaled pixel size.
     *
     * @attr ref android.R.styleable#TextView_textSize
     */
    @android.view.RemotableViewMethod
    public void setTextSize(float size) {
        setTextSize(TypedValue.COMPLEX_UNIT_SP, size);
    }

    /**
     * Set the default text size to a given unit and value.  See {@link
     * TypedValue} for the possible dimension units.
     *
     * @param unit The desired dimension unit.
     * @param size The desired size in the given units.
     *
     * @attr ref android.R.styleable#TextView_textSize
     */
    public void setTextSize(int unit, float size) {
        Context c = getContext();
        Resources r;

        if (c == null)
            r = Resources.getSystem();
        else
            r = c.getResources();

        setRawTextSize(TypedValue.applyDimension(
            unit, size, r.getDisplayMetrics()));
    }

    private void setRawTextSize(float size) {
        if (size != mTextPaint.getTextSize()) {
            mTextPaint.setTextSize(size);

            if (mLayout != null) {
                nullLayouts();
                requestLayout();
                invalidate();
            }
        }
    }

    /**
     * @return the extent by which text is currently being stretched
     * horizontally.  This will usually be 1.
     */
    public float getTextScaleX() {
        return mTextPaint.getTextScaleX();
    }

    /**
     * Sets the extent by which text should be stretched horizontally.
     *
     * @attr ref android.R.styleable#TextView_textScaleX
     */
    @android.view.RemotableViewMethod
    public void setTextScaleX(float size) {
        if (size != mTextPaint.getTextScaleX()) {
            mUserSetTextScaleX = true;
            mTextPaint.setTextScaleX(size);

            if (mLayout != null) {
                nullLayouts();
                requestLayout();
                invalidate();
            }
        }
    }

    /**
     * Sets the typeface and style in which the text should be displayed.
     * Note that not all Typeface families actually have bold and italic
     * variants, so you may need to use
     * {@link #setTypeface(Typeface, int)} to get the appearance
     * that you actually want.
     *
     * @attr ref android.R.styleable#TextView_typeface
     * @attr ref android.R.styleable#TextView_textStyle
     */
    public void setTypeface(Typeface tf) {
        if (mTextPaint.getTypeface() != tf) {
            mTextPaint.setTypeface(tf);

            if (mLayout != null) {
                nullLayouts();
                requestLayout();
                invalidate();
            }
        }
    }

    /**
     * @return the current typeface and style in which the text is being
     * displayed.
     */
    public Typeface getTypeface() {
        return mTextPaint.getTypeface();
    }

    /**
     * Sets the text color for all the states (normal, selected,
     * focused) to be this color.
     *
     * @attr ref android.R.styleable#TextView_textColor
     */
    @android.view.RemotableViewMethod
    public void setTextColor(int color) {
        mTextColor = ColorStateList.valueOf(color);
        updateTextColors();
    }

    /**
     * Sets the text color.
     *
     * @attr ref android.R.styleable#TextView_textColor
     */
    public void setTextColor(ColorStateList colors) {
        if (colors == null) {
            throw new NullPointerException();
        }

        mTextColor = colors;
        updateTextColors();
    }

    /**
     * Return the set of text colors.
     *
     * @return Returns the set of text colors.
     */
    public final ColorStateList getTextColors() {
        return mTextColor;
    }

    /**
     * <p>Return the current color selected for normal text.</p>
     *
     * @return Returns the current text color.
     */
    public final int getCurrentTextColor() {
        return mCurTextColor;
    }

    /**
     * Sets the color used to display the selection highlight.
     *
     * @attr ref android.R.styleable#TextView_textColorHighlight
     */
    @android.view.RemotableViewMethod
    public void setHighlightColor(int color) {
        if (mHighlightColor != color) {
            mHighlightColor = color;
            invalidate();
        }
    }

    /**
     * Gives the text a shadow of the specified radius and color, the specified
     * distance from its normal position.
     *
     * @attr ref android.R.styleable#TextView_shadowColor
     * @attr ref android.R.styleable#TextView_shadowDx
     * @attr ref android.R.styleable#TextView_shadowDy
     * @attr ref android.R.styleable#TextView_shadowRadius
     */
    public void setShadowLayer(float radius, float dx, float dy, int color) {
        mTextPaint.setShadowLayer(radius, dx, dy, color);

        mShadowRadius = radius;
        mShadowDx = dx;
        mShadowDy = dy;

        invalidate();
    }

    /**
     * @return the base paint used for the text.  Please use this only to
     * consult the Paint's properties and not to change them.
     */
    public TextPaint getPaint() {
        return mTextPaint;
    }

    /**
     * Sets the autolink mask of the text.  See {@link
     * android.text.util.Linkify#ALL Linkify.ALL} and peers for
     * possible values.
     *
     * @attr ref android.R.styleable#TextView_autoLink
     */
    @android.view.RemotableViewMethod
    public final void setAutoLinkMask(int mask) {
        mAutoLinkMask = mask;
    }

    /**
     * Sets whether the movement method will automatically be set to
     * {@link LinkMovementMethod} if {@link #setAutoLinkMask} has been
     * set to nonzero and links are detected in {@link #setText}.
     * The default is true.
     *
     * @attr ref android.R.styleable#TextView_linksClickable
     */
    @android.view.RemotableViewMethod
    public final void setLinksClickable(boolean whether) {
        mLinksClickable = whether;
    }

    /**
     * Returns whether the movement method will automatically be set to
     * {@link LinkMovementMethod} if {@link #setAutoLinkMask} has been
     * set to nonzero and links are detected in {@link #setText}.
     * The default is true.
     *
     * @attr ref android.R.styleable#TextView_linksClickable
     */
    public final boolean getLinksClickable() {
        return mLinksClickable;
    }

    /**
     * Returns the list of URLSpans attached to the text
     * (by {@link Linkify} or otherwise) if any.  You can call
     * {@link URLSpan#getURL} on them to find where they link to
     * or use {@link Spanned#getSpanStart} and {@link Spanned#getSpanEnd}
     * to find the region of the text they are attached to.
     */
    public URLSpan[] getUrls() {
        if (mText instanceof Spanned) {
            return ((Spanned) mText).getSpans(0, mText.length(), URLSpan.class);
        } else {
            return new URLSpan[0];
        }
    }

    /**
     * Sets the color of the hint text.
     *
     * @attr ref android.R.styleable#TextView_textColorHint
     */
    @android.view.RemotableViewMethod
    public final void setHintTextColor(int color) {
        mHintTextColor = ColorStateList.valueOf(color);
        updateTextColors();
    }

    /**
     * Sets the color of the hint text.
     *
     * @attr ref android.R.styleable#TextView_textColorHint
     */
    public final void setHintTextColor(ColorStateList colors) {
        mHintTextColor = colors;
        updateTextColors();
    }

    /**
     * <p>Return the color used to paint the hint text.</p>
     *
     * @return Returns the list of hint text colors.
     */
    public final ColorStateList getHintTextColors() {
        return mHintTextColor;
    }

    /**
     * <p>Return the current color selected to paint the hint text.</p>
     *
     * @return Returns the current hint text color.
     */
    public final int getCurrentHintTextColor() {
        return mHintTextColor != null ? mCurHintTextColor : mCurTextColor;
    }

    /**
     * Sets the color of links in the text.
     *
     * @attr ref android.R.styleable#TextView_textColorLink
     */
    @android.view.RemotableViewMethod
    public final void setLinkTextColor(int color) {
        mLinkTextColor = ColorStateList.valueOf(color);
        updateTextColors();
    }

    /**
     * Sets the color of links in the text.
     *
     * @attr ref android.R.styleable#TextView_textColorLink
     */
    public final void setLinkTextColor(ColorStateList colors) {
        mLinkTextColor = colors;
        updateTextColors();
    }

    /**
     * <p>Returns the color used to paint links in the text.</p>
     *
     * @return Returns the list of link text colors.
     */
    public final ColorStateList getLinkTextColors() {
        return mLinkTextColor;
    }

    /**
     * Sets the horizontal alignment of the text and the
     * vertical gravity that will be used when there is extra space
     * in the TextView beyond what is required for the text itself.
     *
     * @see android.view.Gravity
     * @attr ref android.R.styleable#TextView_gravity
     */
    public void setGravity(int gravity) {
        if ((gravity & Gravity.HORIZONTAL_GRAVITY_MASK) == 0) {
            gravity |= Gravity.LEFT;
        }
        if ((gravity & Gravity.VERTICAL_GRAVITY_MASK) == 0) {
            gravity |= Gravity.TOP;
        }

        boolean newLayout = false;

        if ((gravity & Gravity.HORIZONTAL_GRAVITY_MASK) !=
            (mGravity & Gravity.HORIZONTAL_GRAVITY_MASK)) {
            newLayout = true;
        }

        if (gravity != mGravity) {
            invalidate();
        }

        mGravity = gravity;

        if (mLayout != null && newLayout) {
            // XXX this is heavy-handed because no actual content changes.
            int want = mLayout.getWidth();
            int hintWant = mHintLayout == null ? 0 : mHintLayout.getWidth();

            makeNewLayout(want, hintWant, UNKNOWN_BORING, UNKNOWN_BORING,
                          mRight - mLeft - getCompoundPaddingLeft() -
                          getCompoundPaddingRight(), true);
        }
    }

    /**
     * Returns the horizontal and vertical alignment of this TextView.
     *
     * @see android.view.Gravity
     * @attr ref android.R.styleable#TextView_gravity
     */
    public int getGravity() {
        return mGravity;
    }

    /**
     * @return the flags on the Paint being used to display the text.
     * @see Paint#getFlags
     */
    public int getPaintFlags() {
        return mTextPaint.getFlags();
    }

    /**
     * Sets flags on the Paint being used to display the text and
     * reflows the text if they are different from the old flags.
     * @see Paint#setFlags
     */
    @android.view.RemotableViewMethod
    public void setPaintFlags(int flags) {
        if (mTextPaint.getFlags() != flags) {
            mTextPaint.setFlags(flags);

            if (mLayout != null) {
                nullLayouts();
                requestLayout();
                invalidate();
            }
        }
    }

    /**
     * Sets whether the text should be allowed to be wider than the
     * View is.  If false, it will be wrapped to the width of the View.
     *
     * @attr ref android.R.styleable#TextView_scrollHorizontally
     */
    public void setHorizontallyScrolling(boolean whether) {
        mHorizontallyScrolling = whether;

        if (mLayout != null) {
            nullLayouts();
            requestLayout();
            invalidate();
        }
    }

    /**
     * Makes the TextView at least this many lines tall
     *
     * @attr ref android.R.styleable#TextView_minLines
     */
    @android.view.RemotableViewMethod
    public void setMinLines(int minlines) {
        mMinimum = minlines;
        mMinMode = LINES;

        requestLayout();
        invalidate();
    }

    /**
     * Makes the TextView at least this many pixels tall
     *
     * @attr ref android.R.styleable#TextView_minHeight
     */
    @android.view.RemotableViewMethod
    public void setMinHeight(int minHeight) {
        mMinimum = minHeight;
        mMinMode = PIXELS;

        requestLayout();
        invalidate();
    }

    /**
     * Makes the TextView at most this many lines tall
     *
     * @attr ref android.R.styleable#TextView_maxLines
     */
    @android.view.RemotableViewMethod
    public void setMaxLines(int maxlines) {
        mMaximum = maxlines;
        mMaxMode = LINES;

        requestLayout();
        invalidate();
    }

    /**
     * Makes the TextView at most this many pixels tall
     *
     * @attr ref android.R.styleable#TextView_maxHeight
     */
    @android.view.RemotableViewMethod
    public void setMaxHeight(int maxHeight) {
        mMaximum = maxHeight;
        mMaxMode = PIXELS;

        requestLayout();
        invalidate();
    }

    /**
     * Makes the TextView exactly this many lines tall
     *
     * @attr ref android.R.styleable#TextView_lines
     */
    @android.view.RemotableViewMethod
    public void setLines(int lines) {
        mMaximum = mMinimum = lines;
        mMaxMode = mMinMode = LINES;

        requestLayout();
        invalidate();
    }

    /**
     * Makes the TextView exactly this many pixels tall.
     * You could do the same thing by specifying this number in the
     * LayoutParams.
     *
     * @attr ref android.R.styleable#TextView_height
     */
    @android.view.RemotableViewMethod
    public void setHeight(int pixels) {
        mMaximum = mMinimum = pixels;
        mMaxMode = mMinMode = PIXELS;

        requestLayout();
        invalidate();
    }

    /**
     * Makes the TextView at least this many ems wide
     *
     * @attr ref android.R.styleable#TextView_minEms
     */
    @android.view.RemotableViewMethod
    public void setMinEms(int minems) {
        mMinWidth = minems;
        mMinWidthMode = EMS;

        requestLayout();
        invalidate();
    }

    /**
     * Makes the TextView at least this many pixels wide
     *
     * @attr ref android.R.styleable#TextView_minWidth
     */
    @android.view.RemotableViewMethod
    public void setMinWidth(int minpixels) {
        mMinWidth = minpixels;
        mMinWidthMode = PIXELS;

        requestLayout();
        invalidate();
    }

    /**
     * Makes the TextView at most this many ems wide
     *
     * @attr ref android.R.styleable#TextView_maxEms
     */
    @android.view.RemotableViewMethod
    public void setMaxEms(int maxems) {
        mMaxWidth = maxems;
        mMaxWidthMode = EMS;

        requestLayout();
        invalidate();
    }

    /**
     * Makes the TextView at most this many pixels wide
     *
     * @attr ref android.R.styleable#TextView_maxWidth
     */
    @android.view.RemotableViewMethod
    public void setMaxWidth(int maxpixels) {
        mMaxWidth = maxpixels;
        mMaxWidthMode = PIXELS;

        requestLayout();
        invalidate();
    }

    /**
     * Makes the TextView exactly this many ems wide
     *
     * @attr ref android.R.styleable#TextView_ems
     */
    @android.view.RemotableViewMethod
    public void setEms(int ems) {
        mMaxWidth = mMinWidth = ems;
        mMaxWidthMode = mMinWidthMode = EMS;

        requestLayout();
        invalidate();
    }

    /**
     * Makes the TextView exactly this many pixels wide.
     * You could do the same thing by specifying this number in the
     * LayoutParams.
     *
     * @attr ref android.R.styleable#TextView_width
     */
    @android.view.RemotableViewMethod
    public void setWidth(int pixels) {
        mMaxWidth = mMinWidth = pixels;
        mMaxWidthMode = mMinWidthMode = PIXELS;

        requestLayout();
        invalidate();
    }


    /**
     * Sets line spacing for this TextView.  Each line will have its height
     * multiplied by <code>mult</code> and have <code>add</code> added to it.
     *
     * @attr ref android.R.styleable#TextView_lineSpacingExtra
     * @attr ref android.R.styleable#TextView_lineSpacingMultiplier
     */
    public void setLineSpacing(float add, float mult) {
        mSpacingMult = mult;
        mSpacingAdd = add;

        if (mLayout != null) {
            nullLayouts();
            requestLayout();
            invalidate();
        }
    }

    /**
     * Convenience method: Append the specified text to the TextView's
     * display buffer, upgrading it to BufferType.EDITABLE if it was
     * not already editable.
     */
    public final void append(CharSequence text) {
        append(text, 0, text.length());
    }

    /**
     * Convenience method: Append the specified text slice to the TextView's
     * display buffer, upgrading it to BufferType.EDITABLE if it was
     * not already editable.
     */
    public void append(CharSequence text, int start, int end) {
        if (!(mText instanceof Editable)) {
            setText(mText, BufferType.EDITABLE);
        }

        ((Editable) mText).append(text, start, end);
    }

    private void updateTextColors() {
        boolean inval = false;
        int color = mTextColor.getColorForState(getDrawableState(), 0);
        if (color != mCurTextColor) {
            mCurTextColor = color;
            inval = true;
        }
        if (mLinkTextColor != null) {
            color = mLinkTextColor.getColorForState(getDrawableState(), 0);
            if (color != mTextPaint.linkColor) {
                mTextPaint.linkColor = color;
                inval = true;
            }
        }
        if (mHintTextColor != null) {
            color = mHintTextColor.getColorForState(getDrawableState(), 0);
            if (color != mCurHintTextColor && mText.length() == 0) {
                mCurHintTextColor = color;
                inval = true;
            }
        }
        if (inval) {
            invalidate();
        }
    }

    @Override
    protected void drawableStateChanged() {
        super.drawableStateChanged();
        if (mTextColor != null && mTextColor.isStateful()
                || (mHintTextColor != null && mHintTextColor.isStateful())
                || (mLinkTextColor != null && mLinkTextColor.isStateful())) {
            updateTextColors();
        }

        final Drawables dr = mDrawables;
        if (dr != null) {
            int[] state = getDrawableState();
            if (dr.mDrawableTop != null && dr.mDrawableTop.isStateful()) {
                dr.mDrawableTop.setState(state);
            }
            if (dr.mDrawableBottom != null && dr.mDrawableBottom.isStateful()) {
                dr.mDrawableBottom.setState(state);
            }
            if (dr.mDrawableLeft != null && dr.mDrawableLeft.isStateful()) {
                dr.mDrawableLeft.setState(state);
            }
            if (dr.mDrawableRight != null && dr.mDrawableRight.isStateful()) {
                dr.mDrawableRight.setState(state);
            }
        }
    }

    /**
     * User interface state that is stored by TextView for implementing
     * {@link View#onSaveInstanceState}.
     */
    public static class SavedState extends BaseSavedState {
        int selStart;
        int selEnd;
        CharSequence text;
        boolean frozenWithFocus;
        CharSequence error;

        SavedState(Parcelable superState) {
            super(superState);
        }

        @Override
        public void writeToParcel(Parcel out, int flags) {
            super.writeToParcel(out, flags);
            out.writeInt(selStart);
            out.writeInt(selEnd);
            out.writeInt(frozenWithFocus ? 1 : 0);
            TextUtils.writeToParcel(text, out, flags);

            if (error == null) {
                out.writeInt(0);
            } else {
                out.writeInt(1);
                TextUtils.writeToParcel(error, out, flags);
            }
        }

        @Override
        public String toString() {
            String str = "TextView.SavedState{"
                    + Integer.toHexString(System.identityHashCode(this))
                    + " start=" + selStart + " end=" + selEnd;
            if (text != null) {
                str += " text=" + text;
            }
            return str + "}";
        }

        @SuppressWarnings("hiding")
        public static final Parcelable.Creator<SavedState> CREATOR
                = new Parcelable.Creator<SavedState>() {
            public SavedState createFromParcel(Parcel in) {
                return new SavedState(in);
            }

            public SavedState[] newArray(int size) {
                return new SavedState[size];
            }
        };

        private SavedState(Parcel in) {
            super(in);
            selStart = in.readInt();
            selEnd = in.readInt();
            frozenWithFocus = (in.readInt() != 0);
            text = TextUtils.CHAR_SEQUENCE_CREATOR.createFromParcel(in);

            if (in.readInt() != 0) {
                error = TextUtils.CHAR_SEQUENCE_CREATOR.createFromParcel(in);
            }
        }
    }

    @Override
    public Parcelable onSaveInstanceState() {
        Parcelable superState = super.onSaveInstanceState();

        // Save state if we are forced to
        boolean save = mFreezesText;
        int start = 0;
        int end = 0;

        if (mText != null) {
            start = getSelectionStart();
            end = getSelectionEnd();
            if (start >= 0 || end >= 0) {
                // Or save state if there is a selection
                save = true;
            }
        }

        if (save) {
            SavedState ss = new SavedState(superState);
            // XXX Should also save the current scroll position!
            ss.selStart = start;
            ss.selEnd = end;

            if (mText instanceof Spanned) {
                /*
                 * Calling setText() strips off any ChangeWatchers;
                 * strip them now to avoid leaking references.
                 * But do it to a copy so that if there are any
                 * further changes to the text of this view, it
                 * won't get into an inconsistent state.
                 */

                Spannable sp = new SpannableString(mText);

                for (ChangeWatcher cw :
                     sp.getSpans(0, sp.length(), ChangeWatcher.class)) {
                    sp.removeSpan(cw);
                }

                ss.text = sp;
            } else {
                ss.text = mText.toString();
            }

            if (isFocused() && start >= 0 && end >= 0) {
                ss.frozenWithFocus = true;
            }

            ss.error = mError;

            return ss;
        }

        return superState;
    }

    @Override
    public void onRestoreInstanceState(Parcelable state) {
        if (!(state instanceof SavedState)) {
            super.onRestoreInstanceState(state);
            return;
        }

        SavedState ss = (SavedState)state;
        super.onRestoreInstanceState(ss.getSuperState());

        // XXX restore buffer type too, as well as lots of other stuff
        if (ss.text != null) {
            setText(ss.text);
        }

        if (ss.selStart >= 0 && ss.selEnd >= 0) {
            if (mText instanceof Spannable) {
                int len = mText.length();

                if (ss.selStart > len || ss.selEnd > len) {
                    String restored = "";

                    if (ss.text != null) {
                        restored = "(restored) ";
                    }

                    Log.e(LOG_TAG, "Saved cursor position " + ss.selStart +
                          "/" + ss.selEnd + " out of range for " + restored +
                          "text " + mText);
                } else {
                    Selection.setSelection((Spannable) mText, ss.selStart,
                                           ss.selEnd);

                    if (ss.frozenWithFocus) {
                        mFrozenWithFocus = true;
                    }
                }
            }
        }

        if (ss.error != null) {
            final CharSequence error = ss.error;
            // Display the error later, after the first layout pass
            post(new Runnable() {
                public void run() {
                    setError(error);
                }
            });
        }
    }

    /**
     * Control whether this text view saves its entire text contents when
     * freezing to an icicle, in addition to dynamic state such as cursor
     * position.  By default this is false, not saving the text.  Set to true
     * if the text in the text view is not being saved somewhere else in
     * persistent storage (such as in a content provider) so that if the
     * view is later thawed the user will not lose their data.
     *
     * @param freezesText Controls whether a frozen icicle should include the
     * entire text data: true to include it, false to not.
     *
     * @attr ref android.R.styleable#TextView_freezesText
     */
    @android.view.RemotableViewMethod
    public void setFreezesText(boolean freezesText) {
        mFreezesText = freezesText;
    }

    /**
     * Return whether this text view is including its entire text contents
     * in frozen icicles.
     *
     * @return Returns true if text is included, false if it isn't.
     *
     * @see #setFreezesText
     */
    public boolean getFreezesText() {
        return mFreezesText;
    }

    ///////////////////////////////////////////////////////////////////////////

    /**
     * Sets the Factory used to create new Editables.
     */
    public final void setEditableFactory(Editable.Factory factory) {
        mEditableFactory = factory;
        setText(mText);
    }

    /**
     * Sets the Factory used to create new Spannables.
     */
    public final void setSpannableFactory(Spannable.Factory factory) {
        mSpannableFactory = factory;
        setText(mText);
    }

    /**
     * Sets the string value of the TextView. TextView <em>does not</em> accept
     * HTML-like formatting, which you can do with text strings in XML resource files.
     * To style your strings, attach android.text.style.* objects to a
     * {@link android.text.SpannableString SpannableString}, or see the
     * <a href="{@docRoot}guide/topics/resources/available-resources.html#stringresources">
     * Available Resource Types</a> documentation for an example of setting 
     * formatted text in the XML resource file.
     *
     * @attr ref android.R.styleable#TextView_text
     */
    @android.view.RemotableViewMethod
    public final void setText(CharSequence text) {
        setText(text, mBufferType);
    }

    /**
     * Like {@link #setText(CharSequence)},
     * except that the cursor position (if any) is retained in the new text.
     *
     * @param text The new text to place in the text view.
     *
     * @see #setText(CharSequence)
     */
    @android.view.RemotableViewMethod
    public final void setTextKeepState(CharSequence text) {
        setTextKeepState(text, mBufferType);
    }

    /**
     * Sets the text that this TextView is to display (see
     * {@link #setText(CharSequence)}) and also sets whether it is stored
     * in a styleable/spannable buffer and whether it is editable.
     *
     * @attr ref android.R.styleable#TextView_text
     * @attr ref android.R.styleable#TextView_bufferType
     */
    public void setText(CharSequence text, BufferType type) {
        setText(text, type, true, 0);

        if (mCharWrapper != null) {
            mCharWrapper.mChars = null;
        }
    }

    private void setText(CharSequence text, BufferType type,
                         boolean notifyBefore, int oldlen) {
        if (text == null) {
            text = "";
        }

        if (!mUserSetTextScaleX) mTextPaint.setTextScaleX(1.0f);

        if (text instanceof Spanned &&
            ((Spanned) text).getSpanStart(TextUtils.TruncateAt.MARQUEE) >= 0) {
            setHorizontalFadingEdgeEnabled(true);
            setEllipsize(TextUtils.TruncateAt.MARQUEE);
        }

        int n = mFilters.length;
        for (int i = 0; i < n; i++) {
            CharSequence out = mFilters[i].filter(text, 0, text.length(),
                                                  EMPTY_SPANNED, 0, 0);
            if (out != null) {
                text = out;
            }
        }

        if (notifyBefore) {
            if (mText != null) {
                oldlen = mText.length();
                sendBeforeTextChanged(mText, 0, oldlen, text.length());
            } else {
                sendBeforeTextChanged("", 0, 0, text.length());
            }
        }

        boolean needEditableForNotification = false;

        if (mListeners != null && mListeners.size() != 0) {
            needEditableForNotification = true;
        }

        if (type == BufferType.EDITABLE || mInput != null ||
            needEditableForNotification) {
            Editable t = mEditableFactory.newEditable(text);
            text = t;
            setFilters(t, mFilters);
            InputMethodManager imm = InputMethodManager.peekInstance();
            if (imm != null) imm.restartInput(this);
        } else if (type == BufferType.SPANNABLE || mMovement != null) {
            text = mSpannableFactory.newSpannable(text);
        } else if (!(text instanceof CharWrapper)) {
            text = TextUtils.stringOrSpannedString(text);
        }

        if (mAutoLinkMask != 0) {
            Spannable s2;

            if (type == BufferType.EDITABLE || text instanceof Spannable) {
                s2 = (Spannable) text;
            } else {
                s2 = mSpannableFactory.newSpannable(text);
            }

            if (Linkify.addLinks(s2, mAutoLinkMask)) {
                text = s2;
                type = (type == BufferType.EDITABLE) ? BufferType.EDITABLE : BufferType.SPANNABLE;

                /*
                 * We must go ahead and set the text before changing the
                 * movement method, because setMovementMethod() may call
                 * setText() again to try to upgrade the buffer type.
                 */
                mText = text;

                if (mLinksClickable) {
                    setMovementMethod(LinkMovementMethod.getInstance());
                }
            }
        }

        mBufferType = type;
        mText = text;

        if (mTransformation == null)
            mTransformed = text;
        else
            mTransformed = mTransformation.getTransformation(text, this);

        final int textLength = text.length();

        if (text instanceof Spannable) {
            Spannable sp = (Spannable) text;

            // Remove any ChangeWatchers that might have come
            // from other TextViews.
            final ChangeWatcher[] watchers = sp.getSpans(0, sp.length(), ChangeWatcher.class);
            final int count = watchers.length;
            for (int i = 0; i < count; i++)
                sp.removeSpan(watchers[i]);

            if (mChangeWatcher == null)
                mChangeWatcher = new ChangeWatcher();

            sp.setSpan(mChangeWatcher, 0, textLength, Spanned.SPAN_INCLUSIVE_INCLUSIVE |
                       (PRIORITY << Spanned.SPAN_PRIORITY_SHIFT));

            if (mInput != null) {
                sp.setSpan(mInput, 0, textLength, Spanned.SPAN_INCLUSIVE_INCLUSIVE);
            }

            if (mTransformation != null) {
                sp.setSpan(mTransformation, 0, textLength, Spanned.SPAN_INCLUSIVE_INCLUSIVE);

            }

            if (mMovement != null) {
                mMovement.initialize(this, (Spannable) text);

                /*
                 * Initializing the movement method will have set the
                 * selection, so reset mSelectionMoved to keep that from
                 * interfering with the normal on-focus selection-setting.
                 */
                mSelectionMoved = false;
            }
        }

        if (mLayout != null) {
            checkForRelayout();
        }

        sendOnTextChanged(text, 0, oldlen, textLength);
        onTextChanged(text, 0, oldlen, textLength);

        if (needEditableForNotification) {
            sendAfterTextChanged((Editable) text);
        }

        // SelectionModifierCursorController depends on canSelectText, which depends on text
        prepareCursorControllers();
    }

    /**
     * Sets the TextView to display the specified slice of the specified
     * char array.  You must promise that you will not change the contents
     * of the array except for right before another call to setText(),
     * since the TextView has no way to know that the text
     * has changed and that it needs to invalidate and re-layout.
     */
    public final void setText(char[] text, int start, int len) {
        int oldlen = 0;

        if (start < 0 || len < 0 || start + len > text.length) {
            throw new IndexOutOfBoundsException(start + ", " + len);
        }

        /*
         * We must do the before-notification here ourselves because if
         * the old text is a CharWrapper we destroy it before calling
         * into the normal path.
         */
        if (mText != null) {
            oldlen = mText.length();
            sendBeforeTextChanged(mText, 0, oldlen, len);
        } else {
            sendBeforeTextChanged("", 0, 0, len);
        }

        if (mCharWrapper == null) {
            mCharWrapper = new CharWrapper(text, start, len);
        } else {
            mCharWrapper.set(text, start, len);
        }

        setText(mCharWrapper, mBufferType, false, oldlen);
    }

    private static class CharWrapper
            implements CharSequence, GetChars, GraphicsOperations {
        private char[] mChars;
        private int mStart, mLength;

        public CharWrapper(char[] chars, int start, int len) {
            mChars = chars;
            mStart = start;
            mLength = len;
        }

        /* package */ void set(char[] chars, int start, int len) {
            mChars = chars;
            mStart = start;
            mLength = len;
        }

        public int length() {
            return mLength;
        }

        public char charAt(int off) {
            return mChars[off + mStart];
        }

        @Override
        public String toString() {
            return new String(mChars, mStart, mLength);
        }

        public CharSequence subSequence(int start, int end) {
            if (start < 0 || end < 0 || start > mLength || end > mLength) {
                throw new IndexOutOfBoundsException(start + ", " + end);
            }

            return new String(mChars, start + mStart, end - start);
        }

        public void getChars(int start, int end, char[] buf, int off) {
            if (start < 0 || end < 0 || start > mLength || end > mLength) {
                throw new IndexOutOfBoundsException(start + ", " + end);
            }

            System.arraycopy(mChars, start + mStart, buf, off, end - start);
        }

        public void drawText(Canvas c, int start, int end,
                             float x, float y, Paint p) {
            c.drawText(mChars, start + mStart, end - start, x, y, p);
        }

        public void drawTextRun(Canvas c, int start, int end,
                int contextStart, int contextEnd, float x, float y, int flags, Paint p) {
            int count = end - start;
            int contextCount = contextEnd - contextStart;
            c.drawTextRun(mChars, start + mStart, count, contextStart + mStart,
                    contextCount, x, y, flags, p);
        }

        public float measureText(int start, int end, Paint p) {
            return p.measureText(mChars, start + mStart, end - start);
        }

        public int getTextWidths(int start, int end, float[] widths, Paint p) {
            return p.getTextWidths(mChars, start + mStart, end - start, widths);
        }

        public float getTextRunAdvances(int start, int end, int contextStart,
                int contextEnd, int flags, float[] advances, int advancesIndex,
                Paint p) {
            int count = end - start;
            int contextCount = contextEnd - contextStart;
            return p.getTextRunAdvances(mChars, start + mStart, count,
                    contextStart + mStart, contextCount, flags, advances,
                    advancesIndex);
        }

        public int getTextRunCursor(int contextStart, int contextEnd, int flags,
                int offset, int cursorOpt, Paint p) {
            int contextCount = contextEnd - contextStart;
            return p.getTextRunCursor(mChars, contextStart + mStart,
                    contextCount, flags, offset + mStart, cursorOpt);
        }
    }

    /**
     * Like {@link #setText(CharSequence, android.widget.TextView.BufferType)},
     * except that the cursor position (if any) is retained in the new text.
     *
     * @see #setText(CharSequence, android.widget.TextView.BufferType)
     */
    public final void setTextKeepState(CharSequence text, BufferType type) {
        int start = getSelectionStart();
        int end = getSelectionEnd();
        int len = text.length();

        setText(text, type);

        if (start >= 0 || end >= 0) {
            if (mText instanceof Spannable) {
                Selection.setSelection((Spannable) mText,
                                       Math.max(0, Math.min(start, len)),
                                       Math.max(0, Math.min(end, len)));
            }
        }
    }

    @android.view.RemotableViewMethod
    public final void setText(int resid) {
        setText(getContext().getResources().getText(resid));
    }

    public final void setText(int resid, BufferType type) {
        setText(getContext().getResources().getText(resid), type);
    }

    /**
     * Sets the text to be displayed when the text of the TextView is empty.
     * Null means to use the normal empty text. The hint does not currently
     * participate in determining the size of the view.
     *
     * @attr ref android.R.styleable#TextView_hint
     */
    @android.view.RemotableViewMethod
    public final void setHint(CharSequence hint) {
        mHint = TextUtils.stringOrSpannedString(hint);

        if (mLayout != null) {
            checkForRelayout();
        }

        if (mText.length() == 0) {
            invalidate();
        }
    }

    /**
     * Sets the text to be displayed when the text of the TextView is empty,
     * from a resource.
     *
     * @attr ref android.R.styleable#TextView_hint
     */
    @android.view.RemotableViewMethod
    public final void setHint(int resid) {
        setHint(getContext().getResources().getText(resid));
    }

    /**
     * Returns the hint that is displayed when the text of the TextView
     * is empty.
     *
     * @attr ref android.R.styleable#TextView_hint
     */
    @ViewDebug.CapturedViewProperty
    public CharSequence getHint() {
        return mHint;
    }

    /**
     * Set the type of the content with a constant as defined for
     * {@link EditorInfo#inputType}.  This will take care of changing
     * the key listener, by calling {@link #setKeyListener(KeyListener)}, to
     * match the given content type.  If the given content type is
     * {@link EditorInfo#TYPE_NULL} then a soft keyboard will
     * not be displayed for this text view.
     *
     * @see #getInputType()
     * @see #setRawInputType(int)
     * @see android.text.InputType
     * @attr ref android.R.styleable#TextView_inputType
     */
    public void setInputType(int type) {
        final boolean wasPassword = isPasswordInputType(mInputType);
        final boolean wasVisiblePassword = isVisiblePasswordInputType(mInputType);
        setInputType(type, false);
        final boolean isPassword = isPasswordInputType(type);
        final boolean isVisiblePassword = isVisiblePasswordInputType(type);
        boolean forceUpdate = false;
        if (isPassword) {
            setTransformationMethod(PasswordTransformationMethod.getInstance());
            setTypefaceByIndex(MONOSPACE, 0);
        } else if (isVisiblePassword) {
            if (mTransformation == PasswordTransformationMethod.getInstance()) {
                forceUpdate = true;
            }
            setTypefaceByIndex(MONOSPACE, 0);
        } else if (wasPassword || wasVisiblePassword) {
            // not in password mode, clean up typeface and transformation
            setTypefaceByIndex(-1, -1);
            if (mTransformation == PasswordTransformationMethod.getInstance()) {
                forceUpdate = true;
            }
        }
        
        boolean multiLine = (type&(EditorInfo.TYPE_MASK_CLASS
                        | EditorInfo.TYPE_TEXT_FLAG_MULTI_LINE)) ==
                (EditorInfo.TYPE_CLASS_TEXT
                        | EditorInfo.TYPE_TEXT_FLAG_MULTI_LINE);
        
        // We need to update the single line mode if it has changed or we
        // were previously in password mode.
        if (mSingleLine == multiLine || forceUpdate) {
            // Change single line mode, but only change the transformation if
            // we are not in password mode.
            applySingleLine(!multiLine, !isPassword);
        }
        
        InputMethodManager imm = InputMethodManager.peekInstance();
        if (imm != null) imm.restartInput(this);
    }

    private boolean isPasswordInputType(int inputType) {
        final int variation = inputType & (EditorInfo.TYPE_MASK_CLASS
                | EditorInfo.TYPE_MASK_VARIATION);
        return variation
                == (EditorInfo.TYPE_CLASS_TEXT
                        | EditorInfo.TYPE_TEXT_VARIATION_PASSWORD);
    }

    private boolean isVisiblePasswordInputType(int inputType) {
        final int variation = inputType & (EditorInfo.TYPE_MASK_CLASS
                | EditorInfo.TYPE_MASK_VARIATION);
        return variation
                == (EditorInfo.TYPE_CLASS_TEXT
                        | EditorInfo.TYPE_TEXT_VARIATION_VISIBLE_PASSWORD);
    }

    /**
     * Directly change the content type integer of the text view, without
     * modifying any other state.
     * @see #setInputType(int)
     * @see android.text.InputType
     * @attr ref android.R.styleable#TextView_inputType
     */
    public void setRawInputType(int type) {
        mInputType = type;
    }

    private void setInputType(int type, boolean direct) {
        final int cls = type & EditorInfo.TYPE_MASK_CLASS;
        KeyListener input;
        if (cls == EditorInfo.TYPE_CLASS_TEXT) {
            boolean autotext = (type & EditorInfo.TYPE_TEXT_FLAG_AUTO_CORRECT)
                    != 0;
            TextKeyListener.Capitalize cap;
            if ((type & EditorInfo.TYPE_TEXT_FLAG_CAP_CHARACTERS) != 0) {
                cap = TextKeyListener.Capitalize.CHARACTERS;
            } else if ((type & EditorInfo.TYPE_TEXT_FLAG_CAP_WORDS) != 0) {
                cap = TextKeyListener.Capitalize.WORDS;
            } else if ((type & EditorInfo.TYPE_TEXT_FLAG_CAP_SENTENCES) != 0) {
                cap = TextKeyListener.Capitalize.SENTENCES;
            } else {
                cap = TextKeyListener.Capitalize.NONE;
            }
            input = TextKeyListener.getInstance(autotext, cap);
        } else if (cls == EditorInfo.TYPE_CLASS_NUMBER) {
            input = DigitsKeyListener.getInstance(
                    (type & EditorInfo.TYPE_NUMBER_FLAG_SIGNED) != 0,
                    (type & EditorInfo.TYPE_NUMBER_FLAG_DECIMAL) != 0);
        } else if (cls == EditorInfo.TYPE_CLASS_DATETIME) {
            switch (type & EditorInfo.TYPE_MASK_VARIATION) {
                case EditorInfo.TYPE_DATETIME_VARIATION_DATE:
                    input = DateKeyListener.getInstance();
                    break;
                case EditorInfo.TYPE_DATETIME_VARIATION_TIME:
                    input = TimeKeyListener.getInstance();
                    break;
                default:
                    input = DateTimeKeyListener.getInstance();
                    break;
            }
        } else if (cls == EditorInfo.TYPE_CLASS_PHONE) {
            input = DialerKeyListener.getInstance();
        } else {
            input = TextKeyListener.getInstance();
        }
        setRawInputType(type);
        if (direct) mInput = input;
        else {
            setKeyListenerOnly(input);
        }
    }

    /**
     * Get the type of the content.
     *
     * @see #setInputType(int)
     * @see android.text.InputType
     */
    public int getInputType() {
        return mInputType;
    }

    /**
     * Change the editor type integer associated with the text view, which
     * will be reported to an IME with {@link EditorInfo#imeOptions} when it
     * has focus.
     * @see #getImeOptions
     * @see android.view.inputmethod.EditorInfo
     * @attr ref android.R.styleable#TextView_imeOptions
     */
    public void setImeOptions(int imeOptions) {
        if (mInputContentType == null) {
            mInputContentType = new InputContentType();
        }
        mInputContentType.imeOptions = imeOptions;
    }

    /**
     * Get the type of the IME editor.
     *
     * @see #setImeOptions(int)
     * @see android.view.inputmethod.EditorInfo
     */
    public int getImeOptions() {
        return mInputContentType != null
                ? mInputContentType.imeOptions : EditorInfo.IME_NULL;
    }

    /**
     * Change the custom IME action associated with the text view, which
     * will be reported to an IME with {@link EditorInfo#actionLabel}
     * and {@link EditorInfo#actionId} when it has focus.
     * @see #getImeActionLabel
     * @see #getImeActionId
     * @see android.view.inputmethod.EditorInfo
     * @attr ref android.R.styleable#TextView_imeActionLabel
     * @attr ref android.R.styleable#TextView_imeActionId
     */
    public void setImeActionLabel(CharSequence label, int actionId) {
        if (mInputContentType == null) {
            mInputContentType = new InputContentType();
        }
        mInputContentType.imeActionLabel = label;
        mInputContentType.imeActionId = actionId;
    }

    /**
     * Get the IME action label previous set with {@link #setImeActionLabel}.
     *
     * @see #setImeActionLabel
     * @see android.view.inputmethod.EditorInfo
     */
    public CharSequence getImeActionLabel() {
        return mInputContentType != null
                ? mInputContentType.imeActionLabel : null;
    }

    /**
     * Get the IME action ID previous set with {@link #setImeActionLabel}.
     *
     * @see #setImeActionLabel
     * @see android.view.inputmethod.EditorInfo
     */
    public int getImeActionId() {
        return mInputContentType != null
                ? mInputContentType.imeActionId : 0;
    }

    /**
     * Set a special listener to be called when an action is performed
     * on the text view.  This will be called when the enter key is pressed,
     * or when an action supplied to the IME is selected by the user.  Setting
     * this means that the normal hard key event will not insert a newline
     * into the text view, even if it is multi-line; holding down the ALT
     * modifier will, however, allow the user to insert a newline character.
     */
    public void setOnEditorActionListener(OnEditorActionListener l) {
        if (mInputContentType == null) {
            mInputContentType = new InputContentType();
        }
        mInputContentType.onEditorActionListener = l;
    }
    
    /**
     * Called when an attached input method calls
     * {@link InputConnection#performEditorAction(int)
     * InputConnection.performEditorAction()}
     * for this text view.  The default implementation will call your action
     * listener supplied to {@link #setOnEditorActionListener}, or perform
     * a standard operation for {@link EditorInfo#IME_ACTION_NEXT
     * EditorInfo.IME_ACTION_NEXT} or {@link EditorInfo#IME_ACTION_DONE
     * EditorInfo.IME_ACTION_DONE}.
     * 
     * <p>For backwards compatibility, if no IME options have been set and the
     * text view would not normally advance focus on enter, then
     * the NEXT and DONE actions received here will be turned into an enter
     * key down/up pair to go through the normal key handling.
     * 
     * @param actionCode The code of the action being performed.
     * 
     * @see #setOnEditorActionListener
     */
    public void onEditorAction(int actionCode) {
        final InputContentType ict = mInputContentType;
        if (ict != null) {
            if (ict.onEditorActionListener != null) {
                if (ict.onEditorActionListener.onEditorAction(this,
                        actionCode, null)) {
                    return;
                }
            }
            
            // This is the handling for some default action.
            // Note that for backwards compatibility we don't do this
            // default handling if explicit ime options have not been given,
            // instead turning this into the normal enter key codes that an
            // app may be expecting.
            if (actionCode == EditorInfo.IME_ACTION_NEXT) {
                View v = focusSearch(FOCUS_DOWN);
                if (v != null) {
                    if (!v.requestFocus(FOCUS_DOWN)) {
                        throw new IllegalStateException("focus search returned a view " +
                                "that wasn't able to take focus!");
                    }
                }
                return;
                
            } else if (actionCode == EditorInfo.IME_ACTION_DONE) {
                InputMethodManager imm = InputMethodManager.peekInstance();
                if (imm != null) {
                    imm.hideSoftInputFromWindow(getWindowToken(), 0);
                }
                return;
            }
        }
        
        Handler h = getHandler();
        if (h != null) {
            long eventTime = SystemClock.uptimeMillis();
            h.sendMessage(h.obtainMessage(ViewRoot.DISPATCH_KEY_FROM_IME,
                    new KeyEvent(eventTime, eventTime,
                    KeyEvent.ACTION_DOWN, KeyEvent.KEYCODE_ENTER, 0, 0, 0, 0,
                    KeyEvent.FLAG_SOFT_KEYBOARD | KeyEvent.FLAG_KEEP_TOUCH_MODE
                    | KeyEvent.FLAG_EDITOR_ACTION)));
            h.sendMessage(h.obtainMessage(ViewRoot.DISPATCH_KEY_FROM_IME,
                    new KeyEvent(SystemClock.uptimeMillis(), eventTime,
                    KeyEvent.ACTION_UP, KeyEvent.KEYCODE_ENTER, 0, 0, 0, 0,
                    KeyEvent.FLAG_SOFT_KEYBOARD | KeyEvent.FLAG_KEEP_TOUCH_MODE
                    | KeyEvent.FLAG_EDITOR_ACTION)));
        }
    }
    
    /**
     * Set the private content type of the text, which is the
     * {@link EditorInfo#privateImeOptions EditorInfo.privateImeOptions}
     * field that will be filled in when creating an input connection.
     *
     * @see #getPrivateImeOptions()
     * @see EditorInfo#privateImeOptions
     * @attr ref android.R.styleable#TextView_privateImeOptions
     */
    public void setPrivateImeOptions(String type) {
        if (mInputContentType == null) mInputContentType = new InputContentType();
        mInputContentType.privateImeOptions = type;
    }

    /**
     * Get the private type of the content.
     *
     * @see #setPrivateImeOptions(String)
     * @see EditorInfo#privateImeOptions
     */
    public String getPrivateImeOptions() {
        return mInputContentType != null
                ? mInputContentType.privateImeOptions : null;
    }

    /**
     * Set the extra input data of the text, which is the
     * {@link EditorInfo#extras TextBoxAttribute.extras}
     * Bundle that will be filled in when creating an input connection.  The
     * given integer is the resource ID of an XML resource holding an
     * {@link android.R.styleable#InputExtras &lt;input-extras&gt;} XML tree.
     *
     * @see #getInputExtras(boolean) 
     * @see EditorInfo#extras
     * @attr ref android.R.styleable#TextView_editorExtras
     */
    public void setInputExtras(int xmlResId)
            throws XmlPullParserException, IOException {
        XmlResourceParser parser = getResources().getXml(xmlResId);
        if (mInputContentType == null) mInputContentType = new InputContentType();
        mInputContentType.extras = new Bundle();
        getResources().parseBundleExtras(parser, mInputContentType.extras);
    }

    /**
     * Retrieve the input extras currently associated with the text view, which
     * can be viewed as well as modified.
     *
     * @param create If true, the extras will be created if they don't already
     * exist.  Otherwise, null will be returned if none have been created.
     * @see #setInputExtras(int)
     * @see EditorInfo#extras
     * @attr ref android.R.styleable#TextView_editorExtras
     */
    public Bundle getInputExtras(boolean create) {
        if (mInputContentType == null) {
            if (!create) return null;
            mInputContentType = new InputContentType();
        }
        if (mInputContentType.extras == null) {
            if (!create) return null;
            mInputContentType.extras = new Bundle();
        }
        return mInputContentType.extras;
    }

    /**
     * Returns the error message that was set to be displayed with
     * {@link #setError}, or <code>null</code> if no error was set
     * or if it the error was cleared by the widget after user input.
     */
    public CharSequence getError() {
        return mError;
    }

    /**
     * Sets the right-hand compound drawable of the TextView to the "error"
     * icon and sets an error message that will be displayed in a popup when
     * the TextView has focus.  The icon and error message will be reset to
     * null when any key events cause changes to the TextView's text.  If the
     * <code>error</code> is <code>null</code>, the error message and icon
     * will be cleared.
     */
    @android.view.RemotableViewMethod
    public void setError(CharSequence error) {
        if (error == null) {
            setError(null, null);
        } else {
            Drawable dr = getContext().getResources().
                getDrawable(com.android.internal.R.drawable.
                            indicator_input_error);

            dr.setBounds(0, 0, dr.getIntrinsicWidth(), dr.getIntrinsicHeight());
            setError(error, dr);
        }
    }

    /**
     * Sets the right-hand compound drawable of the TextView to the specified
     * icon and sets an error message that will be displayed in a popup when
     * the TextView has focus.  The icon and error message will be reset to
     * null when any key events cause changes to the TextView's text.  The
     * drawable must already have had {@link Drawable#setBounds} set on it.
     * If the <code>error</code> is <code>null</code>, the error message will
     * be cleared (and you should provide a <code>null</code> icon as well).
     */
    public void setError(CharSequence error, Drawable icon) {
        error = TextUtils.stringOrSpannedString(error);

        mError = error;
        mErrorWasChanged = true;
        final Drawables dr = mDrawables;
        if (dr != null) {
            setCompoundDrawables(dr.mDrawableLeft, dr.mDrawableTop,
                                 icon, dr.mDrawableBottom);
        } else {
            setCompoundDrawables(null, null, icon, null);
        }

        if (error == null) {
            if (mPopup != null) {
                if (mPopup.isShowing()) {
                    mPopup.dismiss();
                }

                mPopup = null;
            }
        } else {
            if (isFocused()) {
                showError();
            }
        }
    }

    private void showError() {
        if (getWindowToken() == null) {
            mShowErrorAfterAttach = true;
            return;
        }

        if (mPopup == null) {
            LayoutInflater inflater = LayoutInflater.from(getContext());
            final TextView err = (TextView) inflater.inflate(com.android.internal.R.layout.textview_hint,
                    null);

            final float scale = getResources().getDisplayMetrics().density;
            mPopup = new ErrorPopup(err, (int) (200 * scale + 0.5f),
                    (int) (50 * scale + 0.5f));
            mPopup.setFocusable(false);
            // The user is entering text, so the input method is needed.  We
            // don't want the popup to be displayed on top of it.
            mPopup.setInputMethodMode(PopupWindow.INPUT_METHOD_NEEDED);
        }

        TextView tv = (TextView) mPopup.getContentView();
        chooseSize(mPopup, mError, tv);
        tv.setText(mError);

        mPopup.showAsDropDown(this, getErrorX(), getErrorY());
        mPopup.fixDirection(mPopup.isAboveAnchor());
    }

    private static class ErrorPopup extends PopupWindow {
        private boolean mAbove = false;
        private final TextView mView;

        ErrorPopup(TextView v, int width, int height) {
            super(v, width, height);
            mView = v;
        }

        void fixDirection(boolean above) {
            mAbove = above;

            if (above) {
                mView.setBackgroundResource(com.android.internal.R.drawable.popup_inline_error_above);
            } else {
                mView.setBackgroundResource(com.android.internal.R.drawable.popup_inline_error);
            }
        }

        @Override
        public void update(int x, int y, int w, int h, boolean force) {
            super.update(x, y, w, h, force);

            boolean above = isAboveAnchor();
            if (above != mAbove) {
                fixDirection(above);
            }
        }
    }

    /**
     * Returns the Y offset to make the pointy top of the error point
     * at the middle of the error icon.
     */
    private int getErrorX() {
        /*
         * The "25" is the distance between the point and the right edge
         * of the background
         */
        final float scale = getResources().getDisplayMetrics().density;

        final Drawables dr = mDrawables;
        return getWidth() - mPopup.getWidth()
                - getPaddingRight()
                - (dr != null ? dr.mDrawableSizeRight : 0) / 2 + (int) (25 * scale + 0.5f);
    }

    /**
     * Returns the Y offset to make the pointy top of the error point
     * at the bottom of the error icon.
     */
    private int getErrorY() {
        /*
         * Compound, not extended, because the icon is not clipped
         * if the text height is smaller.
         */
        int vspace = mBottom - mTop -
                     getCompoundPaddingBottom() - getCompoundPaddingTop();

        final Drawables dr = mDrawables;
        int icontop = getCompoundPaddingTop()
                + (vspace - (dr != null ? dr.mDrawableHeightRight : 0)) / 2;

        /*
         * The "2" is the distance between the point and the top edge
         * of the background.
         */

        return icontop + (dr != null ? dr.mDrawableHeightRight : 0)
                - getHeight() - 2;
    }

    private void hideError() {
        if (mPopup != null) {
            if (mPopup.isShowing()) {
                mPopup.dismiss();
            }
        }

        mShowErrorAfterAttach = false;
    }

    private void chooseSize(PopupWindow pop, CharSequence text, TextView tv) {
        int wid = tv.getPaddingLeft() + tv.getPaddingRight();
        int ht = tv.getPaddingTop() + tv.getPaddingBottom();

        /*
         * Figure out how big the text would be if we laid it out to the
         * full width of this view minus the border.
         */
        int cap = getWidth() - wid;
        if (cap < 0) {
            cap = 200; // We must not be measured yet -- setFrame() will fix it.
        }

        Layout l = new StaticLayout(text, tv.getPaint(), cap,
                                    Layout.Alignment.ALIGN_NORMAL, 1, 0, true);
        float max = 0;
        for (int i = 0; i < l.getLineCount(); i++) {
            max = Math.max(max, l.getLineWidth(i));
        }

        /*
         * Now set the popup size to be big enough for the text plus the border.
         */
        pop.setWidth(wid + (int) Math.ceil(max));
        pop.setHeight(ht + l.getHeight());
    }


    @Override
    protected boolean setFrame(int l, int t, int r, int b) {
        boolean result = super.setFrame(l, t, r, b);

        if (mPopup != null) {
            TextView tv = (TextView) mPopup.getContentView();
            chooseSize(mPopup, mError, tv);
            mPopup.update(this, getErrorX(), getErrorY(),
                          mPopup.getWidth(), mPopup.getHeight());
        }

        restartMarqueeIfNeeded();

        return result;
    }

    private void restartMarqueeIfNeeded() {
        if (mRestartMarquee && mEllipsize == TextUtils.TruncateAt.MARQUEE) {
            mRestartMarquee = false;
            startMarquee();
        }
    }

    /**
     * Sets the list of input filters that will be used if the buffer is
     * Editable.  Has no effect otherwise.
     *
     * @attr ref android.R.styleable#TextView_maxLength
     */
    public void setFilters(InputFilter[] filters) {
        if (filters == null) {
            throw new IllegalArgumentException();
        }

        mFilters = filters;

        if (mText instanceof Editable) {
            setFilters((Editable) mText, filters);
        }
    }

    /**
     * Sets the list of input filters on the specified Editable,
     * and includes mInput in the list if it is an InputFilter.
     */
    private void setFilters(Editable e, InputFilter[] filters) {
        if (mInput instanceof InputFilter) {
            InputFilter[] nf = new InputFilter[filters.length + 1];

            System.arraycopy(filters, 0, nf, 0, filters.length);
            nf[filters.length] = (InputFilter) mInput;

            e.setFilters(nf);
        } else {
            e.setFilters(filters);
        }
    }

    /**
     * Returns the current list of input filters.
     */
    public InputFilter[] getFilters() {
        return mFilters;
    }

    /////////////////////////////////////////////////////////////////////////

    private int getVerticalOffset(boolean forceNormal) {
        int voffset = 0;
        final int gravity = mGravity & Gravity.VERTICAL_GRAVITY_MASK;

        Layout l = mLayout;
        if (!forceNormal && mText.length() == 0 && mHintLayout != null) {
            l = mHintLayout;
        }

        if (gravity != Gravity.TOP) {
            int boxht;

            if (l == mHintLayout) {
                boxht = getMeasuredHeight() - getCompoundPaddingTop() -
                        getCompoundPaddingBottom();
            } else {
                boxht = getMeasuredHeight() - getExtendedPaddingTop() -
                        getExtendedPaddingBottom();
            }
            int textht = l.getHeight();

            if (textht < boxht) {
                if (gravity == Gravity.BOTTOM)
                    voffset = boxht - textht;
                else // (gravity == Gravity.CENTER_VERTICAL)
                    voffset = (boxht - textht) >> 1;
            }
        }
        return voffset;
    }

    private int getBottomVerticalOffset(boolean forceNormal) {
        int voffset = 0;
        final int gravity = mGravity & Gravity.VERTICAL_GRAVITY_MASK;

        Layout l = mLayout;
        if (!forceNormal && mText.length() == 0 && mHintLayout != null) {
            l = mHintLayout;
        }

        if (gravity != Gravity.BOTTOM) {
            int boxht;

            if (l == mHintLayout) {
                boxht = getMeasuredHeight() - getCompoundPaddingTop() -
                        getCompoundPaddingBottom();
            } else {
                boxht = getMeasuredHeight() - getExtendedPaddingTop() -
                        getExtendedPaddingBottom();
            }
            int textht = l.getHeight();

            if (textht < boxht) {
                if (gravity == Gravity.TOP)
                    voffset = boxht - textht;
                else // (gravity == Gravity.CENTER_VERTICAL)
                    voffset = (boxht - textht) >> 1;
            }
        }
        return voffset;
    }

    private void invalidateCursorPath() {
        if (mHighlightPathBogus) {
            invalidateCursor();
        } else {
            synchronized (sTempRect) {
                /*
                 * The reason for this concern about the thickness of the
                 * cursor and doing the floor/ceil on the coordinates is that
                 * some EditTexts (notably textfields in the Browser) have
                 * anti-aliased text where not all the characters are
                 * necessarily at integer-multiple locations.  This should
                 * make sure the entire cursor gets invalidated instead of
                 * sometimes missing half a pixel.
                 */

                float thick = FloatMath.ceil(mTextPaint.getStrokeWidth());
                if (thick < 1.0f) {
                    thick = 1.0f;
                }

                thick /= 2;

                mHighlightPath.computeBounds(sTempRect, false);

                int left = getCompoundPaddingLeft();
                int top = getExtendedPaddingTop() + getVerticalOffset(true);

                invalidate((int) FloatMath.floor(left + sTempRect.left - thick),
                           (int) FloatMath.floor(top + sTempRect.top - thick),
                           (int) FloatMath.ceil(left + sTempRect.right + thick),
                           (int) FloatMath.ceil(top + sTempRect.bottom + thick));
            }
        }
    }

    private void invalidateCursor() {
        int where = getSelectionEnd();

        invalidateCursor(where, where, where);
    }

    private void invalidateCursor(int a, int b, int c) {
        if (mLayout == null) {
            invalidate();
        } else {
            if (a >= 0 || b >= 0 || c >= 0) {
                int first = Math.min(Math.min(a, b), c);
                int last = Math.max(Math.max(a, b), c);

                int line = mLayout.getLineForOffset(first);
                int top = mLayout.getLineTop(line);

                // This is ridiculous, but the descent from the line above
                // can hang down into the line we really want to redraw,
                // so we have to invalidate part of the line above to make
                // sure everything that needs to be redrawn really is.
                // (But not the whole line above, because that would cause
                // the same problem with the descenders on the line above it!)
                if (line > 0) {
                    top -= mLayout.getLineDescent(line - 1);
                }

                int line2;

                if (first == last)
                    line2 = line;
                else
                    line2 = mLayout.getLineForOffset(last);

                int bottom = mLayout.getLineTop(line2 + 1);
                int voffset = getVerticalOffset(true);

                int left = getCompoundPaddingLeft() + mScrollX;
                invalidate(left, top + voffset + getExtendedPaddingTop(),
                           left + getWidth() - getCompoundPaddingLeft() -
                           getCompoundPaddingRight(),
                           bottom + voffset + getExtendedPaddingTop());
            }
        }
    }

    private void registerForPreDraw() {
        final ViewTreeObserver observer = getViewTreeObserver();
        if (observer == null) {
            return;
        }

        if (mPreDrawState == PREDRAW_NOT_REGISTERED) {
            observer.addOnPreDrawListener(this);
            mPreDrawState = PREDRAW_PENDING;
        } else if (mPreDrawState == PREDRAW_DONE) {
            mPreDrawState = PREDRAW_PENDING;
        }

        // else state is PREDRAW_PENDING, so keep waiting.
    }

    /**
     * {@inheritDoc}
     */
    public boolean onPreDraw() {
        if (mPreDrawState != PREDRAW_PENDING) {
            return true;
        }

        if (mLayout == null) {
            assumeLayout();
        }

        boolean changed = false;

        if (mMovement != null) {
            /* This code also provides auto-scrolling when a cursor is moved using a
             * CursorController (insertion point or selection limits).
             * For selection, ensure start or end is visible depending on controller's state.
             */
            int curs = getSelectionEnd();
            if (mSelectionModifierCursorController != null) {
                SelectionModifierCursorController selectionController =
                    (SelectionModifierCursorController) mSelectionModifierCursorController;
                if (selectionController.isSelectionStartDragged()) {
                    curs = getSelectionStart();
                }
            }

            /*
             * TODO: This should really only keep the end in view if
             * it already was before the text changed.  I'm not sure
             * of a good way to tell from here if it was.
             */
            if (curs < 0 &&
                  (mGravity & Gravity.VERTICAL_GRAVITY_MASK) == Gravity.BOTTOM) {
                curs = mText.length();
            }

            if (curs >= 0) {
                changed = bringPointIntoView(curs);
            }
        } else {
            changed = bringTextIntoView();
        }

<<<<<<< HEAD
        if (mShouldStartSelectionActionMode) {
            startSelectionActionMode();
            mShouldStartSelectionActionMode = false;
=======
        if (mShouldStartTextSelectionMode) {
            startTextSelectionMode();
            mShouldStartTextSelectionMode = false;
>>>>>>> a842d143
        }
        mPreDrawState = PREDRAW_DONE;
        return !changed;
    }

    @Override
    protected void onAttachedToWindow() {
        super.onAttachedToWindow();

        mTemporaryDetach = false;
        
        if (mShowErrorAfterAttach) {
            showError();
            mShowErrorAfterAttach = false;
        }
    }

    @Override
    protected void onDetachedFromWindow() {
        super.onDetachedFromWindow();

        if (mPreDrawState != PREDRAW_NOT_REGISTERED) {
            final ViewTreeObserver observer = getViewTreeObserver();
            if (observer != null) {
                observer.removeOnPreDrawListener(this);
                mPreDrawState = PREDRAW_NOT_REGISTERED;
            }
        }

        if (mError != null) {
            hideError();
        }
    }

    @Override
    protected boolean isPaddingOffsetRequired() {
        return mShadowRadius != 0 || mDrawables != null;
    }

    @Override
    protected int getLeftPaddingOffset() {
        return getCompoundPaddingLeft() - mPaddingLeft +
                (int) Math.min(0, mShadowDx - mShadowRadius);
    }

    @Override
    protected int getTopPaddingOffset() {
        return (int) Math.min(0, mShadowDy - mShadowRadius);
    }

    @Override
    protected int getBottomPaddingOffset() {
        return (int) Math.max(0, mShadowDy + mShadowRadius);
    }

    @Override
    protected int getRightPaddingOffset() {
        return -(getCompoundPaddingRight() - mPaddingRight) +
                (int) Math.max(0, mShadowDx + mShadowRadius);
    }

    @Override
    protected boolean verifyDrawable(Drawable who) {
        final boolean verified = super.verifyDrawable(who);
        if (!verified && mDrawables != null) {
            return who == mDrawables.mDrawableLeft || who == mDrawables.mDrawableTop ||
                    who == mDrawables.mDrawableRight || who == mDrawables.mDrawableBottom;
        }
        return verified;
    }

    @Override
    public void invalidateDrawable(Drawable drawable) {
        if (verifyDrawable(drawable)) {
            final Rect dirty = drawable.getBounds();
            int scrollX = mScrollX;
            int scrollY = mScrollY;

            // IMPORTANT: The coordinates below are based on the coordinates computed
            // for each compound drawable in onDraw(). Make sure to update each section
            // accordingly.
            final TextView.Drawables drawables = mDrawables;
            if (drawables != null) {
                if (drawable == drawables.mDrawableLeft) {
                    final int compoundPaddingTop = getCompoundPaddingTop();
                    final int compoundPaddingBottom = getCompoundPaddingBottom();
                    final int vspace = mBottom - mTop - compoundPaddingBottom - compoundPaddingTop;

                    scrollX += mPaddingLeft;
                    scrollY += compoundPaddingTop + (vspace - drawables.mDrawableHeightLeft) / 2;
                } else if (drawable == drawables.mDrawableRight) {
                    final int compoundPaddingTop = getCompoundPaddingTop();
                    final int compoundPaddingBottom = getCompoundPaddingBottom();
                    final int vspace = mBottom - mTop - compoundPaddingBottom - compoundPaddingTop;

                    scrollX += (mRight - mLeft - mPaddingRight - drawables.mDrawableSizeRight);
                    scrollY += compoundPaddingTop + (vspace - drawables.mDrawableHeightRight) / 2;
                } else if (drawable == drawables.mDrawableTop) {
                    final int compoundPaddingLeft = getCompoundPaddingLeft();
                    final int compoundPaddingRight = getCompoundPaddingRight();
                    final int hspace = mRight - mLeft - compoundPaddingRight - compoundPaddingLeft;

                    scrollX += compoundPaddingLeft + (hspace - drawables.mDrawableWidthTop) / 2;
                    scrollY += mPaddingTop;
                } else if (drawable == drawables.mDrawableBottom) {
                    final int compoundPaddingLeft = getCompoundPaddingLeft();
                    final int compoundPaddingRight = getCompoundPaddingRight();
                    final int hspace = mRight - mLeft - compoundPaddingRight - compoundPaddingLeft;

                    scrollX += compoundPaddingLeft + (hspace - drawables.mDrawableWidthBottom) / 2;
                    scrollY += (mBottom - mTop - mPaddingBottom - drawables.mDrawableSizeBottom);
                }
            }

            invalidate(dirty.left + scrollX, dirty.top + scrollY,
                    dirty.right + scrollX, dirty.bottom + scrollY);
        }
    }

    @Override
    protected boolean onSetAlpha(int alpha) {
        if (mMovement == null && getBackground() == null) {
            mCurrentAlpha = alpha;
            final Drawables dr = mDrawables;
            if (dr != null) {
                if (dr.mDrawableLeft != null) dr.mDrawableLeft.setAlpha(alpha);
                if (dr.mDrawableTop != null) dr.mDrawableTop.setAlpha(alpha);
                if (dr.mDrawableRight != null) dr.mDrawableRight.setAlpha(alpha);
                if (dr.mDrawableBottom != null) dr.mDrawableBottom.setAlpha(alpha);
            }
            return true;
        }
        return false;
    }

    @Override
    protected void onDraw(Canvas canvas) {
        restartMarqueeIfNeeded();

        // Draw the background for this view
        super.onDraw(canvas);

        final int compoundPaddingLeft = getCompoundPaddingLeft();
        final int compoundPaddingTop = getCompoundPaddingTop();
        final int compoundPaddingRight = getCompoundPaddingRight();
        final int compoundPaddingBottom = getCompoundPaddingBottom();
        final int scrollX = mScrollX;
        final int scrollY = mScrollY;
        final int right = mRight;
        final int left = mLeft;
        final int bottom = mBottom;
        final int top = mTop;

        final Drawables dr = mDrawables;
        if (dr != null) {
            /*
             * Compound, not extended, because the icon is not clipped
             * if the text height is smaller.
             */

            int vspace = bottom - top - compoundPaddingBottom - compoundPaddingTop;
            int hspace = right - left - compoundPaddingRight - compoundPaddingLeft;

            // IMPORTANT: The coordinates computed are also used in invalidateDrawable()
            // Make sure to update invalidateDrawable() when changing this code.
            if (dr.mDrawableLeft != null) {
                canvas.save();
                canvas.translate(scrollX + mPaddingLeft,
                                 scrollY + compoundPaddingTop +
                                 (vspace - dr.mDrawableHeightLeft) / 2);
                dr.mDrawableLeft.draw(canvas);
                canvas.restore();
            }

            // IMPORTANT: The coordinates computed are also used in invalidateDrawable()
            // Make sure to update invalidateDrawable() when changing this code.
            if (dr.mDrawableRight != null) {
                canvas.save();
                canvas.translate(scrollX + right - left - mPaddingRight - dr.mDrawableSizeRight,
                         scrollY + compoundPaddingTop + (vspace - dr.mDrawableHeightRight) / 2);
                dr.mDrawableRight.draw(canvas);
                canvas.restore();
            }

            // IMPORTANT: The coordinates computed are also used in invalidateDrawable()
            // Make sure to update invalidateDrawable() when changing this code.
            if (dr.mDrawableTop != null) {
                canvas.save();
                canvas.translate(scrollX + compoundPaddingLeft + (hspace - dr.mDrawableWidthTop) / 2,
                        scrollY + mPaddingTop);
                dr.mDrawableTop.draw(canvas);
                canvas.restore();
            }

            // IMPORTANT: The coordinates computed are also used in invalidateDrawable()
            // Make sure to update invalidateDrawable() when changing this code.
            if (dr.mDrawableBottom != null) {
                canvas.save();
                canvas.translate(scrollX + compoundPaddingLeft +
                        (hspace - dr.mDrawableWidthBottom) / 2,
                         scrollY + bottom - top - mPaddingBottom - dr.mDrawableSizeBottom);
                dr.mDrawableBottom.draw(canvas);
                canvas.restore();
            }
        }

        if (mPreDrawState == PREDRAW_DONE) {
            final ViewTreeObserver observer = getViewTreeObserver();
            if (observer != null) {
                observer.removeOnPreDrawListener(this);
                mPreDrawState = PREDRAW_NOT_REGISTERED;
            }
        }

        int color = mCurTextColor;

        if (mLayout == null) {
            assumeLayout();
        }

        Layout layout = mLayout;
        int cursorcolor = color;

        if (mHint != null && mText.length() == 0) {
            if (mHintTextColor != null) {
                color = mCurHintTextColor;
            }

            layout = mHintLayout;
        }

        mTextPaint.setColor(color);
        mTextPaint.setAlpha(mCurrentAlpha);
        mTextPaint.drawableState = getDrawableState();

        canvas.save();
        /*  Would be faster if we didn't have to do this. Can we chop the
            (displayable) text so that we don't need to do this ever?
        */

        int extendedPaddingTop = getExtendedPaddingTop();
        int extendedPaddingBottom = getExtendedPaddingBottom();

        float clipLeft = compoundPaddingLeft + scrollX;
        float clipTop = extendedPaddingTop + scrollY;
        float clipRight = right - left - compoundPaddingRight + scrollX;
        float clipBottom = bottom - top - extendedPaddingBottom + scrollY;

        if (mShadowRadius != 0) {
            clipLeft += Math.min(0, mShadowDx - mShadowRadius);
            clipRight += Math.max(0, mShadowDx + mShadowRadius);

            clipTop += Math.min(0, mShadowDy - mShadowRadius);
            clipBottom += Math.max(0, mShadowDy + mShadowRadius);
        }

        canvas.clipRect(clipLeft, clipTop, clipRight, clipBottom);

        int voffsetText = 0;
        int voffsetCursor = 0;

        // translate in by our padding
        {
            /* shortcircuit calling getVerticaOffset() */
            if ((mGravity & Gravity.VERTICAL_GRAVITY_MASK) != Gravity.TOP) {
                voffsetText = getVerticalOffset(false);
                voffsetCursor = getVerticalOffset(true);
            }
            canvas.translate(compoundPaddingLeft, extendedPaddingTop + voffsetText);
        }

        if (mEllipsize == TextUtils.TruncateAt.MARQUEE) {
            if (!mSingleLine && getLineCount() == 1 && canMarquee() &&
                    (mGravity & Gravity.HORIZONTAL_GRAVITY_MASK) != Gravity.LEFT) {
                canvas.translate(mLayout.getLineRight(0) - (mRight - mLeft -
                        getCompoundPaddingLeft() - getCompoundPaddingRight()), 0.0f);
            }

            if (mMarquee != null && mMarquee.isRunning()) {
                canvas.translate(-mMarquee.mScroll, 0.0f);
            }
        }

        Path highlight = null;
        int selStart = -1, selEnd = -1;

        //  If there is no movement method, then there can be no selection.
        //  Check that first and attempt to skip everything having to do with
        //  the cursor.
        //  XXX This is not strictly true -- a program could set the
        //  selection manually if it really wanted to.
        if (mMovement != null && (isFocused() || isPressed())) {
            selStart = getSelectionStart();
            selEnd = getSelectionEnd();

            if (mCursorVisible && selStart >= 0 && isEnabled()) {
                if (mHighlightPath == null)
                    mHighlightPath = new Path();

                if (selStart == selEnd) {
                    if ((SystemClock.uptimeMillis() - mShowCursor) % (2 * BLINK) < BLINK) {
                        if (mHighlightPathBogus) {
                            mHighlightPath.reset();
                            mLayout.getCursorPath(selStart, mHighlightPath, mText);
                            mHighlightPathBogus = false;
                        }

                        // XXX should pass to skin instead of drawing directly
                        mHighlightPaint.setColor(cursorcolor);
                        mHighlightPaint.setStyle(Paint.Style.STROKE);

                        highlight = mHighlightPath;
                    }
                } else {
                    if (mHighlightPathBogus) {
                        mHighlightPath.reset();
                        mLayout.getSelectionPath(selStart, selEnd, mHighlightPath);
                        mHighlightPathBogus = false;
                    }

                    // XXX should pass to skin instead of drawing directly
                    mHighlightPaint.setColor(mHighlightColor);
                    mHighlightPaint.setStyle(Paint.Style.FILL);

                    highlight = mHighlightPath;
                }
            }
        }

        /*  Comment out until we decide what to do about animations
        boolean isLinearTextOn = false;
        if (currentTransformation != null) {
            isLinearTextOn = mTextPaint.isLinearTextOn();
            Matrix m = currentTransformation.getMatrix();
            if (!m.isIdentity()) {
                // mTextPaint.setLinearTextOn(true);
            }
        }
        */

        final InputMethodState ims = mInputMethodState;
        if (ims != null && ims.mBatchEditNesting == 0) {
            InputMethodManager imm = InputMethodManager.peekInstance();
            if (imm != null) {
                if (imm.isActive(this)) {
                    boolean reported = false;
                    if (ims.mContentChanged || ims.mSelectionModeChanged) {
                        // We are in extract mode and the content has changed
                        // in some way... just report complete new text to the
                        // input method.
                        reported = reportExtractedText();
                    }
                    if (!reported && highlight != null) {
                        int candStart = -1;
                        int candEnd = -1;
                        if (mText instanceof Spannable) {
                            Spannable sp = (Spannable)mText;
                            candStart = EditableInputConnection.getComposingSpanStart(sp);
                            candEnd = EditableInputConnection.getComposingSpanEnd(sp);
                        }
                        imm.updateSelection(this, selStart, selEnd, candStart, candEnd);
                    }
                }
                
                if (imm.isWatchingCursor(this) && highlight != null) {
                    highlight.computeBounds(ims.mTmpRectF, true);
                    ims.mTmpOffset[0] = ims.mTmpOffset[1] = 0;
    
                    canvas.getMatrix().mapPoints(ims.mTmpOffset);
                    ims.mTmpRectF.offset(ims.mTmpOffset[0], ims.mTmpOffset[1]);
    
                    ims.mTmpRectF.offset(0, voffsetCursor - voffsetText);
    
                    ims.mCursorRectInWindow.set((int)(ims.mTmpRectF.left + 0.5),
                            (int)(ims.mTmpRectF.top + 0.5),
                            (int)(ims.mTmpRectF.right + 0.5),
                            (int)(ims.mTmpRectF.bottom + 0.5));
    
                    imm.updateCursor(this,
                            ims.mCursorRectInWindow.left, ims.mCursorRectInWindow.top,
                            ims.mCursorRectInWindow.right, ims.mCursorRectInWindow.bottom);
                }
            }
        }

        layout.draw(canvas, highlight, mHighlightPaint, voffsetCursor - voffsetText);

        if (mMarquee != null && mMarquee.shouldDrawGhost()) {
            canvas.translate((int) mMarquee.getGhostOffset(), 0.0f);
            layout.draw(canvas, highlight, mHighlightPaint, voffsetCursor - voffsetText);
        }

        /*  Comment out until we decide what to do about animations
        if (currentTransformation != null) {
            mTextPaint.setLinearTextOn(isLinearTextOn);
        }
        */

        canvas.restore();

        if (mInsertionPointCursorController != null) {
            mInsertionPointCursorController.draw(canvas);
        }
        if (mSelectionModifierCursorController != null) {
            mSelectionModifierCursorController.draw(canvas);
        }
    }

    @Override
    public void getFocusedRect(Rect r) {
        if (mLayout == null) {
            super.getFocusedRect(r);
            return;
        }

        int sel = getSelectionEnd();
        if (sel < 0) {
            super.getFocusedRect(r);
            return;
        }

        int line = mLayout.getLineForOffset(sel);
        r.top = mLayout.getLineTop(line);
        r.bottom = mLayout.getLineBottom(line);

        r.left = (int) mLayout.getPrimaryHorizontal(sel);
        r.right = r.left + 1;

        // Adjust for padding and gravity.
        int paddingLeft = getCompoundPaddingLeft();
        int paddingTop = getExtendedPaddingTop();
        if ((mGravity & Gravity.VERTICAL_GRAVITY_MASK) != Gravity.TOP) {
            paddingTop += getVerticalOffset(false);
        }
        r.offset(paddingLeft, paddingTop);
    }

    /**
     * Return the number of lines of text, or 0 if the internal Layout has not
     * been built.
     */
    public int getLineCount() {
        return mLayout != null ? mLayout.getLineCount() : 0;
    }

    /**
     * Return the baseline for the specified line (0...getLineCount() - 1)
     * If bounds is not null, return the top, left, right, bottom extents
     * of the specified line in it. If the internal Layout has not been built,
     * return 0 and set bounds to (0, 0, 0, 0)
     * @param line which line to examine (0..getLineCount() - 1)
     * @param bounds Optional. If not null, it returns the extent of the line
     * @return the Y-coordinate of the baseline
     */
    public int getLineBounds(int line, Rect bounds) {
        if (mLayout == null) {
            if (bounds != null) {
                bounds.set(0, 0, 0, 0);
            }
            return 0;
        }
        else {
            int baseline = mLayout.getLineBounds(line, bounds);

            int voffset = getExtendedPaddingTop();
            if ((mGravity & Gravity.VERTICAL_GRAVITY_MASK) != Gravity.TOP) {
                voffset += getVerticalOffset(true);
            }
            if (bounds != null) {
                bounds.offset(getCompoundPaddingLeft(), voffset);
            }
            return baseline + voffset;
        }
    }

    @Override
    public int getBaseline() {
        if (mLayout == null) {
            return super.getBaseline();
        }

        int voffset = 0;
        if ((mGravity & Gravity.VERTICAL_GRAVITY_MASK) != Gravity.TOP) {
            voffset = getVerticalOffset(true);
        }

        return getExtendedPaddingTop() + voffset + mLayout.getLineBaseline(0);
    }

    @Override
    public boolean onKeyDown(int keyCode, KeyEvent event) {
        int which = doKeyDown(keyCode, event, null);
        if (which == 0) {
            // Go through default dispatching.
            return super.onKeyDown(keyCode, event);
        }

        return true;
    }

    @Override
    public boolean onKeyMultiple(int keyCode, int repeatCount, KeyEvent event) {
        KeyEvent down = KeyEvent.changeAction(event, KeyEvent.ACTION_DOWN);

        int which = doKeyDown(keyCode, down, event);
        if (which == 0) {
            // Go through default dispatching.
            return super.onKeyMultiple(keyCode, repeatCount, event);
        }
        if (which == -1) {
            // Consumed the whole thing.
            return true;
        }

        repeatCount--;
        
        // We are going to dispatch the remaining events to either the input
        // or movement method.  To do this, we will just send a repeated stream
        // of down and up events until we have done the complete repeatCount.
        // It would be nice if those interfaces had an onKeyMultiple() method,
        // but adding that is a more complicated change.
        KeyEvent up = KeyEvent.changeAction(event, KeyEvent.ACTION_UP);
        if (which == 1) {
            mInput.onKeyUp(this, (Editable)mText, keyCode, up);
            while (--repeatCount > 0) {
                mInput.onKeyDown(this, (Editable)mText, keyCode, down);
                mInput.onKeyUp(this, (Editable)mText, keyCode, up);
            }
            if (mError != null && !mErrorWasChanged) {
                setError(null, null);
            }

        } else if (which == 2) {
            mMovement.onKeyUp(this, (Spannable)mText, keyCode, up);
            while (--repeatCount > 0) {
                mMovement.onKeyDown(this, (Spannable)mText, keyCode, down);
                mMovement.onKeyUp(this, (Spannable)mText, keyCode, up);
            }
        }

        return true;
    }

    /**
     * Returns true if pressing ENTER in this field advances focus instead
     * of inserting the character.  This is true mostly in single-line fields,
     * but also in mail addresses and subjects which will display on multiple
     * lines but where it doesn't make sense to insert newlines.
     */
    private boolean shouldAdvanceFocusOnEnter() {
        if (mInput == null) {
            return false;
        }

        if (mSingleLine) {
            return true;
        }

        if ((mInputType & EditorInfo.TYPE_MASK_CLASS) == EditorInfo.TYPE_CLASS_TEXT) {
            int variation = mInputType & EditorInfo.TYPE_MASK_VARIATION;

            if (variation == EditorInfo.TYPE_TEXT_VARIATION_EMAIL_ADDRESS ||
                variation == EditorInfo.TYPE_TEXT_VARIATION_EMAIL_SUBJECT) {
                return true;
            }
        }

        return false;
    }

    private int doKeyDown(int keyCode, KeyEvent event, KeyEvent otherEvent) {
        if (!isEnabled()) {
            return 0;
        }

        switch (keyCode) {
            case KeyEvent.KEYCODE_ENTER:
                // If ALT modifier is held, then we always insert a
                // newline character.
                if ((event.getMetaState()&KeyEvent.META_ALT_ON) == 0) {
                    
                    // When mInputContentType is set, we know that we are
                    // running in a "modern" cupcake environment, so don't need
                    // to worry about the application trying to capture
                    // enter key events.
                    if (mInputContentType != null) {
                        
                        // If there is an action listener, given them a
                        // chance to consume the event.
                        if (mInputContentType.onEditorActionListener != null &&
                                mInputContentType.onEditorActionListener.onEditorAction(
                                this, EditorInfo.IME_NULL, event)) {
                            mInputContentType.enterDown = true;
                            // We are consuming the enter key for them.
                            return -1;
                        }
                    }
                    
                    // If our editor should move focus when enter is pressed, or
                    // this is a generated event from an IME action button, then
                    // don't let it be inserted into the text.
                    if ((event.getFlags()&KeyEvent.FLAG_EDITOR_ACTION) != 0
                            || shouldAdvanceFocusOnEnter()) {
                        return -1;
                    }
                }
                break;
                
            case KeyEvent.KEYCODE_DPAD_CENTER:
                if (shouldAdvanceFocusOnEnter()) {
                    return 0;
                }
        }

        if (mInput != null) {
            /*
             * Keep track of what the error was before doing the input
             * so that if an input filter changed the error, we leave
             * that error showing.  Otherwise, we take down whatever
             * error was showing when the user types something.
             */
            mErrorWasChanged = false;

            boolean doDown = true;
            if (otherEvent != null) {
                try {
                    beginBatchEdit();
                    boolean handled = mInput.onKeyOther(this, (Editable) mText,
                            otherEvent);
                    if (mError != null && !mErrorWasChanged) {
                        setError(null, null);
                    }
                    doDown = false;
                    if (handled) {
                        return -1;
                    }
                } catch (AbstractMethodError e) {
                    // onKeyOther was added after 1.0, so if it isn't
                    // implemented we need to try to dispatch as a regular down.
                } finally {
                    endBatchEdit();
                }
            }
            
            if (doDown) {
                beginBatchEdit();
                if (mInput.onKeyDown(this, (Editable) mText, keyCode, event)) {
                    endBatchEdit();
                    if (mError != null && !mErrorWasChanged) {
                        setError(null, null);
                    }
                    return 1;
                }
                endBatchEdit();
            }
        }

        // bug 650865: sometimes we get a key event before a layout.
        // don't try to move around if we don't know the layout.

        if (mMovement != null && mLayout != null) {
            boolean doDown = true;
            if (otherEvent != null) {
                try {
                    boolean handled = mMovement.onKeyOther(this, (Spannable) mText,
                            otherEvent);
                    doDown = false;
                    if (handled) {
                        return -1;
                    }
                } catch (AbstractMethodError e) {
                    // onKeyOther was added after 1.0, so if it isn't
                    // implemented we need to try to dispatch as a regular down.
                }
            }
            if (doDown) {
                if (mMovement.onKeyDown(this, (Spannable)mText, keyCode, event))
                    return 2;
            }
        }

        return 0;
    }

    @Override
    public boolean onKeyUp(int keyCode, KeyEvent event) {
        if (!isEnabled()) {
            return super.onKeyUp(keyCode, event);
        }

        hideControllers();
<<<<<<< HEAD
        
=======

>>>>>>> a842d143
        switch (keyCode) {
            case KeyEvent.KEYCODE_DPAD_CENTER:
                /*
                 * If there is a click listener, just call through to
                 * super, which will invoke it.
                 *
                 * If there isn't a click listener, try to show the soft
                 * input method.  (It will also
                 * call performClick(), but that won't do anything in
                 * this case.)
                 */
                if (mOnClickListener == null) {
                    if (mMovement != null && mText instanceof Editable
                            && mLayout != null && onCheckIsTextEditor()) {
                        InputMethodManager imm = (InputMethodManager)
                                getContext().getSystemService(Context.INPUT_METHOD_SERVICE);
                        imm.showSoftInput(this, 0);
                    }
                }
                return super.onKeyUp(keyCode, event);
                
            case KeyEvent.KEYCODE_ENTER:
                if (mInputContentType != null
                        && mInputContentType.onEditorActionListener != null
                        && mInputContentType.enterDown) {
                    mInputContentType.enterDown = false;
                    if (mInputContentType.onEditorActionListener.onEditorAction(
                            this, EditorInfo.IME_NULL, event)) {
                        return true;
                    }
                }
                
                if ((event.getFlags()&KeyEvent.FLAG_EDITOR_ACTION) != 0
                        || shouldAdvanceFocusOnEnter()) {
                    /*
                     * If there is a click listener, just call through to
                     * super, which will invoke it.
                     *
                     * If there isn't a click listener, try to advance focus,
                     * but still call through to super, which will reset the
                     * pressed state and longpress state.  (It will also
                     * call performClick(), but that won't do anything in
                     * this case.)
                     */
                    if (mOnClickListener == null) {
                        View v = focusSearch(FOCUS_DOWN);

                        if (v != null) {
                            if (!v.requestFocus(FOCUS_DOWN)) {
                                throw new IllegalStateException("focus search returned a view " +
                                        "that wasn't able to take focus!");
                            }

                            /*
                             * Return true because we handled the key; super
                             * will return false because there was no click
                             * listener.
                             */
                            super.onKeyUp(keyCode, event);
                            return true;
                        } else if ((event.getFlags()
                                & KeyEvent.FLAG_EDITOR_ACTION) != 0) {
                            // No target for next focus, but make sure the IME
                            // if this came from it.
                            InputMethodManager imm = InputMethodManager.peekInstance();
                            if (imm != null) {
                                imm.hideSoftInputFromWindow(getWindowToken(), 0);
                            }
                        }
                    }

                    return super.onKeyUp(keyCode, event);
                }
        }

        if (mInput != null)
            if (mInput.onKeyUp(this, (Editable) mText, keyCode, event))
                return true;

        if (mMovement != null && mLayout != null)
            if (mMovement.onKeyUp(this, (Spannable) mText, keyCode, event))
                return true;

        return super.onKeyUp(keyCode, event);
    }

    @Override public boolean onCheckIsTextEditor() {
        return mInputType != EditorInfo.TYPE_NULL;
    }
    
    @Override public InputConnection onCreateInputConnection(EditorInfo outAttrs) {
        if (onCheckIsTextEditor()) {
            if (mInputMethodState == null) {
                mInputMethodState = new InputMethodState();
            }
            outAttrs.inputType = mInputType;
            if (mInputContentType != null) {
                outAttrs.imeOptions = mInputContentType.imeOptions;
                outAttrs.privateImeOptions = mInputContentType.privateImeOptions;
                outAttrs.actionLabel = mInputContentType.imeActionLabel;
                outAttrs.actionId = mInputContentType.imeActionId;
                outAttrs.extras = mInputContentType.extras;
            } else {
                outAttrs.imeOptions = EditorInfo.IME_NULL;
            }
            if ((outAttrs.imeOptions&EditorInfo.IME_MASK_ACTION)
                    == EditorInfo.IME_ACTION_UNSPECIFIED) {
                if (focusSearch(FOCUS_DOWN) != null) {
                    // An action has not been set, but the enter key will move to
                    // the next focus, so set the action to that.
                    outAttrs.imeOptions |= EditorInfo.IME_ACTION_NEXT;
                } else {
                    // An action has not been set, and there is no focus to move
                    // to, so let's just supply a "done" action.
                    outAttrs.imeOptions |= EditorInfo.IME_ACTION_DONE;
                }
                if (!shouldAdvanceFocusOnEnter()) {
                    outAttrs.imeOptions |= EditorInfo.IME_FLAG_NO_ENTER_ACTION;
                }
            }
            if ((outAttrs.inputType & (InputType.TYPE_MASK_CLASS
                    | InputType.TYPE_TEXT_FLAG_MULTI_LINE))
                    == (InputType.TYPE_CLASS_TEXT
                            | InputType.TYPE_TEXT_FLAG_MULTI_LINE)) {
                // Multi-line text editors should always show an enter key.
                outAttrs.imeOptions |= EditorInfo.IME_FLAG_NO_ENTER_ACTION;
            }
            outAttrs.hintText = mHint;
            if (mText instanceof Editable) {
                InputConnection ic = new EditableInputConnection(this);
                outAttrs.initialSelStart = getSelectionStart();
                outAttrs.initialSelEnd = getSelectionEnd();
                outAttrs.initialCapsMode = ic.getCursorCapsMode(mInputType);
                return ic;
            }
        }
        return null;
    }

    /**
     * If this TextView contains editable content, extract a portion of it
     * based on the information in <var>request</var> in to <var>outText</var>.
     * @return Returns true if the text was successfully extracted, else false.
     */
    public boolean extractText(ExtractedTextRequest request,
            ExtractedText outText) {
        return extractTextInternal(request, EXTRACT_UNKNOWN, EXTRACT_UNKNOWN,
                EXTRACT_UNKNOWN, outText);
    }
    
    static final int EXTRACT_NOTHING = -2;
    static final int EXTRACT_UNKNOWN = -1;
    
    boolean extractTextInternal(ExtractedTextRequest request,
            int partialStartOffset, int partialEndOffset, int delta,
            ExtractedText outText) {
        final CharSequence content = mText;
        if (content != null) {
            if (partialStartOffset != EXTRACT_NOTHING) {
                final int N = content.length();
                if (partialStartOffset < 0) {
                    outText.partialStartOffset = outText.partialEndOffset = -1;
                    partialStartOffset = 0;
                    partialEndOffset = N;
                } else {
                    // Now use the delta to determine the actual amount of text
                    // we need.
                    partialEndOffset += delta;
                    // Adjust offsets to ensure we contain full spans.
                    if (content instanceof Spanned) {
                        Spanned spanned = (Spanned)content;
                        Object[] spans = spanned.getSpans(partialStartOffset,
                                partialEndOffset, ParcelableSpan.class);
                        int i = spans.length;
                        while (i > 0) {
                            i--;
                            int j = spanned.getSpanStart(spans[i]);
                            if (j < partialStartOffset) partialStartOffset = j;
                            j = spanned.getSpanEnd(spans[i]);
                            if (j > partialEndOffset) partialEndOffset = j;
                        }
                    }
                    outText.partialStartOffset = partialStartOffset;
                    outText.partialEndOffset = partialEndOffset - delta;

                    if (partialStartOffset > N) {
                        partialStartOffset = N;
                    } else if (partialStartOffset < 0) {
                        partialStartOffset = 0;
                    }
                    if (partialEndOffset > N) {
                        partialEndOffset = N;
                    } else if (partialEndOffset < 0) {
                        partialEndOffset = 0;
                    }
                }
                if ((request.flags&InputConnection.GET_TEXT_WITH_STYLES) != 0) {
                    outText.text = content.subSequence(partialStartOffset,
                            partialEndOffset);
                } else {
                    outText.text = TextUtils.substring(content, partialStartOffset,
                            partialEndOffset);
                }
            } else {
                outText.partialStartOffset = 0;
                outText.partialEndOffset = 0;
                outText.text = "";
            }
            outText.flags = 0;
            if (MetaKeyKeyListener.getMetaState(mText, MetaKeyKeyListener.META_SELECTING) != 0) {
                outText.flags |= ExtractedText.FLAG_SELECTING;
            }
            if (mSingleLine) {
                outText.flags |= ExtractedText.FLAG_SINGLE_LINE;
            }
            outText.startOffset = 0;
            outText.selectionStart = getSelectionStart();
            outText.selectionEnd = getSelectionEnd();
            return true;
        }
        return false;
    }
    
    boolean reportExtractedText() {
        final InputMethodState ims = mInputMethodState;
        if (ims != null) {
            final boolean contentChanged = ims.mContentChanged;
            if (contentChanged || ims.mSelectionModeChanged) {
                ims.mContentChanged = false;
                ims.mSelectionModeChanged = false;
                final ExtractedTextRequest req = mInputMethodState.mExtracting;
                if (req != null) {
                    InputMethodManager imm = InputMethodManager.peekInstance();
                    if (imm != null) {
                        if (DEBUG_EXTRACT) Log.v(LOG_TAG, "Retrieving extracted start="
                                + ims.mChangedStart + " end=" + ims.mChangedEnd
                                + " delta=" + ims.mChangedDelta);
                        if (ims.mChangedStart < 0 && !contentChanged) {
                            ims.mChangedStart = EXTRACT_NOTHING;
                        }
                        if (extractTextInternal(req, ims.mChangedStart, ims.mChangedEnd,
                                ims.mChangedDelta, ims.mTmpExtracted)) {
                            if (DEBUG_EXTRACT) Log.v(LOG_TAG, "Reporting extracted start="
                                    + ims.mTmpExtracted.partialStartOffset
                                    + " end=" + ims.mTmpExtracted.partialEndOffset
                                    + ": " + ims.mTmpExtracted.text);
                            imm.updateExtractedText(this, req.token,
                                    mInputMethodState.mTmpExtracted);
                            ims.mChangedStart = EXTRACT_UNKNOWN;
                            ims.mChangedEnd = EXTRACT_UNKNOWN;
                            ims.mChangedDelta = 0;
                            ims.mContentChanged = false;
                            return true;
                        }
                    }
                }
            }
        }
        return false;
    }
    
    /**
     * This is used to remove all style-impacting spans from text before new
     * extracted text is being replaced into it, so that we don't have any
     * lingering spans applied during the replace.
     */
    static void removeParcelableSpans(Spannable spannable, int start, int end) {
        Object[] spans = spannable.getSpans(start, end, ParcelableSpan.class);
        int i = spans.length;
        while (i > 0) {
            i--;
            spannable.removeSpan(spans[i]);
        }
    }
    
    /**
     * Apply to this text view the given extracted text, as previously
     * returned by {@link #extractText(ExtractedTextRequest, ExtractedText)}.
     */
    public void setExtractedText(ExtractedText text) {
        Editable content = getEditableText();
        if (text.text != null) {
            if (content == null) {
                setText(text.text, TextView.BufferType.EDITABLE);
            } else if (text.partialStartOffset < 0) {
                removeParcelableSpans(content, 0, content.length());
                content.replace(0, content.length(), text.text);
            } else {
                final int N = content.length();
                int start = text.partialStartOffset;
                if (start > N) start = N;
                int end = text.partialEndOffset;
                if (end > N) end = N;
                removeParcelableSpans(content, start, end);
                content.replace(start, end, text.text);
            }
        }
        
        // Now set the selection position...  make sure it is in range, to
        // avoid crashes.  If this is a partial update, it is possible that
        // the underlying text may have changed, causing us problems here.
        // Also we just don't want to trust clients to do the right thing.
        Spannable sp = (Spannable)getText();
        final int N = sp.length();
        int start = text.selectionStart;
        if (start < 0) start = 0;
        else if (start > N) start = N;
        int end = text.selectionEnd;
        if (end < 0) end = 0;
        else if (end > N) end = N;
        Selection.setSelection(sp, start, end);
        
        // Finally, update the selection mode.
        if ((text.flags&ExtractedText.FLAG_SELECTING) != 0) {
            MetaKeyKeyListener.startSelecting(this, sp);
        } else {
            MetaKeyKeyListener.stopSelecting(this, sp);
        }
    }
    
    /**
     * @hide
     */
    public void setExtracting(ExtractedTextRequest req) {
        if (mInputMethodState != null) {
            mInputMethodState.mExtracting = req;
        }
    }
    
    /**
     * Called by the framework in response to a text completion from
     * the current input method, provided by it calling
     * {@link InputConnection#commitCompletion
     * InputConnection.commitCompletion()}.  The default implementation does
     * nothing; text views that are supporting auto-completion should override
     * this to do their desired behavior.
     *
     * @param text The auto complete text the user has selected.
     */
    public void onCommitCompletion(CompletionInfo text) {
    }

    public void beginBatchEdit() {
        final InputMethodState ims = mInputMethodState;
        if (ims != null) {
            int nesting = ++ims.mBatchEditNesting;
            if (nesting == 1) {
                ims.mCursorChanged = false;
                ims.mChangedDelta = 0;
                if (ims.mContentChanged) {
                    // We already have a pending change from somewhere else,
                    // so turn this into a full update.
                    ims.mChangedStart = 0;
                    ims.mChangedEnd = mText.length();
                } else {
                    ims.mChangedStart = EXTRACT_UNKNOWN;
                    ims.mChangedEnd = EXTRACT_UNKNOWN;
                    ims.mContentChanged = false;
                }
                onBeginBatchEdit();
            }
        }
    }
    
    public void endBatchEdit() {
        final InputMethodState ims = mInputMethodState;
        if (ims != null) {
            int nesting = --ims.mBatchEditNesting;
            if (nesting == 0) {
                finishBatchEdit(ims);
            }
        }
    }
    
    void ensureEndedBatchEdit() {
        final InputMethodState ims = mInputMethodState;
        if (ims != null && ims.mBatchEditNesting != 0) {
            ims.mBatchEditNesting = 0;
            finishBatchEdit(ims);
        }
    }
    
    void finishBatchEdit(final InputMethodState ims) {
        onEndBatchEdit();
        
        if (ims.mContentChanged || ims.mSelectionModeChanged) {
            updateAfterEdit();
            reportExtractedText();
        } else if (ims.mCursorChanged) {
            // Cheezy way to get us to report the current cursor location.
            invalidateCursor();
        }
    }
    
    void updateAfterEdit() {
        invalidate();
        int curs = getSelectionStart();

        if (curs >= 0 || (mGravity & Gravity.VERTICAL_GRAVITY_MASK) ==
                             Gravity.BOTTOM) {
            registerForPreDraw();
        }

        if (curs >= 0) {
            mHighlightPathBogus = true;

            if (isFocused()) {
                mShowCursor = SystemClock.uptimeMillis();
                makeBlink();
            }
        }

        checkForResize();
    }
    
    /**
     * Called by the framework in response to a request to begin a batch
     * of edit operations through a call to link {@link #beginBatchEdit()}.
     */
    public void onBeginBatchEdit() {
    }
    
    /**
     * Called by the framework in response to a request to end a batch
     * of edit operations through a call to link {@link #endBatchEdit}.
     */
    public void onEndBatchEdit() {
    }
    
    /**
     * Called by the framework in response to a private command from the
     * current method, provided by it calling
     * {@link InputConnection#performPrivateCommand
     * InputConnection.performPrivateCommand()}.
     *
     * @param action The action name of the command.
     * @param data Any additional data for the command.  This may be null.
     * @return Return true if you handled the command, else false.
     */
    public boolean onPrivateIMECommand(String action, Bundle data) {
        return false;
    }

    private void nullLayouts() {
        if (mLayout instanceof BoringLayout && mSavedLayout == null) {
            mSavedLayout = (BoringLayout) mLayout;
        }
        if (mHintLayout instanceof BoringLayout && mSavedHintLayout == null) {
            mSavedHintLayout = (BoringLayout) mHintLayout;
        }

        mLayout = mHintLayout = null;
    }

    /**
     * Make a new Layout based on the already-measured size of the view,
     * on the assumption that it was measured correctly at some point.
     */
    private void assumeLayout() {
        int width = mRight - mLeft - getCompoundPaddingLeft() - getCompoundPaddingRight();

        if (width < 1) {
            width = 0;
        }

        int physicalWidth = width;

        if (mHorizontallyScrolling) {
            width = VERY_WIDE;
        }

        makeNewLayout(width, physicalWidth, UNKNOWN_BORING, UNKNOWN_BORING,
                      physicalWidth, false);
    }

    /**
     * The width passed in is now the desired layout width,
     * not the full view width with padding.
     * {@hide}
     */
    protected void makeNewLayout(int w, int hintWidth,
                                 BoringLayout.Metrics boring,
                                 BoringLayout.Metrics hintBoring,
                                 int ellipsisWidth, boolean bringIntoView) {
        stopMarquee();

        mHighlightPathBogus = true;

        if (w < 0) {
            w = 0;
        }
        if (hintWidth < 0) {
            hintWidth = 0;
        }

        Layout.Alignment alignment;
        switch (mGravity & Gravity.HORIZONTAL_GRAVITY_MASK) {
            case Gravity.CENTER_HORIZONTAL:
                alignment = Layout.Alignment.ALIGN_CENTER;
                break;

            case Gravity.RIGHT:
                // Note, Layout resolves ALIGN_OPPOSITE to left or
                // right based on the paragraph direction.
                alignment = Layout.Alignment.ALIGN_OPPOSITE;
                break;

            default:
                alignment = Layout.Alignment.ALIGN_NORMAL;
        }

        boolean shouldEllipsize = mEllipsize != null && mInput == null;

        if (mText instanceof Spannable) {
            mLayout = new DynamicLayout(mText, mTransformed, mTextPaint, w,
                    alignment, mSpacingMult,
                    mSpacingAdd, mIncludePad, mInput == null ? mEllipsize : null,
                    ellipsisWidth);
        } else {
            if (boring == UNKNOWN_BORING) {
                boring = BoringLayout.isBoring(mTransformed, mTextPaint,
                                               mBoring);
                if (boring != null) {
                    mBoring = boring;
                }
            }

            if (boring != null) {
                if (boring.width <= w &&
                    (mEllipsize == null || boring.width <= ellipsisWidth)) {
                    if (mSavedLayout != null) {
                        mLayout = mSavedLayout.
                                replaceOrMake(mTransformed, mTextPaint,
                                w, alignment, mSpacingMult, mSpacingAdd,
                                boring, mIncludePad);
                    } else {
                        mLayout = BoringLayout.make(mTransformed, mTextPaint,
                                w, alignment, mSpacingMult, mSpacingAdd,
                                boring, mIncludePad);
                    }

                    mSavedLayout = (BoringLayout) mLayout;
                } else if (shouldEllipsize && boring.width <= w) {
                    if (mSavedLayout != null) {
                        mLayout = mSavedLayout.
                                replaceOrMake(mTransformed, mTextPaint,
                                w, alignment, mSpacingMult, mSpacingAdd,
                                boring, mIncludePad, mEllipsize,
                                ellipsisWidth);
                    } else {
                        mLayout = BoringLayout.make(mTransformed, mTextPaint,
                                w, alignment, mSpacingMult, mSpacingAdd,
                                boring, mIncludePad, mEllipsize,
                                ellipsisWidth);
                    }
                } else if (shouldEllipsize) {
                    mLayout = new StaticLayout(mTransformed,
                                0, mTransformed.length(),
                                mTextPaint, w, alignment, mSpacingMult,
                                mSpacingAdd, mIncludePad, mEllipsize,
                                ellipsisWidth);
                } else {
                    mLayout = new StaticLayout(mTransformed, mTextPaint,
                            w, alignment, mSpacingMult, mSpacingAdd,
                            mIncludePad);
                }
            } else if (shouldEllipsize) {
                mLayout = new StaticLayout(mTransformed,
                            0, mTransformed.length(),
                            mTextPaint, w, alignment, mSpacingMult,
                            mSpacingAdd, mIncludePad, mEllipsize,
                            ellipsisWidth);
            } else {
                mLayout = new StaticLayout(mTransformed, mTextPaint,
                        w, alignment, mSpacingMult, mSpacingAdd,
                        mIncludePad);
            }
        }

        shouldEllipsize = mEllipsize != null;
        mHintLayout = null;

        if (mHint != null) {
            if (shouldEllipsize) hintWidth = w;

            if (hintBoring == UNKNOWN_BORING) {
                hintBoring = BoringLayout.isBoring(mHint, mTextPaint,
                                                   mHintBoring);
                if (hintBoring != null) {
                    mHintBoring = hintBoring;
                }
            }

            if (hintBoring != null) {
                if (hintBoring.width <= hintWidth &&
                    (!shouldEllipsize || hintBoring.width <= ellipsisWidth)) {
                    if (mSavedHintLayout != null) {
                        mHintLayout = mSavedHintLayout.
                                replaceOrMake(mHint, mTextPaint,
                                hintWidth, alignment, mSpacingMult, mSpacingAdd,
                                hintBoring, mIncludePad);
                    } else {
                        mHintLayout = BoringLayout.make(mHint, mTextPaint,
                                hintWidth, alignment, mSpacingMult, mSpacingAdd,
                                hintBoring, mIncludePad);
                    }

                    mSavedHintLayout = (BoringLayout) mHintLayout;
                } else if (shouldEllipsize && hintBoring.width <= hintWidth) {
                    if (mSavedHintLayout != null) {
                        mHintLayout = mSavedHintLayout.
                                replaceOrMake(mHint, mTextPaint,
                                hintWidth, alignment, mSpacingMult, mSpacingAdd,
                                hintBoring, mIncludePad, mEllipsize,
                                ellipsisWidth);
                    } else {
                        mHintLayout = BoringLayout.make(mHint, mTextPaint,
                                hintWidth, alignment, mSpacingMult, mSpacingAdd,
                                hintBoring, mIncludePad, mEllipsize,
                                ellipsisWidth);
                    }
                } else if (shouldEllipsize) {
                    mHintLayout = new StaticLayout(mHint,
                                0, mHint.length(),
                                mTextPaint, hintWidth, alignment, mSpacingMult,
                                mSpacingAdd, mIncludePad, mEllipsize,
                                ellipsisWidth);
                } else {
                    mHintLayout = new StaticLayout(mHint, mTextPaint,
                            hintWidth, alignment, mSpacingMult, mSpacingAdd,
                            mIncludePad);
                }
            } else if (shouldEllipsize) {
                mHintLayout = new StaticLayout(mHint,
                            0, mHint.length(),
                            mTextPaint, hintWidth, alignment, mSpacingMult,
                            mSpacingAdd, mIncludePad, mEllipsize,
                            ellipsisWidth);
            } else {
                mHintLayout = new StaticLayout(mHint, mTextPaint,
                        hintWidth, alignment, mSpacingMult, mSpacingAdd,
                        mIncludePad);
            }
        }

        if (bringIntoView) {
            registerForPreDraw();
        }

        if (mEllipsize == TextUtils.TruncateAt.MARQUEE) {
            if (!compressText(ellipsisWidth)) {
                final int height = mLayoutParams.height;
                // If the size of the view does not depend on the size of the text, try to
                // start the marquee immediately
                if (height != LayoutParams.WRAP_CONTENT && height != LayoutParams.MATCH_PARENT) {
                    startMarquee();
                } else {
                    // Defer the start of the marquee until we know our width (see setFrame())
                    mRestartMarquee = true;
                }
            }
        }

        // CursorControllers need a non-null mLayout
        prepareCursorControllers();
    }

    private boolean compressText(float width) {
        // Only compress the text if it hasn't been compressed by the previous pass
        if (width > 0.0f && mLayout != null && getLineCount() == 1 && !mUserSetTextScaleX &&
                mTextPaint.getTextScaleX() == 1.0f) {
            final float textWidth = mLayout.getLineWidth(0);
            final float overflow = (textWidth + 1.0f - width) / width;
            if (overflow > 0.0f && overflow <= Marquee.MARQUEE_DELTA_MAX) {
                mTextPaint.setTextScaleX(1.0f - overflow - 0.005f);
                post(new Runnable() {
                    public void run() {
                        requestLayout();
                    }
                });
                return true;
            }
        }

        return false;
    }

    private static int desired(Layout layout) {
        int n = layout.getLineCount();
        CharSequence text = layout.getText();
        float max = 0;

        // if any line was wrapped, we can't use it.
        // but it's ok for the last line not to have a newline

        for (int i = 0; i < n - 1; i++) {
            if (text.charAt(layout.getLineEnd(i) - 1) != '\n')
                return -1;
        }

        for (int i = 0; i < n; i++) {
            max = Math.max(max, layout.getLineWidth(i));
        }

        return (int) FloatMath.ceil(max);
    }

    /**
     * Set whether the TextView includes extra top and bottom padding to make
     * room for accents that go above the normal ascent and descent.
     * The default is true.
     *
     * @attr ref android.R.styleable#TextView_includeFontPadding
     */
    public void setIncludeFontPadding(boolean includepad) {
        mIncludePad = includepad;

        if (mLayout != null) {
            nullLayouts();
            requestLayout();
            invalidate();
        }
    }

    private static final BoringLayout.Metrics UNKNOWN_BORING = new BoringLayout.Metrics();

    @Override
    protected void onMeasure(int widthMeasureSpec, int heightMeasureSpec) {
        int widthMode = MeasureSpec.getMode(widthMeasureSpec);
        int heightMode = MeasureSpec.getMode(heightMeasureSpec);
        int widthSize = MeasureSpec.getSize(widthMeasureSpec);
        int heightSize = MeasureSpec.getSize(heightMeasureSpec);

        int width;
        int height;

        BoringLayout.Metrics boring = UNKNOWN_BORING;
        BoringLayout.Metrics hintBoring = UNKNOWN_BORING;

        int des = -1;
        boolean fromexisting = false;

        if (widthMode == MeasureSpec.EXACTLY) {
            // Parent has told us how big to be. So be it.
            width = widthSize;
        } else {
            if (mLayout != null && mEllipsize == null) {
                des = desired(mLayout);
            }

            if (des < 0) {
                boring = BoringLayout.isBoring(mTransformed, mTextPaint, mBoring);
                if (boring != null) {
                    mBoring = boring;
                }
            } else {
                fromexisting = true;
            }

            if (boring == null || boring == UNKNOWN_BORING) {
                if (des < 0) {
                    des = (int) FloatMath.ceil(Layout.getDesiredWidth(mTransformed, mTextPaint));
                }

                width = des;
            } else {
                width = boring.width;
            }

            final Drawables dr = mDrawables;
            if (dr != null) {
                width = Math.max(width, dr.mDrawableWidthTop);
                width = Math.max(width, dr.mDrawableWidthBottom);
            }

            if (mHint != null) {
                int hintDes = -1;
                int hintWidth;

                if (mHintLayout != null && mEllipsize == null) {
                    hintDes = desired(mHintLayout);
                }

                if (hintDes < 0) {
                    hintBoring = BoringLayout.isBoring(mHint, mTextPaint, mHintBoring);
                    if (hintBoring != null) {
                        mHintBoring = hintBoring;
                    }
                }

                if (hintBoring == null || hintBoring == UNKNOWN_BORING) {
                    if (hintDes < 0) {
                        hintDes = (int) FloatMath.ceil(
                                Layout.getDesiredWidth(mHint, mTextPaint));
                    }

                    hintWidth = hintDes;
                } else {
                    hintWidth = hintBoring.width;
                }

                if (hintWidth > width) {
                    width = hintWidth;
                }
            }

            width += getCompoundPaddingLeft() + getCompoundPaddingRight();

            if (mMaxWidthMode == EMS) {
                width = Math.min(width, mMaxWidth * getLineHeight());
            } else {
                width = Math.min(width, mMaxWidth);
            }

            if (mMinWidthMode == EMS) {
                width = Math.max(width, mMinWidth * getLineHeight());
            } else {
                width = Math.max(width, mMinWidth);
            }

            // Check against our minimum width
            width = Math.max(width, getSuggestedMinimumWidth());

            if (widthMode == MeasureSpec.AT_MOST) {
                width = Math.min(widthSize, width);
            }
        }

        int want = width - getCompoundPaddingLeft() - getCompoundPaddingRight();
        int unpaddedWidth = want;
        int hintWant = want;

        if (mHorizontallyScrolling)
            want = VERY_WIDE;

        int hintWidth = mHintLayout == null ? hintWant : mHintLayout.getWidth();

        if (mLayout == null) {
            makeNewLayout(want, hintWant, boring, hintBoring,
                          width - getCompoundPaddingLeft() - getCompoundPaddingRight(), false);
        } else if ((mLayout.getWidth() != want) || (hintWidth != hintWant) ||
                   (mLayout.getEllipsizedWidth() !=
                        width - getCompoundPaddingLeft() - getCompoundPaddingRight())) {
            if (mHint == null && mEllipsize == null &&
                    want > mLayout.getWidth() &&
                    (mLayout instanceof BoringLayout ||
                            (fromexisting && des >= 0 && des <= want))) {
                mLayout.increaseWidthTo(want);
            } else {
                makeNewLayout(want, hintWant, boring, hintBoring,
                              width - getCompoundPaddingLeft() - getCompoundPaddingRight(), false);
            }
        } else {
            // Width has not changed.
        }

        if (heightMode == MeasureSpec.EXACTLY) {
            // Parent has told us how big to be. So be it.
            height = heightSize;
            mDesiredHeightAtMeasure = -1;
        } else {
            int desired = getDesiredHeight();

            height = desired;
            mDesiredHeightAtMeasure = desired;

            if (heightMode == MeasureSpec.AT_MOST) {
                height = Math.min(desired, heightSize);
            }
        }

        int unpaddedHeight = height - getCompoundPaddingTop() - getCompoundPaddingBottom();
        if (mMaxMode == LINES && mLayout.getLineCount() > mMaximum) {
            unpaddedHeight = Math.min(unpaddedHeight, mLayout.getLineTop(mMaximum));
        }

        /*
         * We didn't let makeNewLayout() register to bring the cursor into view,
         * so do it here if there is any possibility that it is needed.
         */
        if (mMovement != null ||
            mLayout.getWidth() > unpaddedWidth ||
            mLayout.getHeight() > unpaddedHeight) {
            registerForPreDraw();
        } else {
            scrollTo(0, 0);
        }

        setMeasuredDimension(width, height);
    }

    private int getDesiredHeight() {
        return Math.max(
                getDesiredHeight(mLayout, true),
                getDesiredHeight(mHintLayout, mEllipsize != null));
    }

    private int getDesiredHeight(Layout layout, boolean cap) {
        if (layout == null) {
            return 0;
        }

        int linecount = layout.getLineCount();
        int pad = getCompoundPaddingTop() + getCompoundPaddingBottom();
        int desired = layout.getLineTop(linecount);

        final Drawables dr = mDrawables;
        if (dr != null) {
            desired = Math.max(desired, dr.mDrawableHeightLeft);
            desired = Math.max(desired, dr.mDrawableHeightRight);
        }

        desired += pad;

        if (mMaxMode == LINES) {
            /*
             * Don't cap the hint to a certain number of lines.
             * (Do cap it, though, if we have a maximum pixel height.)
             */
            if (cap) {
                if (linecount > mMaximum) {
                    desired = layout.getLineTop(mMaximum) +
                              layout.getBottomPadding();

                    if (dr != null) {
                        desired = Math.max(desired, dr.mDrawableHeightLeft);
                        desired = Math.max(desired, dr.mDrawableHeightRight);
                    }

                    desired += pad;
                    linecount = mMaximum;
                }
            }
        } else {
            desired = Math.min(desired, mMaximum);
        }

        if (mMinMode == LINES) {
            if (linecount < mMinimum) {
                desired += getLineHeight() * (mMinimum - linecount);
            }
        } else {
            desired = Math.max(desired, mMinimum);
        }

        // Check against our minimum height
        desired = Math.max(desired, getSuggestedMinimumHeight());

        return desired;
    }

    /**
     * Check whether a change to the existing text layout requires a
     * new view layout.
     */
    private void checkForResize() {
        boolean sizeChanged = false;

        if (mLayout != null) {
            // Check if our width changed
            if (mLayoutParams.width == LayoutParams.WRAP_CONTENT) {
                sizeChanged = true;
                invalidate();
            }

            // Check if our height changed
            if (mLayoutParams.height == LayoutParams.WRAP_CONTENT) {
                int desiredHeight = getDesiredHeight();

                if (desiredHeight != this.getHeight()) {
                    sizeChanged = true;
                }
            } else if (mLayoutParams.height == LayoutParams.MATCH_PARENT) {
                if (mDesiredHeightAtMeasure >= 0) {
                    int desiredHeight = getDesiredHeight();

                    if (desiredHeight != mDesiredHeightAtMeasure) {
                        sizeChanged = true;
                    }
                }
            }
        }

        if (sizeChanged) {
            requestLayout();
            // caller will have already invalidated
        }
    }

    /**
     * Check whether entirely new text requires a new view layout
     * or merely a new text layout.
     */
    private void checkForRelayout() {
        // If we have a fixed width, we can just swap in a new text layout
        // if the text height stays the same or if the view height is fixed.

        if ((mLayoutParams.width != LayoutParams.WRAP_CONTENT ||
                (mMaxWidthMode == mMinWidthMode && mMaxWidth == mMinWidth)) &&
                (mHint == null || mHintLayout != null) &&
                (mRight - mLeft - getCompoundPaddingLeft() - getCompoundPaddingRight() > 0)) {
            // Static width, so try making a new text layout.

            int oldht = mLayout.getHeight();
            int want = mLayout.getWidth();
            int hintWant = mHintLayout == null ? 0 : mHintLayout.getWidth();

            /*
             * No need to bring the text into view, since the size is not
             * changing (unless we do the requestLayout(), in which case it
             * will happen at measure).
             */
            makeNewLayout(want, hintWant, UNKNOWN_BORING, UNKNOWN_BORING,
                          mRight - mLeft - getCompoundPaddingLeft() - getCompoundPaddingRight(),
                          false);

            if (mEllipsize != TextUtils.TruncateAt.MARQUEE) {
                // In a fixed-height view, so use our new text layout.
                if (mLayoutParams.height != LayoutParams.WRAP_CONTENT &&
                    mLayoutParams.height != LayoutParams.MATCH_PARENT) {
                    invalidate();
                    return;
                }
    
                // Dynamic height, but height has stayed the same,
                // so use our new text layout.
                if (mLayout.getHeight() == oldht &&
                    (mHintLayout == null || mHintLayout.getHeight() == oldht)) {
                    invalidate();
                    return;
                }
            }

            // We lose: the height has changed and we have a dynamic height.
            // Request a new view layout using our new text layout.
            requestLayout();
            invalidate();
        } else {
            // Dynamic width, so we have no choice but to request a new
            // view layout with a new text layout.

            nullLayouts();
            requestLayout();
            invalidate();
        }
    }

    /**
     * Returns true if anything changed.
     */
    private boolean bringTextIntoView() {
        int line = 0;
        if ((mGravity & Gravity.VERTICAL_GRAVITY_MASK) == Gravity.BOTTOM) {
            line = mLayout.getLineCount() - 1;
        }

        Layout.Alignment a = mLayout.getParagraphAlignment(line);
        int dir = mLayout.getParagraphDirection(line);
        int hspace = mRight - mLeft - getCompoundPaddingLeft() - getCompoundPaddingRight();
        int vspace = mBottom - mTop - getExtendedPaddingTop() - getExtendedPaddingBottom();
        int ht = mLayout.getHeight();

        int scrollx, scrolly;

        if (a == Layout.Alignment.ALIGN_CENTER) {
            /*
             * Keep centered if possible, or, if it is too wide to fit,
             * keep leading edge in view.
             */

            int left = (int) FloatMath.floor(mLayout.getLineLeft(line));
            int right = (int) FloatMath.ceil(mLayout.getLineRight(line));

            if (right - left < hspace) {
                scrollx = (right + left) / 2 - hspace / 2;
            } else {
                if (dir < 0) {
                    scrollx = right - hspace;
                } else {
                    scrollx = left;
                }
            }
        } else if (a == Layout.Alignment.ALIGN_NORMAL) {
            /*
             * Keep leading edge in view.
             */

            if (dir < 0) {
                int right = (int) FloatMath.ceil(mLayout.getLineRight(line));
                scrollx = right - hspace;
            } else {
                scrollx = (int) FloatMath.floor(mLayout.getLineLeft(line));
            }
        } else /* a == Layout.Alignment.ALIGN_OPPOSITE */ {
            /*
             * Keep trailing edge in view.
             */

            if (dir < 0) {
                scrollx = (int) FloatMath.floor(mLayout.getLineLeft(line));
            } else {
                int right = (int) FloatMath.ceil(mLayout.getLineRight(line));
                scrollx = right - hspace;
            }
        }

        if (ht < vspace) {
            scrolly = 0;
        } else {
            if ((mGravity & Gravity.VERTICAL_GRAVITY_MASK) == Gravity.BOTTOM) {
                scrolly = ht - vspace;
            } else {
                scrolly = 0;
            }
        }

        if (scrollx != mScrollX || scrolly != mScrollY) {
            scrollTo(scrollx, scrolly);
            return true;
        } else {
            return false;
        }
    }

    /**
     * Move the point, specified by the offset, into the view if it is needed.
     * This has to be called after layout. Returns true if anything changed.
     */
    public boolean bringPointIntoView(int offset) {
        boolean changed = false;

        int line = mLayout.getLineForOffset(offset);

        // FIXME: Is it okay to truncate this, or should we round?
        final int x = (int)mLayout.getPrimaryHorizontal(offset);
        final int top = mLayout.getLineTop(line);
        final int bottom = mLayout.getLineTop(line + 1);

        int left = (int) FloatMath.floor(mLayout.getLineLeft(line));
        int right = (int) FloatMath.ceil(mLayout.getLineRight(line));
        int ht = mLayout.getHeight();

        int grav;

        switch (mLayout.getParagraphAlignment(line)) {
            case ALIGN_NORMAL:
                grav = 1;
                break;

            case ALIGN_OPPOSITE:
                grav = -1;
                break;

            default:
                grav = 0;
        }

        grav *= mLayout.getParagraphDirection(line);

        int hspace = mRight - mLeft - getCompoundPaddingLeft() - getCompoundPaddingRight();
        int vspace = mBottom - mTop - getExtendedPaddingTop() - getExtendedPaddingBottom();

        int hslack = (bottom - top) / 2;
        int vslack = hslack;

        if (vslack > vspace / 4)
            vslack = vspace / 4;
        if (hslack > hspace / 4)
            hslack = hspace / 4;

        int hs = mScrollX;
        int vs = mScrollY;

        if (top - vs < vslack)
            vs = top - vslack;
        if (bottom - vs > vspace - vslack)
            vs = bottom - (vspace - vslack);
        if (ht - vs < vspace)
            vs = ht - vspace;
        if (0 - vs > 0)
            vs = 0;

        if (grav != 0) {
            if (x - hs < hslack) {
                hs = x - hslack;
            }
            if (x - hs > hspace - hslack) {
                hs = x - (hspace - hslack);
            }
        }

        if (grav < 0) {
            if (left - hs > 0)
                hs = left;
            if (right - hs < hspace)
                hs = right - hspace;
        } else if (grav > 0) {
            if (right - hs < hspace)
                hs = right - hspace;
            if (left - hs > 0)
                hs = left;
        } else /* grav == 0 */ {
            if (right - left <= hspace) {
                /*
                 * If the entire text fits, center it exactly.
                 */
                hs = left - (hspace - (right - left)) / 2;
            } else if (x > right - hslack) {
                /*
                 * If we are near the right edge, keep the right edge
                 * at the edge of the view.
                 */
                hs = right - hspace;
            } else if (x < left + hslack) {
                /*
                 * If we are near the left edge, keep the left edge
                 * at the edge of the view.
                 */
                hs = left;
            } else if (left > hs) {
                /*
                 * Is there whitespace visible at the left?  Fix it if so.
                 */
                hs = left;
            } else if (right < hs + hspace) {
                /*
                 * Is there whitespace visible at the right?  Fix it if so.
                 */
                hs = right - hspace;
            } else {
                /*
                 * Otherwise, float as needed.
                 */
                if (x - hs < hslack) {
                    hs = x - hslack;
                }
                if (x - hs > hspace - hslack) {
                    hs = x - (hspace - hslack);
                }
            }
        }

        if (hs != mScrollX || vs != mScrollY) {
            if (mScroller == null) {
                scrollTo(hs, vs);
            } else {
                long duration = AnimationUtils.currentAnimationTimeMillis() - mLastScroll;
                int dx = hs - mScrollX;
                int dy = vs - mScrollY;

                if (duration > ANIMATED_SCROLL_GAP) {
                    mScroller.startScroll(mScrollX, mScrollY, dx, dy);
                    awakenScrollBars(mScroller.getDuration());
                    invalidate();
                } else {
                    if (!mScroller.isFinished()) {
                        mScroller.abortAnimation();
                    }

                    scrollBy(dx, dy);
                }

                mLastScroll = AnimationUtils.currentAnimationTimeMillis();
            }

            changed = true;
        }

        if (isFocused()) {
            // This offsets because getInterestingRect() is in terms of
            // viewport coordinates, but requestRectangleOnScreen()
            // is in terms of content coordinates.

            Rect r = new Rect(x, top, x + 1, bottom);
            getInterestingRect(r, line);
            r.offset(mScrollX, mScrollY);

            if (requestRectangleOnScreen(r)) {
                changed = true;
            }
        }

        return changed;
    }

    /**
     * Move the cursor, if needed, so that it is at an offset that is visible
     * to the user.  This will not move the cursor if it represents more than
     * one character (a selection range).  This will only work if the
     * TextView contains spannable text; otherwise it will do nothing.
     *
     * @return True if the cursor was actually moved, false otherwise.
     */
    public boolean moveCursorToVisibleOffset() {
        if (!(mText instanceof Spannable)) {
            return false;
        }
        int start = getSelectionStart();
        int end = getSelectionEnd();
        if (start != end) {
            return false;
        }
        
        // First: make sure the line is visible on screen:
        
        int line = mLayout.getLineForOffset(start);

        final int top = mLayout.getLineTop(line);
        final int bottom = mLayout.getLineTop(line + 1);
        final int vspace = mBottom - mTop - getExtendedPaddingTop() - getExtendedPaddingBottom();
        int vslack = (bottom - top) / 2;
        if (vslack > vspace / 4)
            vslack = vspace / 4;
        final int vs = mScrollY;

        if (top < (vs+vslack)) {
            line = mLayout.getLineForVertical(vs+vslack+(bottom-top));
        } else if (bottom > (vspace+vs-vslack)) {
            line = mLayout.getLineForVertical(vspace+vs-vslack-(bottom-top));
        }
        
        // Next: make sure the character is visible on screen:
        
        final int hspace = mRight - mLeft - getCompoundPaddingLeft() - getCompoundPaddingRight();
        final int hs = mScrollX;
        final int leftChar = mLayout.getOffsetForHorizontal(line, hs);
        final int rightChar = mLayout.getOffsetForHorizontal(line, hspace+hs);
        
        // line might contain bidirectional text
        final int lowChar = leftChar < rightChar ? leftChar : rightChar;
        final int highChar = leftChar > rightChar ? leftChar : rightChar;

        int newStart = start;
        if (newStart < lowChar) {
            newStart = lowChar;
        } else if (newStart > highChar) {
            newStart = highChar;
        }
        
        if (newStart != start) {
            Selection.setSelection((Spannable)mText, newStart);
            return true;
        }
        
        return false;
    }

    @Override
    public void computeScroll() {
        if (mScroller != null) {
            if (mScroller.computeScrollOffset()) {
                mScrollX = mScroller.getCurrX();
                mScrollY = mScroller.getCurrY();
                postInvalidate();  // So we draw again
            }
        }
    }

    private void getInterestingRect(Rect r, int line) {
        convertFromViewportToContentCoordinates(r);

        // Rectangle can can be expanded on first and last line to take
        // padding into account.
        // TODO Take left/right padding into account too?
        if (line == 0) r.top -= getExtendedPaddingTop();
        if (line == mLayout.getLineCount() - 1) r.bottom += getExtendedPaddingBottom();
    }

    private void convertFromViewportToContentCoordinates(Rect r) {
        int paddingTop = getExtendedPaddingTop();
        if ((mGravity & Gravity.VERTICAL_GRAVITY_MASK) != Gravity.TOP) {
            paddingTop += getVerticalOffset(false);
        }
        r.top += paddingTop;
        r.bottom += paddingTop;

        int paddingLeft = getCompoundPaddingLeft();
        r.left += paddingLeft;
        r.right += paddingLeft;

        r.offset(-mScrollX, -mScrollY);
    }

    @Override
    public void debug(int depth) {
        super.debug(depth);

        String output = debugIndent(depth);
        output += "frame={" + mLeft + ", " + mTop + ", " + mRight
                + ", " + mBottom + "} scroll={" + mScrollX + ", " + mScrollY
                + "} ";

        if (mText != null) {

            output += "mText=\"" + mText + "\" ";
            if (mLayout != null) {
                output += "mLayout width=" + mLayout.getWidth()
                        + " height=" + mLayout.getHeight();
            }
        } else {
            output += "mText=NULL";
        }
        Log.d(VIEW_LOG_TAG, output);
    }

    /**
     * Convenience for {@link Selection#getSelectionStart}.
     */
    @ViewDebug.ExportedProperty(category = "text")
    public int getSelectionStart() {
        return Selection.getSelectionStart(getText());
    }

    /**
     * Convenience for {@link Selection#getSelectionEnd}.
     */
    @ViewDebug.ExportedProperty(category = "text")
    public int getSelectionEnd() {
        return Selection.getSelectionEnd(getText());
    }

    /**
     * Return true iff there is a selection inside this text view.
     */
    public boolean hasSelection() {
        return getSelectionStart() != getSelectionEnd();
    }

    /**
     * Sets the properties of this field (lines, horizontally scrolling,
     * transformation method) to be for a single-line input.
     *
     * @attr ref android.R.styleable#TextView_singleLine
     */
    public void setSingleLine() {
        setSingleLine(true);
    }

    /**
     * If true, sets the properties of this field (lines, horizontally
     * scrolling, transformation method) to be for a single-line input;
     * if false, restores these to the default conditions.
     * Note that calling this with false restores default conditions,
     * not necessarily those that were in effect prior to calling
     * it with true.
     *
     * @attr ref android.R.styleable#TextView_singleLine
     */
    @android.view.RemotableViewMethod
    public void setSingleLine(boolean singleLine) {
        if ((mInputType&EditorInfo.TYPE_MASK_CLASS)
                == EditorInfo.TYPE_CLASS_TEXT) {
            if (singleLine) {
                mInputType &= ~EditorInfo.TYPE_TEXT_FLAG_MULTI_LINE;
            } else {
                mInputType |= EditorInfo.TYPE_TEXT_FLAG_MULTI_LINE;
            }
        }
        applySingleLine(singleLine, true);
    }

    private void applySingleLine(boolean singleLine, boolean applyTransformation) {
        mSingleLine = singleLine;
        if (singleLine) {
            setLines(1);
            setHorizontallyScrolling(true);
            if (applyTransformation) {
                setTransformationMethod(SingleLineTransformationMethod.
                                        getInstance());
            }
        } else {
            setMaxLines(Integer.MAX_VALUE);
            setHorizontallyScrolling(false);
            if (applyTransformation) {
                setTransformationMethod(null);
            }
        }
    }
    
    /**
     * Causes words in the text that are longer than the view is wide
     * to be ellipsized instead of broken in the middle.  You may also
     * want to {@link #setSingleLine} or {@link #setHorizontallyScrolling}
     * to constrain the text to a single line.  Use <code>null</code>
     * to turn off ellipsizing.
     *
     * @attr ref android.R.styleable#TextView_ellipsize
     */
    public void setEllipsize(TextUtils.TruncateAt where) {
        mEllipsize = where;

        if (mLayout != null) {
            nullLayouts();
            requestLayout();
            invalidate();
        }
    }

    /**
     * Sets how many times to repeat the marquee animation. Only applied if the
     * TextView has marquee enabled. Set to -1 to repeat indefinitely.
     *
     * @attr ref android.R.styleable#TextView_marqueeRepeatLimit
     */
    public void setMarqueeRepeatLimit(int marqueeLimit) {
        mMarqueeRepeatLimit = marqueeLimit;
    }

    /**
     * Returns where, if anywhere, words that are longer than the view
     * is wide should be ellipsized.
     */
    @ViewDebug.ExportedProperty
    public TextUtils.TruncateAt getEllipsize() {
        return mEllipsize;
    }

    /**
     * Set the TextView so that when it takes focus, all the text is
     * selected.
     *
     * @attr ref android.R.styleable#TextView_selectAllOnFocus
     */
    @android.view.RemotableViewMethod
    public void setSelectAllOnFocus(boolean selectAllOnFocus) {
        mSelectAllOnFocus = selectAllOnFocus;

        if (selectAllOnFocus && !(mText instanceof Spannable)) {
            setText(mText, BufferType.SPANNABLE);
        }
    }

    /**
     * Set whether the cursor is visible.  The default is true.
     *
     * @attr ref android.R.styleable#TextView_cursorVisible
     */
    @android.view.RemotableViewMethod
    public void setCursorVisible(boolean visible) {
        mCursorVisible = visible;
        invalidate();

        if (visible) {
            makeBlink();
        } else if (mBlink != null) {
            mBlink.removeCallbacks(mBlink);
        }

        // InsertionPointCursorController depends on mCursorVisible
        prepareCursorControllers();
    }

    private boolean canMarquee() {
        int width = (mRight - mLeft - getCompoundPaddingLeft() - getCompoundPaddingRight());
        return width > 0 && mLayout.getLineWidth(0) > width;
    }

    private void startMarquee() {
        // Do not ellipsize EditText
        if (mInput != null) return;

        if (compressText(getWidth() - getCompoundPaddingLeft() - getCompoundPaddingRight())) {
            return;
        }

        if ((mMarquee == null || mMarquee.isStopped()) && (isFocused() || isSelected()) &&
                getLineCount() == 1 && canMarquee()) {

            if (mMarquee == null) mMarquee = new Marquee(this);
            mMarquee.start(mMarqueeRepeatLimit);
        }
    }

    private void stopMarquee() {
        if (mMarquee != null && !mMarquee.isStopped()) {
            mMarquee.stop();
        }
    }

    private void startStopMarquee(boolean start) {
        if (mEllipsize == TextUtils.TruncateAt.MARQUEE) {
            if (start) {
                startMarquee();
            } else {
                stopMarquee();
            }
        }
    }

    private static final class Marquee extends Handler {
        // TODO: Add an option to configure this
        private static final float MARQUEE_DELTA_MAX = 0.07f;
        private static final int MARQUEE_DELAY = 1200;
        private static final int MARQUEE_RESTART_DELAY = 1200;
        private static final int MARQUEE_RESOLUTION = 1000 / 30;
        private static final int MARQUEE_PIXELS_PER_SECOND = 30;

        private static final byte MARQUEE_STOPPED = 0x0;
        private static final byte MARQUEE_STARTING = 0x1;
        private static final byte MARQUEE_RUNNING = 0x2;

        private static final int MESSAGE_START = 0x1;
        private static final int MESSAGE_TICK = 0x2;
        private static final int MESSAGE_RESTART = 0x3;

        private final WeakReference<TextView> mView;

        private byte mStatus = MARQUEE_STOPPED;
        private final float mScrollUnit;
        private float mMaxScroll;
        float mMaxFadeScroll;
        private float mGhostStart;
        private float mGhostOffset;
        private float mFadeStop;
        private int mRepeatLimit;

        float mScroll;

        Marquee(TextView v) {
            final float density = v.getContext().getResources().getDisplayMetrics().density;
            mScrollUnit = (MARQUEE_PIXELS_PER_SECOND * density) / MARQUEE_RESOLUTION;
            mView = new WeakReference<TextView>(v);
        }

        @Override
        public void handleMessage(Message msg) {
            switch (msg.what) {
                case MESSAGE_START:
                    mStatus = MARQUEE_RUNNING;
                    tick();
                    break;
                case MESSAGE_TICK:
                    tick();
                    break;
                case MESSAGE_RESTART:
                    if (mStatus == MARQUEE_RUNNING) {
                        if (mRepeatLimit >= 0) {
                            mRepeatLimit--;
                        }
                        start(mRepeatLimit);
                    }
                    break;
            }
        }

        void tick() {
            if (mStatus != MARQUEE_RUNNING) {
                return;
            }

            removeMessages(MESSAGE_TICK);

            final TextView textView = mView.get();
            if (textView != null && (textView.isFocused() || textView.isSelected())) {
                mScroll += mScrollUnit;
                if (mScroll > mMaxScroll) {
                    mScroll = mMaxScroll;
                    sendEmptyMessageDelayed(MESSAGE_RESTART, MARQUEE_RESTART_DELAY);
                } else {
                    sendEmptyMessageDelayed(MESSAGE_TICK, MARQUEE_RESOLUTION);
                }
                textView.invalidate();
            }
        }

        void stop() {
            mStatus = MARQUEE_STOPPED;
            removeMessages(MESSAGE_START);
            removeMessages(MESSAGE_RESTART);
            removeMessages(MESSAGE_TICK);
            resetScroll();
        }

        private void resetScroll() {
            mScroll = 0.0f;
            final TextView textView = mView.get();
            if (textView != null) textView.invalidate();
        }

        void start(int repeatLimit) {
            if (repeatLimit == 0) {
                stop();
                return;
            }
            mRepeatLimit = repeatLimit;
            final TextView textView = mView.get();
            if (textView != null && textView.mLayout != null) {
                mStatus = MARQUEE_STARTING;
                mScroll = 0.0f;
                final int textWidth = textView.getWidth() - textView.getCompoundPaddingLeft() -
                        textView.getCompoundPaddingRight();
                final float lineWidth = textView.mLayout.getLineWidth(0);
                final float gap = textWidth / 3.0f;
                mGhostStart = lineWidth - textWidth + gap;
                mMaxScroll = mGhostStart + textWidth;
                mGhostOffset = lineWidth + gap;
                mFadeStop = lineWidth + textWidth / 6.0f;
                mMaxFadeScroll = mGhostStart + lineWidth + lineWidth;

                textView.invalidate();
                sendEmptyMessageDelayed(MESSAGE_START, MARQUEE_DELAY);
            }
        }

        float getGhostOffset() {
            return mGhostOffset;
        }

        boolean shouldDrawLeftFade() {
            return mScroll <= mFadeStop;
        }

        boolean shouldDrawGhost() {
            return mStatus == MARQUEE_RUNNING && mScroll > mGhostStart;
        }

        boolean isRunning() {
            return mStatus == MARQUEE_RUNNING;
        }

        boolean isStopped() {
            return mStatus == MARQUEE_STOPPED;
        }
    }

    /**
     * This method is called when the text is changed, in case any
     * subclasses would like to know.
     *
     * @param text The text the TextView is displaying.
     * @param start The offset of the start of the range of the text
     *              that was modified.
     * @param before The offset of the former end of the range of the
     *               text that was modified.  If text was simply inserted,
     *               this will be the same as <code>start</code>.
     *               If text was replaced with new text or deleted, the
     *               length of the old text was <code>before-start</code>.
     * @param after The offset of the end of the range of the text
     *              that was modified.  If text was simply deleted,
     *              this will be the same as <code>start</code>.
     *              If text was replaced with new text or inserted,
     *              the length of the new text is <code>after-start</code>.
     */
    protected void onTextChanged(CharSequence text,
                                 int start, int before, int after) {
    }

    /**
     * This method is called when the selection has changed, in case any
     * subclasses would like to know.
     * 
     * @param selStart The new selection start location.
     * @param selEnd The new selection end location.
     */
    protected void onSelectionChanged(int selStart, int selEnd) {
    }
    
    /**
     * Adds a TextWatcher to the list of those whose methods are called
     * whenever this TextView's text changes.
     * <p>
     * In 1.0, the {@link TextWatcher#afterTextChanged} method was erroneously
     * not called after {@link #setText} calls.  Now, doing {@link #setText}
     * if there are any text changed listeners forces the buffer type to
     * Editable if it would not otherwise be and does call this method.
     */
    public void addTextChangedListener(TextWatcher watcher) {
        if (mListeners == null) {
            mListeners = new ArrayList<TextWatcher>();
        }

        mListeners.add(watcher);
    }

    /**
     * Removes the specified TextWatcher from the list of those whose
     * methods are called
     * whenever this TextView's text changes.
     */
    public void removeTextChangedListener(TextWatcher watcher) {
        if (mListeners != null) {
            int i = mListeners.indexOf(watcher);

            if (i >= 0) {
                mListeners.remove(i);
            }
        }
    }

    private void sendBeforeTextChanged(CharSequence text, int start, int before,
                                   int after) {
        if (mListeners != null) {
            final ArrayList<TextWatcher> list = mListeners;
            final int count = list.size();
            for (int i = 0; i < count; i++) {
                list.get(i).beforeTextChanged(text, start, before, after);
            }
        }
    }

    /**
     * Not private so it can be called from an inner class without going
     * through a thunk.
     */
    void sendOnTextChanged(CharSequence text, int start, int before,
                                   int after) {
        if (mListeners != null) {
            final ArrayList<TextWatcher> list = mListeners;
            final int count = list.size();
            for (int i = 0; i < count; i++) {
                list.get(i).onTextChanged(text, start, before, after);
            }
        }
    }

    /**
     * Not private so it can be called from an inner class without going
     * through a thunk.
     */
    void sendAfterTextChanged(Editable text) {
        if (mListeners != null) {
            final ArrayList<TextWatcher> list = mListeners;
            final int count = list.size();
            for (int i = 0; i < count; i++) {
                list.get(i).afterTextChanged(text);
            }
        }
    }

    /**
     * Not private so it can be called from an inner class without going
     * through a thunk.
     */
    void handleTextChanged(CharSequence buffer, int start,
            int before, int after) {
        final InputMethodState ims = mInputMethodState;
        if (ims == null || ims.mBatchEditNesting == 0) {
            updateAfterEdit();
        }
        if (ims != null) {
            ims.mContentChanged = true;
            if (ims.mChangedStart < 0) {
                ims.mChangedStart = start;
                ims.mChangedEnd = start+before;
            } else {
                ims.mChangedStart = Math.min(ims.mChangedStart, start);
                ims.mChangedEnd = Math.max(ims.mChangedEnd, start + before - ims.mChangedDelta);
            }
            ims.mChangedDelta += after-before;
        }
        
        sendOnTextChanged(buffer, start, before, after);
        onTextChanged(buffer, start, before, after);
        hideControllers();
    }
    
    /**
     * Not private so it can be called from an inner class without going
     * through a thunk.
     */
    void spanChange(Spanned buf, Object what, int oldStart, int newStart,
            int oldEnd, int newEnd) {
        // XXX Make the start and end move together if this ends up
        // spending too much time invalidating.

        boolean selChanged = false;
        int newSelStart=-1, newSelEnd=-1;
        
        final InputMethodState ims = mInputMethodState;
        
        if (what == Selection.SELECTION_END) {
            mHighlightPathBogus = true;
            selChanged = true;
            newSelEnd = newStart;

            if (!isFocused()) {
                mSelectionMoved = true;
            }

            if (oldStart >= 0 || newStart >= 0) {
                invalidateCursor(Selection.getSelectionStart(buf), oldStart, newStart);
                registerForPreDraw();

                if (isFocused()) {
                    mShowCursor = SystemClock.uptimeMillis();
                    makeBlink();
                }
            }
        }

        if (what == Selection.SELECTION_START) {
            mHighlightPathBogus = true;
            selChanged = true;
            newSelStart = newStart;

            if (!isFocused()) {
                mSelectionMoved = true;
            }

            if (oldStart >= 0 || newStart >= 0) {
                int end = Selection.getSelectionEnd(buf);
                invalidateCursor(end, oldStart, newStart);
            }
        }

        if (selChanged) {
            if ((buf.getSpanFlags(what)&Spanned.SPAN_INTERMEDIATE) == 0) {
                if (newSelStart < 0) {
                    newSelStart = Selection.getSelectionStart(buf);
                }
                if (newSelEnd < 0) {
                    newSelEnd = Selection.getSelectionEnd(buf);
                }
                onSelectionChanged(newSelStart, newSelEnd);
            }
        }
        
        if (what instanceof UpdateAppearance ||
            what instanceof ParagraphStyle) {
            if (ims == null || ims.mBatchEditNesting == 0) {
                invalidate();
                mHighlightPathBogus = true;
                checkForResize();
            } else {
                ims.mContentChanged = true;
            }
        }

        if (MetaKeyKeyListener.isMetaTracker(buf, what)) {
            mHighlightPathBogus = true;
            if (ims != null && MetaKeyKeyListener.isSelectingMetaTracker(buf, what)) {
                ims.mSelectionModeChanged = true;
            }

            if (Selection.getSelectionStart(buf) >= 0) {
                if (ims == null || ims.mBatchEditNesting == 0) {
                    invalidateCursor();
                } else {
                    ims.mCursorChanged = true;
                }
            }
        }
        
        if (what instanceof ParcelableSpan) {
            // If this is a span that can be sent to a remote process,
            // the current extract editor would be interested in it.
            if (ims != null && ims.mExtracting != null) {
                if (ims.mBatchEditNesting != 0) {
                    if (oldStart >= 0) {
                        if (ims.mChangedStart > oldStart) {
                            ims.mChangedStart = oldStart;
                        }
                        if (ims.mChangedStart > oldEnd) {
                            ims.mChangedStart = oldEnd;
                        }
                    }
                    if (newStart >= 0) {
                        if (ims.mChangedStart > newStart) {
                            ims.mChangedStart = newStart;
                        }
                        if (ims.mChangedStart > newEnd) {
                            ims.mChangedStart = newEnd;
                        }
                    }
                } else {
                    if (DEBUG_EXTRACT) Log.v(LOG_TAG, "Span change outside of batch: "
                            + oldStart + "-" + oldEnd + ","
                            + newStart + "-" + newEnd + what);
                    ims.mContentChanged = true;
                }
            }
        }
    }

    private class ChangeWatcher
    implements TextWatcher, SpanWatcher {

        private CharSequence mBeforeText;

        public void beforeTextChanged(CharSequence buffer, int start,
                                      int before, int after) {
            if (DEBUG_EXTRACT) Log.v(LOG_TAG, "beforeTextChanged start=" + start
                    + " before=" + before + " after=" + after + ": " + buffer);

            if (AccessibilityManager.getInstance(mContext).isEnabled()
                    && !isPasswordInputType(mInputType)) {
                mBeforeText = buffer.toString();
            }

            TextView.this.sendBeforeTextChanged(buffer, start, before, after);
        }

        public void onTextChanged(CharSequence buffer, int start,
                                  int before, int after) {
            if (DEBUG_EXTRACT) Log.v(LOG_TAG, "onTextChanged start=" + start
                    + " before=" + before + " after=" + after + ": " + buffer);
            TextView.this.handleTextChanged(buffer, start, before, after);

            if (AccessibilityManager.getInstance(mContext).isEnabled() &&
                    (isFocused() || isSelected() &&
                    isShown())) {
                sendAccessibilityEventTypeViewTextChanged(mBeforeText, start, before, after);
                mBeforeText = null;
            }

            // TODO. The cursor controller should hide as soon as text is typed.
            // But this method is also used for cosmetic changes (underline current word when
            // spell corrections are displayed. There is currently no way to make the difference
            // between these cosmetic changes and actual text modifications.
        }

        public void afterTextChanged(Editable buffer) {
            if (DEBUG_EXTRACT) Log.v(LOG_TAG, "afterTextChanged: " + buffer);
            TextView.this.sendAfterTextChanged(buffer);

            if (MetaKeyKeyListener.getMetaState(buffer,
                                 MetaKeyKeyListener.META_SELECTING) != 0) {
                MetaKeyKeyListener.stopSelecting(TextView.this, buffer);
            }
        }

        public void onSpanChanged(Spannable buf,
                                  Object what, int s, int e, int st, int en) {
            if (DEBUG_EXTRACT) Log.v(LOG_TAG, "onSpanChanged s=" + s + " e=" + e
                    + " st=" + st + " en=" + en + " what=" + what + ": " + buf);
            TextView.this.spanChange(buf, what, s, st, e, en);
        }

        public void onSpanAdded(Spannable buf, Object what, int s, int e) {
            if (DEBUG_EXTRACT) Log.v(LOG_TAG, "onSpanAdded s=" + s + " e=" + e
                    + " what=" + what + ": " + buf);
            TextView.this.spanChange(buf, what, -1, s, -1, e);
        }

        public void onSpanRemoved(Spannable buf, Object what, int s, int e) {
            if (DEBUG_EXTRACT) Log.v(LOG_TAG, "onSpanRemoved s=" + s + " e=" + e
                    + " what=" + what + ": " + buf);
            TextView.this.spanChange(buf, what, s, -1, e, -1);
        }
    }

    private void makeBlink() {
        if (!mCursorVisible) {
            if (mBlink != null) {
                mBlink.removeCallbacks(mBlink);
            }

            return;
        }

        if (mBlink == null)
            mBlink = new Blink(this);

        mBlink.removeCallbacks(mBlink);
        mBlink.postAtTime(mBlink, mShowCursor + BLINK);
    }

    /**
     * @hide
     */
    @Override
    public void dispatchFinishTemporaryDetach() {
        mDispatchTemporaryDetach = true;
        super.dispatchFinishTemporaryDetach();
        mDispatchTemporaryDetach = false;
    }

    @Override
    public void onStartTemporaryDetach() {
        super.onStartTemporaryDetach();
        // Only track when onStartTemporaryDetach() is called directly,
        // usually because this instance is an editable field in a list
        if (!mDispatchTemporaryDetach) mTemporaryDetach = true;
    }
    
    @Override
    public void onFinishTemporaryDetach() {
        super.onFinishTemporaryDetach();
        // Only track when onStartTemporaryDetach() is called directly,
        // usually because this instance is an editable field in a list
        if (!mDispatchTemporaryDetach) mTemporaryDetach = false;
    }
    
    @Override
    protected void onFocusChanged(boolean focused, int direction, Rect previouslyFocusedRect) {
        if (mTemporaryDetach) {
            // If we are temporarily in the detach state, then do nothing.
            super.onFocusChanged(focused, direction, previouslyFocusedRect);
            return;
        }
        
        mShowCursor = SystemClock.uptimeMillis();

        ensureEndedBatchEdit();
        
        if (focused) {
            int selStart = getSelectionStart();
            int selEnd = getSelectionEnd();

            if (!mFrozenWithFocus || (selStart < 0 || selEnd < 0)) {
                boolean selMoved = mSelectionMoved;

                if (mMovement != null) {
                    mMovement.onTakeFocus(this, (Spannable) mText, direction);
                }

                if (mSelectAllOnFocus) {
                    Selection.setSelection((Spannable) mText, 0, mText.length());
                }

                if (selMoved && selStart >= 0 && selEnd >= 0) {
                    /*
                     * Someone intentionally set the selection, so let them
                     * do whatever it is that they wanted to do instead of
                     * the default on-focus behavior.  We reset the selection
                     * here instead of just skipping the onTakeFocus() call
                     * because some movement methods do something other than
                     * just setting the selection in theirs and we still
                     * need to go through that path.
                     */

                    Selection.setSelection((Spannable) mText, selStart, selEnd);
                }
                mTouchFocusSelected = true;
            }

            mFrozenWithFocus = false;
            mSelectionMoved = false;

            if (mText instanceof Spannable) {
                Spannable sp = (Spannable) mText;
                MetaKeyKeyListener.resetMetaState(sp);
            }

            makeBlink();

            if (mError != null) {
                showError();
            }

            // We cannot start the selection mode immediately. The layout may be null here and is
            // needed by the cursor controller. Layout creation is deferred up to drawing. The
            // selection action mode will be started in onPreDraw().
            if (selStart != selEnd) {
<<<<<<< HEAD
                mShouldStartSelectionActionMode = true;
=======
                mShouldStartTextSelectionMode = true;
>>>>>>> a842d143
            }
        } else {
            if (mError != null) {
                hideError();
            }
            // Don't leave us in the middle of a batch edit.
            onEndBatchEdit();

            hideInsertionPointCursorController();
<<<<<<< HEAD
            terminateSelectionActionMode();
=======
            terminateTextSelectionMode();
>>>>>>> a842d143
        }

        startStopMarquee(focused);

        if (mTransformation != null) {
            mTransformation.onFocusChanged(this, mText, focused, direction,
                                           previouslyFocusedRect);
        }

        super.onFocusChanged(focused, direction, previouslyFocusedRect);
    }

    @Override
    public void onWindowFocusChanged(boolean hasWindowFocus) {
        super.onWindowFocusChanged(hasWindowFocus);

        if (hasWindowFocus) {
            if (mBlink != null) {
                mBlink.uncancel();

                if (isFocused()) {
                    mShowCursor = SystemClock.uptimeMillis();
                    makeBlink();
                }
            }
        } else {
            if (mBlink != null) {
                mBlink.cancel();
            }
            // Don't leave us in the middle of a batch edit.
            onEndBatchEdit();
            if (mInputContentType != null) {
                mInputContentType.enterDown = false;
            }
        }

        startStopMarquee(hasWindowFocus);
    }

    /**
     * Use {@link BaseInputConnection#removeComposingSpans
     * BaseInputConnection.removeComposingSpans()} to remove any IME composing
     * state from this text view.
     */
    public void clearComposingText() {
        if (mText instanceof Spannable) {
            BaseInputConnection.removeComposingSpans((Spannable)mText);
        }
    }
    
    @Override
    public void setSelected(boolean selected) {
        boolean wasSelected = isSelected();

        super.setSelected(selected);

        if (selected != wasSelected && mEllipsize == TextUtils.TruncateAt.MARQUEE) {
            if (selected) {
                startMarquee();
            } else {
                stopMarquee();
            }
        }
    }

    class CommitSelectionReceiver extends ResultReceiver {
        private final int mPrevStart, mPrevEnd;
        private final int mNewStart, mNewEnd;
<<<<<<< HEAD

=======
        
>>>>>>> a842d143
        public CommitSelectionReceiver(int mPrevStart, int mPrevEnd, int mNewStart, int mNewEnd) {
            super(getHandler());
            this.mPrevStart = mPrevStart;
            this.mPrevEnd = mPrevEnd;
            this.mNewStart = mNewStart;
            this.mNewEnd = mNewEnd;
        }
<<<<<<< HEAD

=======
        
>>>>>>> a842d143
        @Override
        protected void onReceiveResult(int resultCode, Bundle resultData) {
            int start = mNewStart;
            int end = mNewEnd;

            // Move the cursor to the new position, unless this tap was actually
            // use to show the IMM. Leave cursor unchanged in that case.
            if (resultCode == InputMethodManager.RESULT_SHOWN) {
                start = mPrevStart;
                end = mPrevEnd;
            } else {
                if ((mPrevStart != mPrevEnd) && (start == end)) {
                    if ((start >= mPrevStart) && (start <= mPrevEnd)) {
                        // Tapping inside the selection does nothing
                        Selection.setSelection((Spannable) mText, mPrevStart, mPrevEnd);
                        return;
                    } else {
                        // Tapping outside stops selection mode, if any
<<<<<<< HEAD
                        stopSelectionActionMode();
=======
                        stopTextSelectionMode();
>>>>>>> a842d143
                    }
                }

                if (mInsertionPointCursorController != null) {
                    mInsertionPointCursorController.show();
                }
            }

            final int len = mText.length();
            if (start > len) {
                start = len;
            }
            if (end > len) {
                end = len;
            }
            Selection.setSelection((Spannable)mText, start, end);
        }
    }
    
    @Override
    public boolean onTouchEvent(MotionEvent event) {
        final int action = event.getAction();
        if (action == MotionEvent.ACTION_DOWN) {
            // Reset this state; it will be re-set if super.onTouchEvent
            // causes focus to move to the view.
            mTouchFocusSelected = false;
            mScrolled = false;
        }

        final boolean superResult = super.onTouchEvent(event);

        /*
         * Don't handle the release after a long press, because it will
         * move the selection away from whatever the menu action was
         * trying to affect.
         */
        if (mEatTouchRelease && action == MotionEvent.ACTION_UP) {
            mEatTouchRelease = false;
            return superResult;
        }

        if ((mMovement != null || onCheckIsTextEditor()) &&
                mText instanceof Spannable && mLayout != null) {
            
            int oldSelStart = getSelectionStart();
            int oldSelEnd = getSelectionEnd();
<<<<<<< HEAD

=======
            
>>>>>>> a842d143
            if (mInsertionPointCursorController != null) {
                mInsertionPointCursorController.onTouchEvent(event);
            }
            if (mSelectionModifierCursorController != null) {
                mSelectionModifierCursorController.onTouchEvent(event);
            }

            boolean handled = false;
<<<<<<< HEAD

=======
            
>>>>>>> a842d143
            if (mMovement != null) {
                handled |= mMovement.onTouchEvent(this, (Spannable) mText, event);
            }

            if (isTextEditable()) {
                if (action == MotionEvent.ACTION_UP && isFocused() && !mScrolled) {
                    InputMethodManager imm = (InputMethodManager)
                            getContext().getSystemService(Context.INPUT_METHOD_SERVICE);
<<<<<<< HEAD

                    final int newSelStart = getSelectionStart();
                    final int newSelEnd = getSelectionEnd();

=======
                    
                    final int newSelStart = getSelectionStart();
                    final int newSelEnd = getSelectionEnd();
                    
>>>>>>> a842d143
                    CommitSelectionReceiver csr = null;
                    if (newSelStart != oldSelStart || newSelEnd != oldSelEnd) {
                        csr = new CommitSelectionReceiver(oldSelStart, oldSelEnd,
                                newSelStart, newSelEnd);
                    }
<<<<<<< HEAD

=======
                    
>>>>>>> a842d143
                    handled |= imm.showSoftInput(this, 0, csr) && (csr != null);
                }
            }

            if (handled) {
                return true;
            }
        }

        return superResult;
    }

    private void prepareCursorControllers() {
        // TODO Add an extra android:cursorController flag to disable the controller?
        if (mCursorVisible && mLayout != null) {
            if (mInsertionPointCursorController == null) {
                mInsertionPointCursorController = new InsertionPointCursorController();
            }
        } else {
            mInsertionPointCursorController = null;
        }

        if (canSelectText() && mLayout != null) {
            if (mSelectionModifierCursorController == null) {
                mSelectionModifierCursorController = new SelectionModifierCursorController();
            }
        } else {
            // Stop selection mode if the controller becomes unavailable.
<<<<<<< HEAD
            stopSelectionActionMode();
=======
            stopTextSelectionMode();
>>>>>>> a842d143
            mSelectionModifierCursorController = null;
        }
    }

    /**
     * @return True iff this TextView contains a text that can be edited.
     */
    private boolean isTextEditable() {
        return mText instanceof Editable && onCheckIsTextEditor();
    }

    /**
     * Returns true, only while processing a touch gesture, if the initial
     * touch down event caused focus to move to the text view and as a result
     * its selection changed.  Only valid while processing the touch gesture
     * of interest.
     */
    public boolean didTouchFocusSelect() {
        return mTouchFocusSelected;
    }
    
    @Override
    public void cancelLongPress() {
        super.cancelLongPress();
        mScrolled = true;
    }
    
    @Override
    public boolean onTrackballEvent(MotionEvent event) {
        if (mMovement != null && mText instanceof Spannable &&
            mLayout != null) {
            if (mMovement.onTrackballEvent(this, (Spannable) mText, event)) {
                return true;
            }
        }

        return super.onTrackballEvent(event);
    }

    public void setScroller(Scroller s) {
        mScroller = s;
    }

    private static class Blink extends Handler implements Runnable {
        private final WeakReference<TextView> mView;
        private boolean mCancelled;

        public Blink(TextView v) {
            mView = new WeakReference<TextView>(v);
        }

        public void run() {
            if (mCancelled) {
                return;
            }

            removeCallbacks(Blink.this);

            TextView tv = mView.get();

            if (tv != null && tv.isFocused()) {
                int st = tv.getSelectionStart();
                int en = tv.getSelectionEnd();

                if (st == en && st >= 0 && en >= 0) {
                    if (tv.mLayout != null) {
                        tv.invalidateCursorPath();
                    }

                    postAtTime(this, SystemClock.uptimeMillis() + BLINK);
                }
            }
        }

        void cancel() {
            if (!mCancelled) {
                removeCallbacks(Blink.this);
                mCancelled = true;
            }
        }

        void uncancel() {
            mCancelled = false;
        }
    }

    @Override
    protected float getLeftFadingEdgeStrength() {
        if (mEllipsize == TextUtils.TruncateAt.MARQUEE) {
            if (mMarquee != null && !mMarquee.isStopped()) {
                final Marquee marquee = mMarquee;
                if (marquee.shouldDrawLeftFade()) {
                    return marquee.mScroll / getHorizontalFadingEdgeLength();
                } else {
                    return 0.0f;
                }
            } else if (getLineCount() == 1) {
                switch (mGravity & Gravity.HORIZONTAL_GRAVITY_MASK) {
                    case Gravity.LEFT:
                        return 0.0f;
                    case Gravity.RIGHT:
                        return (mLayout.getLineRight(0) - (mRight - mLeft) -
                                getCompoundPaddingLeft() - getCompoundPaddingRight() -
                                mLayout.getLineLeft(0)) / getHorizontalFadingEdgeLength();
                    case Gravity.CENTER_HORIZONTAL:
                        return 0.0f;
                }
            }
        }
        return super.getLeftFadingEdgeStrength();
    }

    @Override
    protected float getRightFadingEdgeStrength() {
        if (mEllipsize == TextUtils.TruncateAt.MARQUEE) {
            if (mMarquee != null && !mMarquee.isStopped()) {
                final Marquee marquee = mMarquee;
                return (marquee.mMaxFadeScroll - marquee.mScroll) / getHorizontalFadingEdgeLength();
            } else if (getLineCount() == 1) {
                switch (mGravity & Gravity.HORIZONTAL_GRAVITY_MASK) {
                    case Gravity.LEFT:
                        final int textWidth = (mRight - mLeft) - getCompoundPaddingLeft() -
                                getCompoundPaddingRight();
                        final float lineWidth = mLayout.getLineWidth(0);
                        return (lineWidth - textWidth) / getHorizontalFadingEdgeLength();
                    case Gravity.RIGHT:
                        return 0.0f;
                    case Gravity.CENTER_HORIZONTAL:
                        return (mLayout.getLineWidth(0) - ((mRight - mLeft) -
                                getCompoundPaddingLeft() - getCompoundPaddingRight())) /
                                getHorizontalFadingEdgeLength();
                }
            }
        }
        return super.getRightFadingEdgeStrength();
    }

    @Override
    protected int computeHorizontalScrollRange() {
        if (mLayout != null) {
            return mSingleLine && (mGravity & Gravity.HORIZONTAL_GRAVITY_MASK) == Gravity.LEFT ?
                    (int) mLayout.getLineWidth(0) : mLayout.getWidth();
        }

        return super.computeHorizontalScrollRange();
    }

    @Override
    protected int computeVerticalScrollRange() {
        if (mLayout != null)
            return mLayout.getHeight();

        return super.computeVerticalScrollRange();
    }

    @Override
    protected int computeVerticalScrollExtent() {
        return getHeight() - getCompoundPaddingTop() - getCompoundPaddingBottom();
    }
    
    public enum BufferType {
        NORMAL, SPANNABLE, EDITABLE,
    }

    /**
     * Returns the TextView_textColor attribute from the
     * Resources.StyledAttributes, if set, or the TextAppearance_textColor
     * from the TextView_textAppearance attribute, if TextView_textColor
     * was not set directly.
     */
    public static ColorStateList getTextColors(Context context, TypedArray attrs) {
        ColorStateList colors;
        colors = attrs.getColorStateList(com.android.internal.R.styleable.
                                         TextView_textColor);

        if (colors == null) {
            int ap = attrs.getResourceId(com.android.internal.R.styleable.
                                         TextView_textAppearance, -1);
            if (ap != -1) {
                TypedArray appearance;
                appearance = context.obtainStyledAttributes(ap,
                                            com.android.internal.R.styleable.TextAppearance);
                colors = appearance.getColorStateList(com.android.internal.R.styleable.
                                                  TextAppearance_textColor);
                appearance.recycle();
            }
        }

        return colors;
    }

    /**
     * Returns the default color from the TextView_textColor attribute
     * from the AttributeSet, if set, or the default color from the
     * TextAppearance_textColor from the TextView_textAppearance attribute,
     * if TextView_textColor was not set directly.
     */
    public static int getTextColor(Context context,
                                   TypedArray attrs,
                                   int def) {
        ColorStateList colors = getTextColors(context, attrs);

        if (colors == null) {
            return def;
        } else {
            return colors.getDefaultColor();
        }
    }

    @Override
    public boolean onKeyShortcut(int keyCode, KeyEvent event) {
        switch (keyCode) {
        case KeyEvent.KEYCODE_A:
            if (canSelectAll()) {
                return onTextContextMenuItem(ID_SELECT_ALL);
            }

            break;

        case KeyEvent.KEYCODE_X:
            if (canCut()) {
                return onTextContextMenuItem(ID_CUT);
            }

            break;

        case KeyEvent.KEYCODE_C:
            if (canCopy()) {
                return onTextContextMenuItem(ID_COPY);
            }

            break;

        case KeyEvent.KEYCODE_V:
            if (canPaste()) {
                return onTextContextMenuItem(ID_PASTE);
            }

            break;
        }

        return super.onKeyShortcut(keyCode, event);
    }

    private boolean canSelectAll() {
        return canSelectText() && mText.length() != 0;
    }

    private boolean canSelectText() {
        // prepareCursorController() relies on this method.
        // If you change this condition, make sure prepareCursorController is called anywhere
        // the value of this condition might be changed.
        return (mText instanceof Spannable &&
                mMovement != null &&
                mMovement.canSelectArbitrarily());
    }

    private boolean canCut() {
        if (mTransformation instanceof PasswordTransformationMethod) {
            return false;
        }

        if (mText.length() > 0 && getSelectionStart() >= 0) {
            if (mText instanceof Editable && mInput != null) {
                return true;
            }
        }

        return false;
    }

    private boolean canCopy() {
        if (mTransformation instanceof PasswordTransformationMethod) {
            return false;
        }

        if (mText.length() > 0 && getSelectionStart() >= 0) {
            return true;
        }

        return false;
    }

    private boolean canPaste() {
        return (mText instanceof Editable &&
                mInput != null &&
                getSelectionStart() >= 0 &&
                getSelectionEnd() >= 0 &&
                ((ClipboardManager)getContext().getSystemService(Context.CLIPBOARD_SERVICE)).
<<<<<<< HEAD
                hasPrimaryClip());
=======
                hasText());
>>>>>>> a842d143
    }

    /**
     * Returns the offsets delimiting the 'word' located at position offset.
     *
     * @param offset An offset in the text.
     * @return The offsets for the start and end of the word located at <code>offset</code>.
     * The two ints offsets are packed in a long, with the starting offset shifted by 32 bits.
     * Returns a negative value if no valid word was found.
     */
    private long getWordLimitsAt(int offset) {
        /*
         * Quick return if the input type is one where adding words
         * to the dictionary doesn't make any sense.
         */
        int klass = mInputType & InputType.TYPE_MASK_CLASS;
        if (klass == InputType.TYPE_CLASS_NUMBER ||
            klass == InputType.TYPE_CLASS_PHONE ||
            klass == InputType.TYPE_CLASS_DATETIME) {
            return -1;
        }

        int variation = mInputType & InputType.TYPE_MASK_VARIATION;
        if (variation == InputType.TYPE_TEXT_VARIATION_URI ||
            variation == InputType.TYPE_TEXT_VARIATION_PASSWORD ||
            variation == InputType.TYPE_TEXT_VARIATION_VISIBLE_PASSWORD ||
            variation == InputType.TYPE_TEXT_VARIATION_EMAIL_ADDRESS ||
            variation == InputType.TYPE_TEXT_VARIATION_FILTER) {
            return -1;
        }

        int end = offset;

        if (end < 0) {
            return -1;
        }

        int start = end;
        int len = mText.length();

        for (; start > 0; start--) {
            char c = mTransformed.charAt(start - 1);
            int type = Character.getType(c);

            if (c != '\'' &&
                type != Character.UPPERCASE_LETTER &&
                type != Character.LOWERCASE_LETTER &&
                type != Character.TITLECASE_LETTER &&
                type != Character.MODIFIER_LETTER &&
                type != Character.DECIMAL_DIGIT_NUMBER) {
                break;
            }
        }

        for (; end < len; end++) {
            char c = mTransformed.charAt(end);
            int type = Character.getType(c);

            if (c != '\'' &&
                type != Character.UPPERCASE_LETTER &&
                type != Character.LOWERCASE_LETTER &&
                type != Character.TITLECASE_LETTER &&
                type != Character.MODIFIER_LETTER &&
                type != Character.DECIMAL_DIGIT_NUMBER) {
                break;
            }
        }

        if (start == end) {
            return -1;
        }

        if (end - start > 48) {
            return -1;
        }

        boolean hasLetter = false;
        for (int i = start; i < end; i++) {
            if (Character.isLetter(mTransformed.charAt(i))) {
                hasLetter = true;
                break;
            }
        }
<<<<<<< HEAD

        if (!hasLetter) {
            return -1;
        }

        // Two ints packed in a long
        return (((long) start) << 32) | end;
    }
=======

        if (!hasLetter) {
            return -1;
        }

        // Two ints packed in a long
        return (((long) start) << 32) | end;
    }
    
    private void selectCurrentWord() {
        // In case selection mode is started after an orientation change or after a select all,
        // use the current selection instead of creating one
        if (hasSelection()) {
            return;
        }

        int selectionStart, selectionEnd;

        SelectionModifierCursorController selectionModifierCursorController =
            ((SelectionModifierCursorController) mSelectionModifierCursorController);
        int minOffset = selectionModifierCursorController.getMinTouchOffset();
        int maxOffset = selectionModifierCursorController.getMaxTouchOffset();

        long wordLimits = getWordLimitsAt(minOffset);
        if (wordLimits >= 0) {
            selectionStart = (int) (wordLimits >>> 32);
        } else {
            selectionStart = Math.max(minOffset - 5, 0);
        }

        wordLimits = getWordLimitsAt(maxOffset);
        if (wordLimits >= 0) {
            selectionEnd = (int) (wordLimits & 0x00000000FFFFFFFFL);
        } else {
            selectionEnd = Math.min(maxOffset + 5, mText.length());
        }
>>>>>>> a842d143

        Selection.setSelection((Spannable) mText, selectionStart, selectionEnd);
    }
    
    private String getWordForDictionary() {
        int offset = ((SelectionModifierCursorController) mSelectionModifierCursorController).
                     getMinTouchOffset();

        long wordLimits = getWordLimitsAt(offset);
        if (wordLimits >= 0) {
            int start = (int) (wordLimits >>> 32);
            int end = (int) (wordLimits & 0x00000000FFFFFFFFL);
            return mTransformed.subSequence(start, end).toString();
        } else {
            return null;
        }
        
    }
    
    @Override
    public boolean dispatchPopulateAccessibilityEvent(AccessibilityEvent event) {
        if (!isShown()) {
            return false;
        }

        final boolean isPassword = isPasswordInputType(mInputType);

        if (!isPassword) {
            CharSequence text = getText();
            if (TextUtils.isEmpty(text)) {
                text = getHint();
            }
            if (!TextUtils.isEmpty(text)) {
                if (text.length() > AccessibilityEvent.MAX_TEXT_LENGTH) {
                    text = text.subSequence(0, AccessibilityEvent.MAX_TEXT_LENGTH + 1);
                }
                event.getText().add(text);
            }
        } else {
            event.setPassword(isPassword);
        }
        return false;
    }

    void sendAccessibilityEventTypeViewTextChanged(CharSequence beforeText,
            int fromIndex, int removedCount, int addedCount) {
        AccessibilityEvent event =
            AccessibilityEvent.obtain(AccessibilityEvent.TYPE_VIEW_TEXT_CHANGED);
        event.setFromIndex(fromIndex);
        event.setRemovedCount(removedCount);
        event.setAddedCount(addedCount);
        event.setBeforeText(beforeText);
        sendAccessibilityEventUnchecked(event);
    }

    @Override
    protected void onCreateContextMenu(ContextMenu menu) {
        super.onCreateContextMenu(menu);
        boolean added = false;

<<<<<<< HEAD
        MenuHandler handler = new MenuHandler();

        if (mText instanceof Spanned) {
            int selStart = getSelectionStart();
            int selEnd = getSelectionEnd();

            int min = Math.min(selStart, selEnd);
            int max = Math.max(selStart, selEnd);

            URLSpan[] urls = ((Spanned) mText).getSpans(min, max,
                                                        URLSpan.class);
            if (urls.length == 1) {
                menu.add(0, ID_COPY_URL, 0,
                         com.android.internal.R.string.copyUrl).
                            setOnMenuItemClickListener(handler);

                added = true;
            }
        }
        
        // The context menu is not empty, which will prevent the selection mode from starting.
        // Add a entry to start it in the context menu.
        // TODO Does not handle the case where a subclass does not call super.thisMethod or
        // populates the menu AFTER this call.
        if (menu.size() > 0) {
            menu.add(0, ID_SELECTION_MODE, 0, com.android.internal.R.string.selectTextMode).
            setOnMenuItemClickListener(handler);
            added = true;
=======
        if (mIsInTextSelectionMode) {
            MenuHandler handler = new MenuHandler();
            
            if (canCut()) {
                menu.add(0, ID_CUT, 0, com.android.internal.R.string.cut).
                     setOnMenuItemClickListener(handler).
                     setAlphabeticShortcut('x');
            }

            if (canCopy()) {
                menu.add(0, ID_COPY, 0, com.android.internal.R.string.copy).
                     setOnMenuItemClickListener(handler).
                     setAlphabeticShortcut('c');
            }

            if (canPaste()) {
                menu.add(0, ID_PASTE, 0, com.android.internal.R.string.paste).
                     setOnMenuItemClickListener(handler).
                     setAlphabeticShortcut('v');
            }

            menu.add(0, ID_STOP_SELECTING_TEXT, 0, com.android.internal.R.string.stopSelectingText).
                 setOnMenuItemClickListener(handler);
            
            added = true;
        } else {
            /*
            if (!isFocused()) {
                if (isFocusable() && mInput != null) {
                    if (canCopy()) {
                        MenuHandler handler = new MenuHandler();
                        menu.add(0, ID_COPY, 0, com.android.internal.R.string.copy).
                             setOnMenuItemClickListener(handler).
                             setAlphabeticShortcut('c');
                        menu.setHeaderTitle(com.android.internal.R.string.editTextMenuTitle);
                    }
                }

                //return;
            }
             */
            MenuHandler handler = new MenuHandler();

            if (canSelectText()) {
                menu.add(0, ID_START_SELECTING_TEXT, 0, com.android.internal.R.string.selectText).
                setOnMenuItemClickListener(handler);
                added = true;
            }
            
            if (canSelectAll()) {
                menu.add(0, ID_SELECT_ALL, 0, com.android.internal.R.string.selectAll).
                     setOnMenuItemClickListener(handler).
                     setAlphabeticShortcut('a');
                added = true;
            }

            if (mText instanceof Spanned) {
                int selStart = getSelectionStart();
                int selEnd = getSelectionEnd();

                int min = Math.min(selStart, selEnd);
                int max = Math.max(selStart, selEnd);

                URLSpan[] urls = ((Spanned) mText).getSpans(min, max,
                        URLSpan.class);
                if (urls.length == 1) {
                    menu.add(0, ID_COPY_URL, 0, com.android.internal.R.string.copyUrl).
                         setOnMenuItemClickListener(handler);
                    added = true;
                }
            }
            
            if (canPaste()) {
                menu.add(0, ID_PASTE, 0, com.android.internal.R.string.paste).
                     setOnMenuItemClickListener(handler).
                     setAlphabeticShortcut('v');
            }

            if (isInputMethodTarget()) {
                menu.add(1, ID_SWITCH_INPUT_METHOD, 0, com.android.internal.R.string.inputMethod).
                     setOnMenuItemClickListener(handler);
                added = true;
            }

            String word = getWordForDictionary();
            if (word != null) {
                menu.add(1, ID_ADD_TO_DICTIONARY, 0,
                     getContext().getString(com.android.internal.R.string.addToDictionary, word)).
                     setOnMenuItemClickListener(handler);
                added = true;

            }
>>>>>>> a842d143
        }

        if (added) {
            menu.setHeaderTitle(com.android.internal.R.string.editTextMenuTitle);
        }
    }

    /**
     * Returns whether this text view is a current input method target.  The
     * default implementation just checks with {@link InputMethodManager}.
     */
    public boolean isInputMethodTarget() {
        InputMethodManager imm = InputMethodManager.peekInstance();
        return imm != null && imm.isActive(this);
    }
    
<<<<<<< HEAD
    // Selection context mode
=======
    // Context menu entries
>>>>>>> a842d143
    private static final int ID_SELECT_ALL = android.R.id.selectAll;
    private static final int ID_CUT = android.R.id.cut;
    private static final int ID_COPY = android.R.id.copy;
    private static final int ID_PASTE = android.R.id.paste;
    // Context menu entries
    private static final int ID_COPY_URL = android.R.id.copyUrl;
    private static final int ID_SELECTION_MODE = android.R.id.selectTextMode;

    private class MenuHandler implements MenuItem.OnMenuItemClickListener {
        public boolean onMenuItemClick(MenuItem item) {
            return onTextContextMenuItem(item.getItemId());
        }
    }

    /**
     * Called when a context menu option for the text view is selected.  Currently
     * this will be {@link android.R.id#copyUrl} or {@link android.R.id#selectTextMode}.
     */
    public boolean onTextContextMenuItem(int id) {
        int min = 0;
        int max = mText.length();

<<<<<<< HEAD
        int min = Math.max(0, Math.min(selStart, selEnd));
        int max = Math.max(0, Math.max(selStart, selEnd));

        ClipboardManager clipboard = (ClipboardManager)getContext()
                .getSystemService(Context.CLIPBOARD_SERVICE);

        switch (id) {
            case ID_COPY_URL:
                MetaKeyKeyListener.stopSelecting(this, (Spannable) mText);

                URLSpan[] urls = ((Spanned) mText).getSpans(min, max, URLSpan.class);
                if (urls.length >= 1) {
                    ClippedData clip = null;
                    for (int i=0; i<urls.length; i++) {
                        Uri uri = Uri.parse(urls[0].getURL());
                        ClippedData.Item item = new ClippedData.Item(uri);
                        if (clip == null) {
                            clip = new ClippedData(null, null, item);
                        } else {
                            clip.addItem(item);
                        }
                    }
                    clipboard.setPrimaryClip(clip);
                }
                return true;

            case ID_SELECTION_MODE:
                startSelectionActionMode();
=======
        if (isFocused()) {
            final int selStart = getSelectionStart();
            final int selEnd = getSelectionEnd();

            min = Math.max(0, Math.min(selStart, selEnd));
            max = Math.max(0, Math.max(selStart, selEnd));
        }

        ClipboardManager clip = (ClipboardManager)getContext()
                .getSystemService(Context.CLIPBOARD_SERVICE);

        switch (id) {
            case ID_SELECT_ALL:
                Selection.setSelection((Spannable) mText, 0, mText.length());
                startTextSelectionMode();
                return true;

            case ID_START_SELECTING_TEXT:
                startTextSelectionMode();
>>>>>>> a842d143
                return true;
            }

<<<<<<< HEAD
        return false;
    }

    @Override
    public boolean performLongClick() {
        if (super.performLongClick()) {
            mEatTouchRelease = true;
            return true;
        }
        
        if (startSelectionActionMode()) {
            performHapticFeedback(HapticFeedbackConstants.LONG_PRESS);
            mEatTouchRelease = true;
            return true;
        }

        return false;
    }

    private boolean touchPositionIsInSelection() {
        int selectionStart = getSelectionStart();
        int selectionEnd = getSelectionEnd();

        if (selectionStart == selectionEnd) {
            return false;
        }

        if (selectionStart > selectionEnd) {
            int tmp = selectionStart;
            selectionStart = selectionEnd;
            selectionEnd = tmp;
            Selection.setSelection((Spannable) mText, selectionStart, selectionEnd);
        }

        SelectionModifierCursorController selectionModifierCursorController =
            ((SelectionModifierCursorController) mSelectionModifierCursorController);
        int minOffset = selectionModifierCursorController.getMinTouchOffset();
        int maxOffset = selectionModifierCursorController.getMaxTouchOffset();

        return ((minOffset >= selectionStart) && (maxOffset < selectionEnd));
    }

    /**
     * Provides the callback used to start a selection action mode.
     *
     * @return A callback instance that will be used to start selection mode, or null if selection
     * mode is not available.
     */
    private ActionMode.Callback getActionModeCallback() {
        // Long press in the current selection.
        // Should initiate a drag. Return false, to rely on context menu for now.
        if (canSelectText() && !touchPositionIsInSelection()) {
            return new SelectionActionModeCallback();
        }
        return null;
    }

    /**
     *
     * @return true if the selection mode was actually started.
     */
    private boolean startSelectionActionMode() {
        if (mSelectionActionMode != null) {
            // Selection action mode is already started
            return false;
        }

        ActionMode.Callback actionModeCallback = getActionModeCallback();
        if (actionModeCallback != null) {
            mSelectionActionMode = startActionMode(actionModeCallback);
            return mSelectionActionMode != null;
        }

        return false;
    }

    /**
     * Same as {@link #stopSelectionActionMode()}, except that there is no cursor controller
     * fade out animation. Needed since the drawable and their alpha values are shared by all
     * TextViews. Switching from one TextView to another would fade the cursor controllers in the
     * new one otherwise.
     */
    private void terminateSelectionActionMode() {
        stopSelectionActionMode();
        if (mSelectionModifierCursorController != null) {
            SelectionModifierCursorController selectionModifierCursorController =
                (SelectionModifierCursorController) mSelectionModifierCursorController;
            selectionModifierCursorController.cancelFadeOutAnimation();
        }
    }

    private void stopSelectionActionMode() {
        if (mSelectionActionMode != null) {
            mSelectionActionMode.finish();
        }
    }

    private class SelectionActionModeCallback implements ActionMode.Callback {

        @Override
        public boolean onCreateActionMode(ActionMode mode, Menu menu) {
            if (mSelectionModifierCursorController == null) {
                Log.w(LOG_TAG, "TextView has no selection controller. Action mode cancelled.");
                return false;
            }

            if (!requestFocus()) {
                return false;
            }

            mode.setTitle(mContext.getString(com.android.internal.R.string.textSelectionCABTitle));
            mode.setSubtitle(null);

            selectCurrentWord();

            boolean atLeastOne = false;

            if (canSelectAll()) {
                menu.add(0, ID_SELECT_ALL, 0, com.android.internal.R.string.selectAll).
                    setIcon(com.android.internal.R.drawable.ic_menu_chat_dashboard).
                    setAlphabeticShortcut('a');
                atLeastOne = true;
            }

            if (canCut()) {
                menu.add(0, ID_CUT, 0, com.android.internal.R.string.cut).
                    setIcon(com.android.internal.R.drawable.ic_menu_compose).
                    setAlphabeticShortcut('x');
                atLeastOne = true;
            }

            if (canCopy()) {
                menu.add(0, ID_COPY, 0, com.android.internal.R.string.copy).
                    setIcon(com.android.internal.R.drawable.ic_menu_attachment).
                    setAlphabeticShortcut('c');
                atLeastOne = true;
            }

            if (canPaste()) {
                menu.add(0, ID_PASTE, 0, com.android.internal.R.string.paste).
                        setIcon(com.android.internal.R.drawable.ic_menu_camera).
                        setAlphabeticShortcut('v');
                atLeastOne = true;
            }

            if (atLeastOne) {
                mSelectionModifierCursorController.show();
=======
            case ID_STOP_SELECTING_TEXT:
                stopTextSelectionMode();
>>>>>>> a842d143
                return true;
            } else {
                return false;
            }
        }

<<<<<<< HEAD
        private void selectCurrentWord() {
            // In case selection mode is started after an orientation change, use the current
            // selection instead of creating one
            if (hasSelection()) {
                return;
            }

            int selectionStart, selectionEnd;

            SelectionModifierCursorController selectionModifierCursorController =
                ((SelectionModifierCursorController) mSelectionModifierCursorController);
            int minOffset = selectionModifierCursorController.getMinTouchOffset();
            int maxOffset = selectionModifierCursorController.getMaxTouchOffset();

            long wordLimits = getWordLimitsAt(minOffset);
            if (wordLimits >= 0) {
                selectionStart = (int) (wordLimits >>> 32);
            } else {
                selectionStart = Math.max(minOffset - 5, 0);
            }

            wordLimits = getWordLimitsAt(maxOffset);
            if (wordLimits >= 0) {
                selectionEnd = (int) (wordLimits & 0x00000000FFFFFFFFL);
            } else {
                selectionEnd = Math.min(maxOffset + 5, mText.length());
            }

            Selection.setSelection((Spannable) mText, selectionStart, selectionEnd);
        }

        @Override
        public boolean onPrepareActionMode(ActionMode mode, Menu menu) {
            return true;
        }

        @Override
        public boolean onActionItemClicked(ActionMode mode, MenuItem item) {
            final int itemId = item.getItemId();

            if (itemId == ID_SELECT_ALL) {
                Selection.setSelection((Spannable) mText, 0, mText.length());
                // Update controller positions after selection change.
                if (mSelectionModifierCursorController != null) {
                    mSelectionModifierCursorController.show();
                }
=======
            case ID_CUT:                
                clip.setText(mTransformed.subSequence(min, max));
                ((Editable) mText).delete(min, max);
                stopTextSelectionMode();
>>>>>>> a842d143
                return true;
            }

<<<<<<< HEAD
            ClipboardManager clipboard = (ClipboardManager) getContext().
                    getSystemService(Context.CLIPBOARD_SERVICE);

            int min = 0;
            int max = mText.length();

            if (isFocused()) {
                final int selStart = getSelectionStart();
                final int selEnd = getSelectionEnd();

                min = Math.max(0, Math.min(selStart, selEnd));
                max = Math.max(0, Math.max(selStart, selEnd));
            }

            switch (item.getItemId()) {
                case ID_PASTE:
                    ClippedData clip = clipboard.getPrimaryClip();
                    if (clip != null) {
                        boolean didfirst = false;
                        for (int i=0; i<clip.getItemCount(); i++) {
                            CharSequence paste = clip.getItem(i).coerceToText(getContext());
                            if (paste != null) {
                                if (!didfirst) {
                                    Selection.setSelection((Spannable) mText, max);
                                    ((Editable) mText).replace(min, max, paste);
                                } else {
                                    ((Editable) mText).insert(getSelectionEnd(), "\n");
                                    ((Editable) mText).insert(getSelectionEnd(), paste);
                                }
                            }
                        }
                        stopSelectionActionMode();
                    }

                    return true;

                case ID_CUT:
                    clipboard.setPrimaryClip(new ClippedData(null, null,
                            new ClippedData.Item(mTransformed.subSequence(min, max))));
                    ((Editable) mText).delete(min, max);
                    stopSelectionActionMode();
                    return true;

                case ID_COPY:
                    clipboard.setPrimaryClip(new ClippedData(null, null,
                            new ClippedData.Item(mTransformed.subSequence(min, max))));
                    stopSelectionActionMode();
                    return true;
            }

            return false;
        }

        @Override
        public void onDestroyActionMode(ActionMode mode) {
            Selection.setSelection((Spannable) mText, getSelectionStart());
            if (mSelectionModifierCursorController != null) {
                mSelectionModifierCursorController.hide();
            }
            mSelectionActionMode = null;
        }
    }

    /**
     * A CursorController instance can be used to control a cursor in the text.
     *
     * It can be passed to an {@link ArrowKeyMovementMethod} which can intercepts events
     * and send them to this object instead of the cursor.
     */
    public interface CursorController {
        /* Cursor fade-out animation duration, in milliseconds. */
        static final int FADE_OUT_DURATION = 400;

        /**
         * Makes the cursor controller visible on screen. Will be drawn by {@link #draw(Canvas)}.
         * See also {@link #hide()}.
         */
        public void show();

        /**
         * Hide the cursor controller from screen.
         * See also {@link #show()}.
         */
        public void hide();

        /**
         * Update the controller's position.
         */
        public void updatePosition(int offset);

        /**
         * The controller and the cursor's positions can be link by a fixed offset,
         * computed when the controller is touched, and then maintained as it moves
         * @return Horizontal offset between the controller and the cursor.
         */
        public float getOffsetX();

        /**
         * @return Vertical offset between the controller and the cursor.
         */
        public float getOffsetY();

        /**
         * This method is called by {@link #onTouchEvent(MotionEvent)} and gives the controller
         * a chance to become active and/or visible.
         * @param event The touch event
         */
        public void onTouchEvent(MotionEvent event);

        /**
         * Draws a visual representation of the controller on the canvas.
         *
         * Called at the end of {@link #draw(Canvas)}, in the content coordinates system.
         * @param canvas The Canvas used by this TextView.
         */
        public void draw(Canvas canvas);
    }

    private class Handle {
        Drawable mDrawable;
        // Vertical extension of the touch region
        int mTopExtension, mBottomExtension;
        // Position of the virtual finger position on screen
        int mHopSpotVertcalPosition;
        
        Handle(Drawable drawable) {
            mDrawable = drawable;
        }
        
        void positionAtCursor(final int offset, boolean bottom) {
            final int drawableWidth = mDrawable.getIntrinsicWidth();
            final int drawableHeight = mDrawable.getIntrinsicHeight();
            final int line = mLayout.getLineForOffset(offset);
            final int lineTop = mLayout.getLineTop(line);
            final int lineBottom = mLayout.getLineBottom(line);

            mHopSpotVertcalPosition = lineTop + (bottom ? (3 * (lineBottom - lineTop)) / 4 :
                (lineBottom - lineTop) / 4);

            final Rect bounds = sCursorControllerTempRect;
            bounds.left = (int) (mLayout.getPrimaryHorizontal(offset) - drawableWidth / 2.0);
            bounds.top = (bottom ? lineBottom : lineTop) - drawableHeight / 2;

            mTopExtension = bottom ? 0 : drawableHeight / 2;
            mBottomExtension = drawableHeight;

            // Extend touch region up when editing the last line of text (or a single line) so that
            // it is easier to grab.
            if (line == mLayout.getLineCount() - 1) {
                  mTopExtension = (lineBottom - lineTop) - drawableHeight / 2;
            }

            bounds.right = bounds.left + drawableWidth;
            bounds.bottom = bounds.top + drawableHeight;

            int boundTopBefore = bounds.top;
            convertFromViewportToContentCoordinates(bounds);
            mHopSpotVertcalPosition += bounds.top - boundTopBefore;
            mDrawable.setBounds(bounds);
            postInvalidate();
        }

        boolean hasFingerOn(float x, float y) {
            // Simulate a 'fat finger' to ease grabbing of the controller.
            // Expands according to controller image size instead of using dip distance.
            // Assumes controller imager has a sensible size, proportionnal to screen density.
            final int drawableWidth = mDrawable.getIntrinsicWidth();
            final Rect fingerRect = sCursorControllerTempRect;
            fingerRect.set((int) (x - drawableWidth / 2.0),
                           (int) (y - mBottomExtension),
                           (int) (x + drawableWidth / 2.0),
                           (int) (y + mTopExtension));
            return Rect.intersects(mDrawable.getBounds(), fingerRect);
        }

        void postInvalidate() {
            final Rect bounds = mDrawable.getBounds();
            TextView.this.postInvalidate(bounds.left, bounds.top, bounds.right, bounds.bottom);
        }

        void postInvalidateDelayed(long delay) {
            final Rect bounds = mDrawable.getBounds();
            TextView.this.postInvalidateDelayed(delay, bounds.left, bounds.top,
                                                       bounds.right, bounds.bottom);
        }
    }

    class InsertionPointCursorController implements CursorController {
        private static final int DELAY_BEFORE_FADE_OUT = 2100;

        // Whether or not the cursor control is currently visible
        private boolean mIsVisible = false;
        // Starting time of the fade timer
        private long mFadeOutTimerStart;
        // The cursor controller image
        private final Handle mHandle;
        // Used to detect a tap (vs drag) on the controller
        private long mOnDownTimerStart;
        // Offset between finger hot point on cursor controller and actual cursor
        private float mOffsetX, mOffsetY;

        InsertionPointCursorController() {
            Resources res = mContext.getResources();
            mHandle = new Handle(res.getDrawable(com.android.internal.R.drawable.text_select_handle));
        }

        public void show() {
            updateDrawablePosition();
            // Has to be done after updatePosition, so that previous position invalidate
            // in only done if necessary.
            mIsVisible = true;
        }

        public void hide() {
            if (mIsVisible) {
                long time = System.currentTimeMillis();
                // Start fading out, only if not already in progress
                if (time - mFadeOutTimerStart < DELAY_BEFORE_FADE_OUT) {
                    mFadeOutTimerStart = time - DELAY_BEFORE_FADE_OUT;
                    mHandle.postInvalidate();
                }
            }
        }

        public void draw(Canvas canvas) {
            if (mIsVisible) {
                int time = (int) (System.currentTimeMillis() - mFadeOutTimerStart);
                if (time <= DELAY_BEFORE_FADE_OUT) {
                    mHandle.postInvalidateDelayed(DELAY_BEFORE_FADE_OUT - time);
                } else {
                    time -= DELAY_BEFORE_FADE_OUT;
                    if (time <= FADE_OUT_DURATION) {
                        final int alpha = (int)
                                         ((255.0 * (FADE_OUT_DURATION - time)) / FADE_OUT_DURATION);
                        mHandle.mDrawable.setAlpha(alpha);
                        mHandle.postInvalidateDelayed(30);
                    } else {
                        mHandle.mDrawable.setAlpha(0);
                        mIsVisible = false;
                    }
                }
                mHandle.mDrawable.draw(canvas);
            }
        }

        public void updatePosition(int offset) {
            if (offset == getSelectionStart()) {
                return; // No change, no need to redraw
            }
            Selection.setSelection((Spannable) mText, offset);
            updateDrawablePosition();
        }

        private void updateDrawablePosition() {
            if (mIsVisible) {
                // Clear previous cursor controller before bounds are updated
                mHandle.postInvalidate();
            }

            final int offset = getSelectionStart();

            if (offset < 0) {
                // Should never happen, safety check.
                Log.w(LOG_TAG, "Update cursor controller position called with no cursor");
                mIsVisible = false;
                return;
            }

            mHandle.positionAtCursor(offset, true);

            mFadeOutTimerStart = System.currentTimeMillis();
            mHandle.mDrawable.setAlpha(255);
        }

        public void onTouchEvent(MotionEvent event) {
            if (isFocused() && isTextEditable() && mIsVisible) {
                switch (event.getActionMasked()) {
                    case MotionEvent.ACTION_DOWN : {
                        final float x = event.getX();
                        final float y = event.getY();

                        if (mHandle.hasFingerOn(x, y)) {
                            show();

                            if (mMovement instanceof ArrowKeyMovementMethod) {
                                ((ArrowKeyMovementMethod)mMovement).setCursorController(this);
                            }

                            if (mParent != null) {
                                // Prevent possible scrollView parent from scrolling, so that
                                // we can use auto-scrolling.
                                mParent.requestDisallowInterceptTouchEvent(true);
                            }

                            final Rect bounds = mHandle.mDrawable.getBounds();
                            mOffsetX = (bounds.left + bounds.right) / 2.0f - x;
                            mOffsetY = mHandle.mHopSpotVertcalPosition - y;

                            mOnDownTimerStart = event.getEventTime();
                        }
                        break;
                    }

                    case MotionEvent.ACTION_UP : {
                        int time = (int) (event.getEventTime() - mOnDownTimerStart);

                        if (time <= ViewConfiguration.getTapTimeout()) {
                            // A tap on the controller (not a drag) will move the cursor
                            int offset = getOffset((int) event.getX(), (int) event.getY());
                            Selection.setSelection((Spannable) mText, offset);

                            // Modified by cancelLongPress and prevents the cursor from changing
                            mScrolled = false;
                        }
                        break;
                    }
                }
            }
        }

        public float getOffsetX() {
            return mOffsetX;
        }

        public float getOffsetY() {
            return mOffsetY;
        }
    }

    class SelectionModifierCursorController implements CursorController {
        // Whether or not the selection controls are currently visible
        private boolean mIsVisible = false;
        // Whether that start or the end of selection controller is dragged
        private boolean mStartIsDragged = false;
        // Starting time of the fade timer
        private long mFadeOutTimerStart;
        // The cursor controller images
        private final Handle mStartHandle, mEndHandle;
        // Offset between finger hot point on active cursor controller and actual cursor
        private float mOffsetX, mOffsetY;
        // The offsets of that last touch down event. Remembered to start selection there.
        private int mMinTouchOffset, mMaxTouchOffset;

        SelectionModifierCursorController() {
            Resources res = mContext.getResources();
            mStartHandle = new Handle(res.getDrawable(com.android.internal.R.drawable.text_select_handle));
            mEndHandle = new Handle(res.getDrawable(com.android.internal.R.drawable.text_select_handle));
        }

        public void show() {
            updateDrawablesPositions();
            // Has to be done after updatePosition, so that previous position invalidate
            // in only done if necessary.
            mIsVisible = true;
            mFadeOutTimerStart = -1;
            hideInsertionPointCursorController();
        }

        public void hide() {
            if (mIsVisible && (mFadeOutTimerStart < 0)) {
                mFadeOutTimerStart = System.currentTimeMillis();
                mStartHandle.postInvalidate();
                mEndHandle.postInvalidate();
            }
        }

        public void cancelFadeOutAnimation() {
            mIsVisible = false;
            mStartHandle.postInvalidate();
            mEndHandle.postInvalidate();
        }

        public void draw(Canvas canvas) {
            if (mIsVisible) {
                if (mFadeOutTimerStart >= 0) {
                    int time = (int) (System.currentTimeMillis() - mFadeOutTimerStart);
                    if (time <= FADE_OUT_DURATION) {
                        final int alpha = 255 * (FADE_OUT_DURATION - time) / FADE_OUT_DURATION;
                        mStartHandle.mDrawable.setAlpha(alpha);
                        mEndHandle.mDrawable.setAlpha(alpha);
                        mStartHandle.postInvalidateDelayed(30);
                        mEndHandle.postInvalidateDelayed(30);
                    } else {
                        mStartHandle.mDrawable.setAlpha(0);
                        mEndHandle.mDrawable.setAlpha(0);
                        mIsVisible = false;
                    }
                }
                mStartHandle.mDrawable.draw(canvas);
                mEndHandle.mDrawable.draw(canvas);
            }
        }

        public void updatePosition(int offset) {
            int selectionStart = getSelectionStart();
            int selectionEnd = getSelectionEnd();
=======
            case ID_COPY:
                clip.setText(mTransformed.subSequence(min, max));
                stopTextSelectionMode();
                return true;

            case ID_PASTE:
                CharSequence paste = clip.getText();

                if (paste != null) {
                    Selection.setSelection((Spannable) mText, max);
                    ((Editable) mText).replace(min, max, paste);
                    stopTextSelectionMode();
                }
                return true;

            case ID_COPY_URL:
                URLSpan[] urls = ((Spanned) mText).getSpans(min, max, URLSpan.class);
                if (urls.length == 1) {
                    clip.setText(urls[0].getURL());
                }
                return true;
>>>>>>> a842d143

            // Handle the case where start and end are swapped, making sure start <= end
            if (mStartIsDragged) {
                if (offset <= selectionEnd) {
                    if (selectionStart == offset) {
                        return; // no change, no need to redraw;
                    }
                    selectionStart = offset;
                } else {
                    selectionStart = selectionEnd;
                    selectionEnd = offset;
                    mStartIsDragged = false;
                }
            } else {
                if (offset >= selectionStart) {
                    if (selectionEnd == offset) {
                        return; // no change, no need to redraw;
                    }
                    selectionEnd = offset;
                } else {
                    selectionEnd = selectionStart;
                    selectionStart = offset;
                    mStartIsDragged = true;
                }
            }

            Selection.setSelection((Spannable) mText, selectionStart, selectionEnd);
            updateDrawablesPositions();
        }

        private void updateDrawablesPositions() {
            if (mIsVisible) {
                // Clear previous cursor controller before bounds are updated
                mStartHandle.postInvalidate();
                mEndHandle.postInvalidate();
            }

            final int selectionStart = getSelectionStart();
            final int selectionEnd = getSelectionEnd();

            if ((selectionStart < 0) || (selectionEnd < 0)) {
                // Should never happen, safety check.
                Log.w(LOG_TAG, "Update selection controller position called with no cursor");
                mIsVisible = false;
                return;
            }

            boolean oneLineSelection = mLayout.getLineForOffset(selectionStart) == mLayout.getLineForOffset(selectionEnd); 
            mStartHandle.positionAtCursor(selectionStart, oneLineSelection);
            mEndHandle.positionAtCursor(selectionEnd, true);

            mStartHandle.mDrawable.setAlpha(255);
            mEndHandle.mDrawable.setAlpha(255);
        }

        public void onTouchEvent(MotionEvent event) {
            if (isTextEditable()) {
                switch (event.getActionMasked()) {
                    case MotionEvent.ACTION_DOWN:
                        final int x = (int) event.getX();
                        final int y = (int) event.getY();

                        // Remember finger down position, to be able to start selection from there
                        mMinTouchOffset = mMaxTouchOffset = getOffset(x, y);

                        if (mIsVisible) {
                            if (mMovement instanceof ArrowKeyMovementMethod) {
                                boolean isOnStart = mStartHandle.hasFingerOn(x, y);
                                boolean isOnEnd = mEndHandle.hasFingerOn(x, y);
                                if (isOnStart || isOnEnd) {
                                    if (mParent != null) {
                                        // Prevent possible scrollView parent from scrolling, so
                                        // that we can use auto-scrolling.
                                        mParent.requestDisallowInterceptTouchEvent(true);
                                    }

                                    // In case both controllers are under finger (very small
                                    // selection region), arbitrarily pick end controller.
                                    mStartIsDragged = !isOnEnd;
                                    final Handle draggedHandle = mStartIsDragged ? mStartHandle : mEndHandle;
                                    final Rect bounds = draggedHandle.mDrawable.getBounds();
                                    mOffsetX = (bounds.left + bounds.right) / 2.0f - x;
                                    mOffsetY = draggedHandle.mHopSpotVertcalPosition - y;

                                    ((ArrowKeyMovementMethod)mMovement).setCursorController(this);
                                }
                            }
                        }
                        break;

                    case MotionEvent.ACTION_POINTER_DOWN:
                    case MotionEvent.ACTION_POINTER_UP:
                        // Handle multi-point gestures. Keep min and max offset positions.
                        // Only activated for devices that correctly handle multi-touch.
                        if (mContext.getPackageManager().hasSystemFeature(
                                PackageManager.FEATURE_TOUCHSCREEN_MULTITOUCH_DISTINCT)) {
                            updateMinAndMaxOffsets(event);
                        }
                        break;
                }
<<<<<<< HEAD
            }
        }

        /**
         * @param event
         */
        private void updateMinAndMaxOffsets(MotionEvent event) {
            int pointerCount = event.getPointerCount();
            for (int index = 0; index < pointerCount; index++) {
                final int x = (int) event.getX(index);
                final int y = (int) event.getY(index);
                int offset = getOffset(x, y);
                if (offset < mMinTouchOffset) mMinTouchOffset = offset;
                if (offset > mMaxTouchOffset) mMaxTouchOffset = offset;
=======
                return true;
>>>>>>> a842d143
            }
        }

        public int getMinTouchOffset() {
            return mMinTouchOffset;
        }

        public int getMaxTouchOffset() {
            return mMaxTouchOffset;
        }

        public float getOffsetX() {
            return mOffsetX;
        }

        public float getOffsetY() {
            return mOffsetY;
        }

        /**
         * @return true iff this controller is currently used to move the selection start.
         */
        public boolean isSelectionStartDragged() {
            return mIsVisible && mStartIsDragged;
        }
    }

<<<<<<< HEAD
    private void hideInsertionPointCursorController() {
        if (mInsertionPointCursorController != null) {
            mInsertionPointCursorController.hide();
=======
    @Override
    public boolean performLongClick() {
        if (super.performLongClick()) {
            mEatTouchRelease = true;
            return true;
>>>>>>> a842d143
        }
    }

    private void hideControllers() {
        hideInsertionPointCursorController();
        stopSelectionActionMode();
    }

    /**
     * Get the offset character closest to the specified absolute position.
     *
     * @param x The horizontal absolute position of a point on screen
     * @param y The vertical absolute position of a point on screen
     * @return the character offset for the character whose position is closest to the specified
     *  position. Returns -1 if there is no layout.
     *
     * @hide
     */
    public int getOffset(int x, int y) {
        x -= getTotalPaddingLeft();
        y -= getTotalPaddingTop();

        // Clamp the position to inside of the view.
        if (x < 0) {
            x = 0;
        } else if (x >= (getWidth() - getTotalPaddingRight())) {
            x = getWidth()-getTotalPaddingRight() - 1;
        }
        if (y < 0) {
            y = 0;
        } else if (y >= (getHeight() - getTotalPaddingBottom())) {
            y = getHeight()-getTotalPaddingBottom() - 1;
        }

        x += getScrollX();
        y += getScrollY();

        Layout layout = getLayout();
        if (layout != null) {
            final int line = layout.getLineForVertical(y);
            final int offset = layout.getOffsetForHorizontal(line, x);
            return offset;
        } else {
            return -1;
        }
    }

<<<<<<< HEAD

    @ViewDebug.ExportedProperty(category = "text")
=======
    private void startTextSelectionMode() {
        if (mSelectionModifierCursorController == null) {
            Log.w(LOG_TAG, "TextView has no selection controller. Action mode cancelled.");
            return;
        }

        if (!requestFocus()) {
            return;
        }

        selectCurrentWord();
        mSelectionModifierCursorController.show();
        mIsInTextSelectionMode = true;
    }
    
    /**
     * Same as {@link #stopTextSelectionMode()}, except that there is no cursor controller
     * fade out animation. Needed since the drawable and their alpha values are shared by all
     * TextViews. Switching from one TextView to another would fade the cursor controllers in the
     * new one otherwise.
     */
    private void terminateTextSelectionMode() {
        stopTextSelectionMode();
        if (mSelectionModifierCursorController != null) {
            SelectionModifierCursorController selectionModifierCursorController =
                (SelectionModifierCursorController) mSelectionModifierCursorController;
            selectionModifierCursorController.cancelFadeOutAnimation();
        }
    }

    private void stopTextSelectionMode() {
        if (mIsInTextSelectionMode) {
            Selection.setSelection((Spannable) mText, getSelectionEnd());
            if (mSelectionModifierCursorController != null) {
                mSelectionModifierCursorController.hide();
            }

            mIsInTextSelectionMode = false;
        }
    }

    /**
     * A CursorController instance can be used to control a cursor in the text.
     *
     * It can be passed to an {@link ArrowKeyMovementMethod} which can intercepts events
     * and send them to this object instead of the cursor.
     */
    public interface CursorController {
        /* Cursor fade-out animation duration, in milliseconds. */
        static final int FADE_OUT_DURATION = 400;

        /**
         * Makes the cursor controller visible on screen. Will be drawn by {@link #draw(Canvas)}.
         * See also {@link #hide()}.
         */
        public void show();

        /**
         * Hide the cursor controller from screen.
         * See also {@link #show()}.
         */
        public void hide();

        /**
         * Update the controller's position.
         */
        public void updatePosition(int offset);

        /**
         * The controller and the cursor's positions can be link by a fixed offset,
         * computed when the controller is touched, and then maintained as it moves
         * @return Horizontal offset between the controller and the cursor.
         */
        public float getOffsetX();

        /**
         * @return Vertical offset between the controller and the cursor.
         */
        public float getOffsetY();

        /**
         * This method is called by {@link #onTouchEvent(MotionEvent)} and gives the controller
         * a chance to become active and/or visible.
         * @param event The touch event
         */
        public void onTouchEvent(MotionEvent event);

        /**
         * Draws a visual representation of the controller on the canvas.
         *
         * Called at the end of {@link #draw(Canvas)}, in the content coordinates system.
         * @param canvas The Canvas used by this TextView.
         */
        public void draw(Canvas canvas);
    }

    private class Handle {
        Drawable mDrawable;
        // Vertical extension of the touch region
        int mTopExtension, mBottomExtension;
        // Position of the virtual finger position on screen
        int mHopSpotVertcalPosition;

        Handle(Drawable drawable) {
            mDrawable = drawable;
        }

        void positionAtCursor(final int offset, boolean bottom) {
            final int drawableWidth = mDrawable.getIntrinsicWidth();
            final int drawableHeight = mDrawable.getIntrinsicHeight();
            final int line = mLayout.getLineForOffset(offset);
            final int lineTop = mLayout.getLineTop(line);
            final int lineBottom = mLayout.getLineBottom(line);

            mHopSpotVertcalPosition = lineTop + (bottom ? (3 * (lineBottom - lineTop)) / 4 :
                (lineBottom - lineTop) / 4);

            final Rect bounds = sCursorControllerTempRect;
            bounds.left = (int) (mLayout.getPrimaryHorizontal(offset) - drawableWidth / 2.0);
            bounds.top = (bottom ? lineBottom : lineTop) - drawableHeight / 2;

            mTopExtension = bottom ? 0 : drawableHeight / 2;
            mBottomExtension = drawableHeight;

            // Extend touch region up when editing the last line of text (or a single line) so that
            // it is easier to grab.
            if (line == mLayout.getLineCount() - 1) {
                mTopExtension = (lineBottom - lineTop) - drawableHeight / 2;
            }

            bounds.right = bounds.left + drawableWidth;
            bounds.bottom = bounds.top + drawableHeight;

            int boundTopBefore = bounds.top;
            convertFromViewportToContentCoordinates(bounds);
            mHopSpotVertcalPosition += bounds.top - boundTopBefore;
            mDrawable.setBounds(bounds);
            postInvalidate();
        }

        boolean hasFingerOn(float x, float y) {
            // Simulate a 'fat finger' to ease grabbing of the controller.
            // Expands according to controller image size instead of using dip distance.
            // Assumes controller imager has a sensible size, proportionnal to screen density.
            final int drawableWidth = mDrawable.getIntrinsicWidth();
            final Rect fingerRect = sCursorControllerTempRect;
            fingerRect.set((int) (x - drawableWidth / 2.0),
                           (int) (y - mBottomExtension),
                           (int) (x + drawableWidth / 2.0),
                           (int) (y + mTopExtension));
            return Rect.intersects(mDrawable.getBounds(), fingerRect);
        }

        void postInvalidate() {
            final Rect bounds = mDrawable.getBounds();
            TextView.this.postInvalidate(bounds.left, bounds.top, bounds.right, bounds.bottom);
        }

        void postInvalidateDelayed(long delay) {
            final Rect bounds = mDrawable.getBounds();
            TextView.this.postInvalidateDelayed(delay, bounds.left, bounds.top,
                    bounds.right, bounds.bottom);
        }
    }

    class InsertionPointCursorController implements CursorController {
        private static final int DELAY_BEFORE_FADE_OUT = 2100;

        // Whether or not the cursor control is currently visible
        private boolean mIsVisible = false;
        // Starting time of the fade timer
        private long mFadeOutTimerStart;
        // The cursor controller image
        private final Handle mHandle;
        // Used to detect a tap (vs drag) on the controller
        private long mOnDownTimerStart;
        // Offset between finger hot point on cursor controller and actual cursor
        private float mOffsetX, mOffsetY;

        InsertionPointCursorController() {
            Resources res = mContext.getResources();
            mHandle = new Handle(res.getDrawable(com.android.internal.R.drawable.text_select_handle));
        }

        public void show() {
            updateDrawablePosition();
            // Has to be done after updatePosition, so that previous position invalidate
            // in only done if necessary.
            mIsVisible = true;
        }

        public void hide() {
            if (mIsVisible) {
                long time = System.currentTimeMillis();
                // Start fading out, only if not already in progress
                if (time - mFadeOutTimerStart < DELAY_BEFORE_FADE_OUT) {
                    mFadeOutTimerStart = time - DELAY_BEFORE_FADE_OUT;
                    mHandle.postInvalidate();
                }
            }
        }

        public void draw(Canvas canvas) {
            if (mIsVisible) {
                int time = (int) (System.currentTimeMillis() - mFadeOutTimerStart);
                if (time <= DELAY_BEFORE_FADE_OUT) {
                    mHandle.postInvalidateDelayed(DELAY_BEFORE_FADE_OUT - time);
                } else {
                    time -= DELAY_BEFORE_FADE_OUT;
                    if (time <= FADE_OUT_DURATION) {
                        final int alpha = (int)
                        ((255.0 * (FADE_OUT_DURATION - time)) / FADE_OUT_DURATION);
                        mHandle.mDrawable.setAlpha(alpha);
                        mHandle.postInvalidateDelayed(30);
                    } else {
                        mHandle.mDrawable.setAlpha(0);
                        mIsVisible = false;
                    }
                }
                mHandle.mDrawable.draw(canvas);
            }
        }

        public void updatePosition(int offset) {
            if (offset == getSelectionStart()) {
                return; // No change, no need to redraw
            }
            Selection.setSelection((Spannable) mText, offset);
            updateDrawablePosition();
        }

        private void updateDrawablePosition() {
            if (mIsVisible) {
                // Clear previous cursor controller before bounds are updated
                mHandle.postInvalidate();
            }

            final int offset = getSelectionStart();

            if (offset < 0) {
                // Should never happen, safety check.
                Log.w(LOG_TAG, "Update cursor controller position called with no cursor");
                mIsVisible = false;
                return;
            }

            mHandle.positionAtCursor(offset, true);

            mFadeOutTimerStart = System.currentTimeMillis();
            mHandle.mDrawable.setAlpha(255);
        }

        public void onTouchEvent(MotionEvent event) {
            if (isFocused() && isTextEditable() && mIsVisible) {
                switch (event.getActionMasked()) {
                    case MotionEvent.ACTION_DOWN : {
                        final float x = event.getX();
                        final float y = event.getY();

                        if (mHandle.hasFingerOn(x, y)) {
                            show();

                            if (mMovement instanceof ArrowKeyMovementMethod) {
                                ((ArrowKeyMovementMethod)mMovement).setCursorController(this);
                            }

                            if (mParent != null) {
                                // Prevent possible scrollView parent from scrolling, so that
                                // we can use auto-scrolling.
                                mParent.requestDisallowInterceptTouchEvent(true);
                            }

                            final Rect bounds = mHandle.mDrawable.getBounds();
                            mOffsetX = (bounds.left + bounds.right) / 2.0f - x;
                            mOffsetY = mHandle.mHopSpotVertcalPosition - y;

                            mOnDownTimerStart = event.getEventTime();
                        }
                        break;
                    }

                    case MotionEvent.ACTION_UP : {
                        int time = (int) (event.getEventTime() - mOnDownTimerStart);

                        if (time <= ViewConfiguration.getTapTimeout()) {
                            // A tap on the controller (not a drag) will move the cursor
                            int offset = getOffset((int) event.getX(), (int) event.getY());
                            Selection.setSelection((Spannable) mText, offset);

                            // Modified by cancelLongPress and prevents the cursor from changing
                            mScrolled = false;
                        }
                        break;
                    }
                }
            }
        }

        public float getOffsetX() {
            return mOffsetX;
        }

        public float getOffsetY() {
            return mOffsetY;
        }
    }

    class SelectionModifierCursorController implements CursorController {
        // Whether or not the selection controls are currently visible
        private boolean mIsVisible = false;
        // Whether that start or the end of selection controller is dragged
        private boolean mStartIsDragged = false;
        // Starting time of the fade timer
        private long mFadeOutTimerStart;
        // The cursor controller images
        private final Handle mStartHandle, mEndHandle;
        // Offset between finger hot point on active cursor controller and actual cursor
        private float mOffsetX, mOffsetY;
        // The offsets of that last touch down event. Remembered to start selection there.
        private int mMinTouchOffset, mMaxTouchOffset;

        SelectionModifierCursorController() {
            Resources res = mContext.getResources();
            mStartHandle = new Handle(res.getDrawable(com.android.internal.R.drawable.text_select_handle));
            mEndHandle = new Handle(res.getDrawable(com.android.internal.R.drawable.text_select_handle));
        }

        public void show() {
            updateDrawablesPositions();
            // Has to be done after updatePosition, so that previous position invalidate
            // in only done if necessary.
            mIsVisible = true;
            mFadeOutTimerStart = -1;
            hideInsertionPointCursorController();
        }

        public void hide() {
            if (mIsVisible && (mFadeOutTimerStart < 0)) {
                mFadeOutTimerStart = System.currentTimeMillis();
                mStartHandle.postInvalidate();
                mEndHandle.postInvalidate();
            }
        }

        public void cancelFadeOutAnimation() {
            mIsVisible = false;
            mStartHandle.postInvalidate();
            mEndHandle.postInvalidate();
        }

        public void draw(Canvas canvas) {
            if (mIsVisible) {
                if (mFadeOutTimerStart >= 0) {
                    int time = (int) (System.currentTimeMillis() - mFadeOutTimerStart);
                    if (time <= FADE_OUT_DURATION) {
                        final int alpha = 255 * (FADE_OUT_DURATION - time) / FADE_OUT_DURATION;
                        mStartHandle.mDrawable.setAlpha(alpha);
                        mEndHandle.mDrawable.setAlpha(alpha);
                        mStartHandle.postInvalidateDelayed(30);
                        mEndHandle.postInvalidateDelayed(30);
                    } else {
                        mStartHandle.mDrawable.setAlpha(0);
                        mEndHandle.mDrawable.setAlpha(0);
                        mIsVisible = false;
                    }
                }
                mStartHandle.mDrawable.draw(canvas);
                mEndHandle.mDrawable.draw(canvas);
            }
        }

        public void updatePosition(int offset) {
            int selectionStart = getSelectionStart();
            int selectionEnd = getSelectionEnd();

            // Handle the case where start and end are swapped, making sure start <= end
            if (mStartIsDragged) {
                if (offset <= selectionEnd) {
                    if (selectionStart == offset) {
                        return; // no change, no need to redraw;
                    }
                    selectionStart = offset;
                } else {
                    selectionStart = selectionEnd;
                    selectionEnd = offset;
                    mStartIsDragged = false;
                }
            } else {
                if (offset >= selectionStart) {
                    if (selectionEnd == offset) {
                        return; // no change, no need to redraw;
                    }
                    selectionEnd = offset;
                } else {
                    selectionEnd = selectionStart;
                    selectionStart = offset;
                    mStartIsDragged = true;
                }
            }

            Selection.setSelection((Spannable) mText, selectionStart, selectionEnd);
            updateDrawablesPositions();
        }

        private void updateDrawablesPositions() {
            if (mIsVisible) {
                // Clear previous cursor controller before bounds are updated
                mStartHandle.postInvalidate();
                mEndHandle.postInvalidate();
            }

            final int selectionStart = getSelectionStart();
            final int selectionEnd = getSelectionEnd();

            if ((selectionStart < 0) || (selectionEnd < 0)) {
                // Should never happen, safety check.
                Log.w(LOG_TAG, "Update selection controller position called with no cursor");
                mIsVisible = false;
                return;
            }

            boolean oneLineSelection = mLayout.getLineForOffset(selectionStart) == mLayout.getLineForOffset(selectionEnd); 
            mStartHandle.positionAtCursor(selectionStart, oneLineSelection);
            mEndHandle.positionAtCursor(selectionEnd, true);

            mStartHandle.mDrawable.setAlpha(255);
            mEndHandle.mDrawable.setAlpha(255);
        }

        public void onTouchEvent(MotionEvent event) {
            if (isTextEditable()) {
                switch (event.getActionMasked()) {
                    case MotionEvent.ACTION_DOWN:
                        final int x = (int) event.getX();
                        final int y = (int) event.getY();

                        // Remember finger down position, to be able to start selection from there
                        mMinTouchOffset = mMaxTouchOffset = getOffset(x, y);

                        if (mIsVisible) {
                            if (mMovement instanceof ArrowKeyMovementMethod) {
                                boolean isOnStart = mStartHandle.hasFingerOn(x, y);
                                boolean isOnEnd = mEndHandle.hasFingerOn(x, y);
                                if (isOnStart || isOnEnd) {
                                    if (mParent != null) {
                                        // Prevent possible scrollView parent from scrolling, so
                                        // that we can use auto-scrolling.
                                        mParent.requestDisallowInterceptTouchEvent(true);
                                    }

                                    // In case both controllers are under finger (very small
                                    // selection region), arbitrarily pick end controller.
                                    mStartIsDragged = !isOnEnd;
                                    final Handle draggedHandle = mStartIsDragged ? mStartHandle : mEndHandle;
                                    final Rect bounds = draggedHandle.mDrawable.getBounds();
                                    mOffsetX = (bounds.left + bounds.right) / 2.0f - x;
                                    mOffsetY = draggedHandle.mHopSpotVertcalPosition - y;

                                    ((ArrowKeyMovementMethod)mMovement).setCursorController(this);
                                }
                            }
                        }
                        break;

                    case MotionEvent.ACTION_POINTER_DOWN:
                    case MotionEvent.ACTION_POINTER_UP:
                        // Handle multi-point gestures. Keep min and max offset positions.
                        // Only activated for devices that correctly handle multi-touch.
                        if (mContext.getPackageManager().hasSystemFeature(
                                PackageManager.FEATURE_TOUCHSCREEN_MULTITOUCH_DISTINCT)) {
                            updateMinAndMaxOffsets(event);
                        }
                        break;
                }
            }
        }

        /**
         * @param event
         */
        private void updateMinAndMaxOffsets(MotionEvent event) {
            int pointerCount = event.getPointerCount();
            for (int index = 0; index < pointerCount; index++) {
                final int x = (int) event.getX(index);
                final int y = (int) event.getY(index);
                int offset = getOffset(x, y);
                if (offset < mMinTouchOffset) mMinTouchOffset = offset;
                if (offset > mMaxTouchOffset) mMaxTouchOffset = offset;
            }
        }

        public int getMinTouchOffset() {
            return mMinTouchOffset;
        }

        public int getMaxTouchOffset() {
            return mMaxTouchOffset;
        }

        public float getOffsetX() {
            return mOffsetX;
        }

        public float getOffsetY() {
            return mOffsetY;
        }

        /**
         * @return true iff this controller is currently used to move the selection start.
         */
        public boolean isSelectionStartDragged() {
            return mIsVisible && mStartIsDragged;
        }
    }

    private void hideInsertionPointCursorController() {
        if (mInsertionPointCursorController != null) {
            mInsertionPointCursorController.hide();
        }
    }

    private void hideControllers() {
        hideInsertionPointCursorController();
        stopTextSelectionMode();
    }

    /**
     * Get the offset character closest to the specified absolute position.
     *
     * @param x The horizontal absolute position of a point on screen
     * @param y The vertical absolute position of a point on screen
     * @return the character offset for the character whose position is closest to the specified
     *  position. Returns -1 if there is no layout.
     *
     * @hide
     */
    public int getOffset(int x, int y) {
        x -= getTotalPaddingLeft();
        y -= getTotalPaddingTop();

        // Clamp the position to inside of the view.
        if (x < 0) {
            x = 0;
        } else if (x >= (getWidth() - getTotalPaddingRight())) {
            x = getWidth()-getTotalPaddingRight() - 1;
        }
        if (y < 0) {
            y = 0;
        } else if (y >= (getHeight() - getTotalPaddingBottom())) {
            y = getHeight()-getTotalPaddingBottom() - 1;
        }

        x += getScrollX();
        y += getScrollY();

        Layout layout = getLayout();
        if (layout != null) {
            final int line = layout.getLineForVertical(y);
            final int offset = layout.getOffsetForHorizontal(line, x);
            return offset;
        } else {
            return -1;
        }
    }

    @ViewDebug.ExportedProperty
>>>>>>> a842d143
    private CharSequence            mText;
    private CharSequence            mTransformed;
    private BufferType              mBufferType = BufferType.NORMAL;

    private int                     mInputType = EditorInfo.TYPE_NULL;
    private CharSequence            mHint;
    private Layout                  mHintLayout;

    private KeyListener             mInput;

    private MovementMethod          mMovement;
    private TransformationMethod    mTransformation;
    private ChangeWatcher           mChangeWatcher;

    private ArrayList<TextWatcher>  mListeners = null;

    // display attributes
    private final TextPaint         mTextPaint;
    private boolean                 mUserSetTextScaleX;
    private final Paint             mHighlightPaint;
    private int                     mHighlightColor = 0xCC475925;
    private Layout                  mLayout;

    private long                    mShowCursor;
    private Blink                   mBlink;
    private boolean                 mCursorVisible = true;

    // Cursor Controllers. Null when disabled.
    private CursorController        mInsertionPointCursorController;
    private CursorController        mSelectionModifierCursorController;
<<<<<<< HEAD
    private boolean                 mShouldStartSelectionActionMode = false;
    private ActionMode              mSelectionActionMode;
=======
    private boolean                 mShouldStartTextSelectionMode = false;
    private boolean                 mIsInTextSelectionMode = false;
>>>>>>> a842d143
    // Created once and shared by different CursorController helper methods.
    // Only one cursor controller is active at any time which prevent race conditions.
    private static Rect             sCursorControllerTempRect = new Rect();

    private boolean                 mSelectAllOnFocus = false;

    private int                     mGravity = Gravity.TOP | Gravity.LEFT;
    private boolean                 mHorizontallyScrolling;

    private int                     mAutoLinkMask;
    private boolean                 mLinksClickable = true;

    private float                   mSpacingMult = 1;
    private float                   mSpacingAdd = 0;

    private static final int        LINES = 1;
    private static final int        EMS = LINES;
    private static final int        PIXELS = 2;

    private int                     mMaximum = Integer.MAX_VALUE;
    private int                     mMaxMode = LINES;
    private int                     mMinimum = 0;
    private int                     mMinMode = LINES;

    private int                     mMaxWidth = Integer.MAX_VALUE;
    private int                     mMaxWidthMode = PIXELS;
    private int                     mMinWidth = 0;
    private int                     mMinWidthMode = PIXELS;

    private boolean                 mSingleLine;
    private int                     mDesiredHeightAtMeasure = -1;
    private boolean                 mIncludePad = true;

    // tmp primitives, so we don't alloc them on each draw
    private Path                    mHighlightPath;
    private boolean                 mHighlightPathBogus = true;
    private static final RectF      sTempRect = new RectF();

    // XXX should be much larger
    private static final int        VERY_WIDE = 16384;

    private static final int        BLINK = 500;

    private static final int ANIMATED_SCROLL_GAP = 250;
    private long mLastScroll;
    private Scroller mScroller = null;

    private BoringLayout.Metrics mBoring;
    private BoringLayout.Metrics mHintBoring;

    private BoringLayout mSavedLayout, mSavedHintLayout;

    private static final InputFilter[] NO_FILTERS = new InputFilter[0];
    private InputFilter[] mFilters = NO_FILTERS;
    private static final Spanned EMPTY_SPANNED = new SpannedString("");
}<|MERGE_RESOLUTION|>--- conflicted
+++ resolved
@@ -18,16 +18,9 @@
 
 import com.android.internal.util.FastMath;
 import com.android.internal.widget.EditableInputConnection;
-
-import org.xmlpull.v1.XmlPullParserException;
-
-import android.content.ClipboardManager;
-import android.content.ClippedData;
+import com.example.android.apis.text.Marquee;
+
 import android.content.Context;
-<<<<<<< HEAD
-=======
-import android.content.Intent;
->>>>>>> a842d143
 import android.content.pm.PackageManager;
 import android.content.res.ColorStateList;
 import android.content.res.Resources;
@@ -48,7 +41,10 @@
 import android.os.Parcelable;
 import android.os.ResultReceiver;
 import android.os.SystemClock;
+import android.provider.Mtp.Object;
+import android.provider.Settings.System;
 import android.text.BoringLayout;
+import android.text.ClipboardManager;
 import android.text.DynamicLayout;
 import android.text.Editable;
 import android.text.GetChars;
@@ -89,7 +85,6 @@
 import android.util.FloatMath;
 import android.util.Log;
 import android.util.TypedValue;
-import android.view.ActionMode;
 import android.view.ContextMenu;
 import android.view.Gravity;
 import android.view.HapticFeedbackConstants;
@@ -101,9 +96,10 @@
 import android.view.View;
 import android.view.ViewConfiguration;
 import android.view.ViewDebug;
-import android.view.ViewGroup.LayoutParams;
 import android.view.ViewRoot;
 import android.view.ViewTreeObserver;
+import android.view.View.MeasureSpec;
+import android.view.ViewGroup.LayoutParams;
 import android.view.accessibility.AccessibilityEvent;
 import android.view.accessibility.AccessibilityManager;
 import android.view.animation.AnimationUtils;
@@ -115,10 +111,6 @@
 import android.view.inputmethod.InputConnection;
 import android.view.inputmethod.InputMethodManager;
 import android.widget.RemoteViews.RemoteView;
-
-import java.io.IOException;
-import java.lang.ref.WeakReference;
-import java.util.ArrayList;
 
 /**
  * Displays text to the user and optionally allows them to edit it.  A TextView
@@ -3739,15 +3731,9 @@
             changed = bringTextIntoView();
         }
 
-<<<<<<< HEAD
         if (mShouldStartSelectionActionMode) {
             startSelectionActionMode();
             mShouldStartSelectionActionMode = false;
-=======
-        if (mShouldStartTextSelectionMode) {
-            startTextSelectionMode();
-            mShouldStartTextSelectionMode = false;
->>>>>>> a842d143
         }
         mPreDrawState = PREDRAW_DONE;
         return !changed;
@@ -4439,11 +4425,7 @@
         }
 
         hideControllers();
-<<<<<<< HEAD
         
-=======
-
->>>>>>> a842d143
         switch (keyCode) {
             case KeyEvent.KEYCODE_DPAD_CENTER:
                 /*
@@ -6588,11 +6570,7 @@
             // needed by the cursor controller. Layout creation is deferred up to drawing. The
             // selection action mode will be started in onPreDraw().
             if (selStart != selEnd) {
-<<<<<<< HEAD
                 mShouldStartSelectionActionMode = true;
-=======
-                mShouldStartTextSelectionMode = true;
->>>>>>> a842d143
             }
         } else {
             if (mError != null) {
@@ -6602,11 +6580,7 @@
             onEndBatchEdit();
 
             hideInsertionPointCursorController();
-<<<<<<< HEAD
             terminateSelectionActionMode();
-=======
-            terminateTextSelectionMode();
->>>>>>> a842d143
         }
 
         startStopMarquee(focused);
@@ -6675,11 +6649,7 @@
     class CommitSelectionReceiver extends ResultReceiver {
         private final int mPrevStart, mPrevEnd;
         private final int mNewStart, mNewEnd;
-<<<<<<< HEAD
-
-=======
-        
->>>>>>> a842d143
+
         public CommitSelectionReceiver(int mPrevStart, int mPrevEnd, int mNewStart, int mNewEnd) {
             super(getHandler());
             this.mPrevStart = mPrevStart;
@@ -6687,11 +6657,7 @@
             this.mNewStart = mNewStart;
             this.mNewEnd = mNewEnd;
         }
-<<<<<<< HEAD
-
-=======
-        
->>>>>>> a842d143
+
         @Override
         protected void onReceiveResult(int resultCode, Bundle resultData) {
             int start = mNewStart;
@@ -6710,11 +6676,7 @@
                         return;
                     } else {
                         // Tapping outside stops selection mode, if any
-<<<<<<< HEAD
                         stopSelectionActionMode();
-=======
-                        stopTextSelectionMode();
->>>>>>> a842d143
                     }
                 }
 
@@ -6761,11 +6723,7 @@
             
             int oldSelStart = getSelectionStart();
             int oldSelEnd = getSelectionEnd();
-<<<<<<< HEAD
-
-=======
-            
->>>>>>> a842d143
+
             if (mInsertionPointCursorController != null) {
                 mInsertionPointCursorController.onTouchEvent(event);
             }
@@ -6774,11 +6732,7 @@
             }
 
             boolean handled = false;
-<<<<<<< HEAD
-
-=======
-            
->>>>>>> a842d143
+
             if (mMovement != null) {
                 handled |= mMovement.onTouchEvent(this, (Spannable) mText, event);
             }
@@ -6787,27 +6741,16 @@
                 if (action == MotionEvent.ACTION_UP && isFocused() && !mScrolled) {
                     InputMethodManager imm = (InputMethodManager)
                             getContext().getSystemService(Context.INPUT_METHOD_SERVICE);
-<<<<<<< HEAD
 
                     final int newSelStart = getSelectionStart();
                     final int newSelEnd = getSelectionEnd();
 
-=======
-                    
-                    final int newSelStart = getSelectionStart();
-                    final int newSelEnd = getSelectionEnd();
-                    
->>>>>>> a842d143
                     CommitSelectionReceiver csr = null;
                     if (newSelStart != oldSelStart || newSelEnd != oldSelEnd) {
                         csr = new CommitSelectionReceiver(oldSelStart, oldSelEnd,
                                 newSelStart, newSelEnd);
                     }
-<<<<<<< HEAD
-
-=======
-                    
->>>>>>> a842d143
+
                     handled |= imm.showSoftInput(this, 0, csr) && (csr != null);
                 }
             }
@@ -6836,11 +6779,7 @@
             }
         } else {
             // Stop selection mode if the controller becomes unavailable.
-<<<<<<< HEAD
             stopSelectionActionMode();
-=======
-            stopTextSelectionMode();
->>>>>>> a842d143
             mSelectionModifierCursorController = null;
         }
     }
@@ -7130,11 +7069,7 @@
                 getSelectionStart() >= 0 &&
                 getSelectionEnd() >= 0 &&
                 ((ClipboardManager)getContext().getSystemService(Context.CLIPBOARD_SERVICE)).
-<<<<<<< HEAD
                 hasPrimaryClip());
-=======
-                hasText());
->>>>>>> a842d143
     }
 
     /**
@@ -7218,7 +7153,6 @@
                 break;
             }
         }
-<<<<<<< HEAD
 
         if (!hasLetter) {
             return -1;
@@ -7227,63 +7161,7 @@
         // Two ints packed in a long
         return (((long) start) << 32) | end;
     }
-=======
-
-        if (!hasLetter) {
-            return -1;
-        }
-
-        // Two ints packed in a long
-        return (((long) start) << 32) | end;
-    }
-    
-    private void selectCurrentWord() {
-        // In case selection mode is started after an orientation change or after a select all,
-        // use the current selection instead of creating one
-        if (hasSelection()) {
-            return;
-        }
-
-        int selectionStart, selectionEnd;
-
-        SelectionModifierCursorController selectionModifierCursorController =
-            ((SelectionModifierCursorController) mSelectionModifierCursorController);
-        int minOffset = selectionModifierCursorController.getMinTouchOffset();
-        int maxOffset = selectionModifierCursorController.getMaxTouchOffset();
-
-        long wordLimits = getWordLimitsAt(minOffset);
-        if (wordLimits >= 0) {
-            selectionStart = (int) (wordLimits >>> 32);
-        } else {
-            selectionStart = Math.max(minOffset - 5, 0);
-        }
-
-        wordLimits = getWordLimitsAt(maxOffset);
-        if (wordLimits >= 0) {
-            selectionEnd = (int) (wordLimits & 0x00000000FFFFFFFFL);
-        } else {
-            selectionEnd = Math.min(maxOffset + 5, mText.length());
-        }
->>>>>>> a842d143
-
-        Selection.setSelection((Spannable) mText, selectionStart, selectionEnd);
-    }
-    
-    private String getWordForDictionary() {
-        int offset = ((SelectionModifierCursorController) mSelectionModifierCursorController).
-                     getMinTouchOffset();
-
-        long wordLimits = getWordLimitsAt(offset);
-        if (wordLimits >= 0) {
-            int start = (int) (wordLimits >>> 32);
-            int end = (int) (wordLimits & 0x00000000FFFFFFFFL);
-            return mTransformed.subSequence(start, end).toString();
-        } else {
-            return null;
-        }
-        
-    }
-    
+
     @Override
     public boolean dispatchPopulateAccessibilityEvent(AccessibilityEvent event) {
         if (!isShown()) {
@@ -7325,7 +7203,6 @@
         super.onCreateContextMenu(menu);
         boolean added = false;
 
-<<<<<<< HEAD
         MenuHandler handler = new MenuHandler();
 
         if (mText instanceof Spanned) {
@@ -7354,100 +7231,6 @@
             menu.add(0, ID_SELECTION_MODE, 0, com.android.internal.R.string.selectTextMode).
             setOnMenuItemClickListener(handler);
             added = true;
-=======
-        if (mIsInTextSelectionMode) {
-            MenuHandler handler = new MenuHandler();
-            
-            if (canCut()) {
-                menu.add(0, ID_CUT, 0, com.android.internal.R.string.cut).
-                     setOnMenuItemClickListener(handler).
-                     setAlphabeticShortcut('x');
-            }
-
-            if (canCopy()) {
-                menu.add(0, ID_COPY, 0, com.android.internal.R.string.copy).
-                     setOnMenuItemClickListener(handler).
-                     setAlphabeticShortcut('c');
-            }
-
-            if (canPaste()) {
-                menu.add(0, ID_PASTE, 0, com.android.internal.R.string.paste).
-                     setOnMenuItemClickListener(handler).
-                     setAlphabeticShortcut('v');
-            }
-
-            menu.add(0, ID_STOP_SELECTING_TEXT, 0, com.android.internal.R.string.stopSelectingText).
-                 setOnMenuItemClickListener(handler);
-            
-            added = true;
-        } else {
-            /*
-            if (!isFocused()) {
-                if (isFocusable() && mInput != null) {
-                    if (canCopy()) {
-                        MenuHandler handler = new MenuHandler();
-                        menu.add(0, ID_COPY, 0, com.android.internal.R.string.copy).
-                             setOnMenuItemClickListener(handler).
-                             setAlphabeticShortcut('c');
-                        menu.setHeaderTitle(com.android.internal.R.string.editTextMenuTitle);
-                    }
-                }
-
-                //return;
-            }
-             */
-            MenuHandler handler = new MenuHandler();
-
-            if (canSelectText()) {
-                menu.add(0, ID_START_SELECTING_TEXT, 0, com.android.internal.R.string.selectText).
-                setOnMenuItemClickListener(handler);
-                added = true;
-            }
-            
-            if (canSelectAll()) {
-                menu.add(0, ID_SELECT_ALL, 0, com.android.internal.R.string.selectAll).
-                     setOnMenuItemClickListener(handler).
-                     setAlphabeticShortcut('a');
-                added = true;
-            }
-
-            if (mText instanceof Spanned) {
-                int selStart = getSelectionStart();
-                int selEnd = getSelectionEnd();
-
-                int min = Math.min(selStart, selEnd);
-                int max = Math.max(selStart, selEnd);
-
-                URLSpan[] urls = ((Spanned) mText).getSpans(min, max,
-                        URLSpan.class);
-                if (urls.length == 1) {
-                    menu.add(0, ID_COPY_URL, 0, com.android.internal.R.string.copyUrl).
-                         setOnMenuItemClickListener(handler);
-                    added = true;
-                }
-            }
-            
-            if (canPaste()) {
-                menu.add(0, ID_PASTE, 0, com.android.internal.R.string.paste).
-                     setOnMenuItemClickListener(handler).
-                     setAlphabeticShortcut('v');
-            }
-
-            if (isInputMethodTarget()) {
-                menu.add(1, ID_SWITCH_INPUT_METHOD, 0, com.android.internal.R.string.inputMethod).
-                     setOnMenuItemClickListener(handler);
-                added = true;
-            }
-
-            String word = getWordForDictionary();
-            if (word != null) {
-                menu.add(1, ID_ADD_TO_DICTIONARY, 0,
-                     getContext().getString(com.android.internal.R.string.addToDictionary, word)).
-                     setOnMenuItemClickListener(handler);
-                added = true;
-
-            }
->>>>>>> a842d143
         }
 
         if (added) {
@@ -7464,11 +7247,7 @@
         return imm != null && imm.isActive(this);
     }
     
-<<<<<<< HEAD
     // Selection context mode
-=======
-    // Context menu entries
->>>>>>> a842d143
     private static final int ID_SELECT_ALL = android.R.id.selectAll;
     private static final int ID_CUT = android.R.id.cut;
     private static final int ID_COPY = android.R.id.copy;
@@ -7490,10 +7269,13 @@
     public boolean onTextContextMenuItem(int id) {
         int min = 0;
         int max = mText.length();
-
-<<<<<<< HEAD
-        int min = Math.max(0, Math.min(selStart, selEnd));
-        int max = Math.max(0, Math.max(selStart, selEnd));
+        
+        if (isFocused()) {
+            int selStart = getSelectionStart();
+            int selEnd = getSelectionEnd();
+            min = Math.max(0, Math.min(selStart, selEnd));
+            max = Math.max(0, Math.max(selStart, selEnd));
+        }
 
         ClipboardManager clipboard = (ClipboardManager)getContext()
                 .getSystemService(Context.CLIPBOARD_SERVICE);
@@ -7520,31 +7302,9 @@
 
             case ID_SELECTION_MODE:
                 startSelectionActionMode();
-=======
-        if (isFocused()) {
-            final int selStart = getSelectionStart();
-            final int selEnd = getSelectionEnd();
-
-            min = Math.max(0, Math.min(selStart, selEnd));
-            max = Math.max(0, Math.max(selStart, selEnd));
-        }
-
-        ClipboardManager clip = (ClipboardManager)getContext()
-                .getSystemService(Context.CLIPBOARD_SERVICE);
-
-        switch (id) {
-            case ID_SELECT_ALL:
-                Selection.setSelection((Spannable) mText, 0, mText.length());
-                startTextSelectionMode();
                 return true;
-
-            case ID_START_SELECTING_TEXT:
-                startTextSelectionMode();
->>>>>>> a842d143
-                return true;
-            }
-
-<<<<<<< HEAD
+            }
+
         return false;
     }
 
@@ -7692,17 +7452,12 @@
 
             if (atLeastOne) {
                 mSelectionModifierCursorController.show();
-=======
-            case ID_STOP_SELECTING_TEXT:
-                stopTextSelectionMode();
->>>>>>> a842d143
                 return true;
             } else {
                 return false;
             }
         }
 
-<<<<<<< HEAD
         private void selectCurrentWord() {
             // In case selection mode is started after an orientation change, use the current
             // selection instead of creating one
@@ -7749,16 +7504,9 @@
                 if (mSelectionModifierCursorController != null) {
                     mSelectionModifierCursorController.show();
                 }
-=======
-            case ID_CUT:                
-                clip.setText(mTransformed.subSequence(min, max));
-                ((Editable) mText).delete(min, max);
-                stopTextSelectionMode();
->>>>>>> a842d143
                 return true;
             }
 
-<<<<<<< HEAD
             ClipboardManager clipboard = (ClipboardManager) getContext().
                     getSystemService(Context.CLIPBOARD_SERVICE);
 
@@ -8155,29 +7903,6 @@
         public void updatePosition(int offset) {
             int selectionStart = getSelectionStart();
             int selectionEnd = getSelectionEnd();
-=======
-            case ID_COPY:
-                clip.setText(mTransformed.subSequence(min, max));
-                stopTextSelectionMode();
-                return true;
-
-            case ID_PASTE:
-                CharSequence paste = clip.getText();
-
-                if (paste != null) {
-                    Selection.setSelection((Spannable) mText, max);
-                    ((Editable) mText).replace(min, max, paste);
-                    stopTextSelectionMode();
-                }
-                return true;
-
-            case ID_COPY_URL:
-                URLSpan[] urls = ((Spanned) mText).getSpans(min, max, URLSpan.class);
-                if (urls.length == 1) {
-                    clip.setText(urls[0].getURL());
-                }
-                return true;
->>>>>>> a842d143
 
             // Handle the case where start and end are swapped, making sure start <= end
             if (mStartIsDragged) {
@@ -8225,7 +7950,8 @@
                 return;
             }
 
-            boolean oneLineSelection = mLayout.getLineForOffset(selectionStart) == mLayout.getLineForOffset(selectionEnd); 
+            boolean oneLineSelection =
+                mLayout.getLineForOffset(selectionStart) == mLayout.getLineForOffset(selectionEnd);
             mStartHandle.positionAtCursor(selectionStart, oneLineSelection);
             mEndHandle.positionAtCursor(selectionEnd, true);
 
@@ -8278,7 +8004,6 @@
                         }
                         break;
                 }
-<<<<<<< HEAD
             }
         }
 
@@ -8293,9 +8018,6 @@
                 int offset = getOffset(x, y);
                 if (offset < mMinTouchOffset) mMinTouchOffset = offset;
                 if (offset > mMaxTouchOffset) mMaxTouchOffset = offset;
-=======
-                return true;
->>>>>>> a842d143
             }
         }
 
@@ -8323,17 +8045,9 @@
         }
     }
 
-<<<<<<< HEAD
     private void hideInsertionPointCursorController() {
         if (mInsertionPointCursorController != null) {
             mInsertionPointCursorController.hide();
-=======
-    @Override
-    public boolean performLongClick() {
-        if (super.performLongClick()) {
-            mEatTouchRelease = true;
-            return true;
->>>>>>> a842d143
         }
     }
 
@@ -8381,577 +8095,8 @@
         }
     }
 
-<<<<<<< HEAD
 
     @ViewDebug.ExportedProperty(category = "text")
-=======
-    private void startTextSelectionMode() {
-        if (mSelectionModifierCursorController == null) {
-            Log.w(LOG_TAG, "TextView has no selection controller. Action mode cancelled.");
-            return;
-        }
-
-        if (!requestFocus()) {
-            return;
-        }
-
-        selectCurrentWord();
-        mSelectionModifierCursorController.show();
-        mIsInTextSelectionMode = true;
-    }
-    
-    /**
-     * Same as {@link #stopTextSelectionMode()}, except that there is no cursor controller
-     * fade out animation. Needed since the drawable and their alpha values are shared by all
-     * TextViews. Switching from one TextView to another would fade the cursor controllers in the
-     * new one otherwise.
-     */
-    private void terminateTextSelectionMode() {
-        stopTextSelectionMode();
-        if (mSelectionModifierCursorController != null) {
-            SelectionModifierCursorController selectionModifierCursorController =
-                (SelectionModifierCursorController) mSelectionModifierCursorController;
-            selectionModifierCursorController.cancelFadeOutAnimation();
-        }
-    }
-
-    private void stopTextSelectionMode() {
-        if (mIsInTextSelectionMode) {
-            Selection.setSelection((Spannable) mText, getSelectionEnd());
-            if (mSelectionModifierCursorController != null) {
-                mSelectionModifierCursorController.hide();
-            }
-
-            mIsInTextSelectionMode = false;
-        }
-    }
-
-    /**
-     * A CursorController instance can be used to control a cursor in the text.
-     *
-     * It can be passed to an {@link ArrowKeyMovementMethod} which can intercepts events
-     * and send them to this object instead of the cursor.
-     */
-    public interface CursorController {
-        /* Cursor fade-out animation duration, in milliseconds. */
-        static final int FADE_OUT_DURATION = 400;
-
-        /**
-         * Makes the cursor controller visible on screen. Will be drawn by {@link #draw(Canvas)}.
-         * See also {@link #hide()}.
-         */
-        public void show();
-
-        /**
-         * Hide the cursor controller from screen.
-         * See also {@link #show()}.
-         */
-        public void hide();
-
-        /**
-         * Update the controller's position.
-         */
-        public void updatePosition(int offset);
-
-        /**
-         * The controller and the cursor's positions can be link by a fixed offset,
-         * computed when the controller is touched, and then maintained as it moves
-         * @return Horizontal offset between the controller and the cursor.
-         */
-        public float getOffsetX();
-
-        /**
-         * @return Vertical offset between the controller and the cursor.
-         */
-        public float getOffsetY();
-
-        /**
-         * This method is called by {@link #onTouchEvent(MotionEvent)} and gives the controller
-         * a chance to become active and/or visible.
-         * @param event The touch event
-         */
-        public void onTouchEvent(MotionEvent event);
-
-        /**
-         * Draws a visual representation of the controller on the canvas.
-         *
-         * Called at the end of {@link #draw(Canvas)}, in the content coordinates system.
-         * @param canvas The Canvas used by this TextView.
-         */
-        public void draw(Canvas canvas);
-    }
-
-    private class Handle {
-        Drawable mDrawable;
-        // Vertical extension of the touch region
-        int mTopExtension, mBottomExtension;
-        // Position of the virtual finger position on screen
-        int mHopSpotVertcalPosition;
-
-        Handle(Drawable drawable) {
-            mDrawable = drawable;
-        }
-
-        void positionAtCursor(final int offset, boolean bottom) {
-            final int drawableWidth = mDrawable.getIntrinsicWidth();
-            final int drawableHeight = mDrawable.getIntrinsicHeight();
-            final int line = mLayout.getLineForOffset(offset);
-            final int lineTop = mLayout.getLineTop(line);
-            final int lineBottom = mLayout.getLineBottom(line);
-
-            mHopSpotVertcalPosition = lineTop + (bottom ? (3 * (lineBottom - lineTop)) / 4 :
-                (lineBottom - lineTop) / 4);
-
-            final Rect bounds = sCursorControllerTempRect;
-            bounds.left = (int) (mLayout.getPrimaryHorizontal(offset) - drawableWidth / 2.0);
-            bounds.top = (bottom ? lineBottom : lineTop) - drawableHeight / 2;
-
-            mTopExtension = bottom ? 0 : drawableHeight / 2;
-            mBottomExtension = drawableHeight;
-
-            // Extend touch region up when editing the last line of text (or a single line) so that
-            // it is easier to grab.
-            if (line == mLayout.getLineCount() - 1) {
-                mTopExtension = (lineBottom - lineTop) - drawableHeight / 2;
-            }
-
-            bounds.right = bounds.left + drawableWidth;
-            bounds.bottom = bounds.top + drawableHeight;
-
-            int boundTopBefore = bounds.top;
-            convertFromViewportToContentCoordinates(bounds);
-            mHopSpotVertcalPosition += bounds.top - boundTopBefore;
-            mDrawable.setBounds(bounds);
-            postInvalidate();
-        }
-
-        boolean hasFingerOn(float x, float y) {
-            // Simulate a 'fat finger' to ease grabbing of the controller.
-            // Expands according to controller image size instead of using dip distance.
-            // Assumes controller imager has a sensible size, proportionnal to screen density.
-            final int drawableWidth = mDrawable.getIntrinsicWidth();
-            final Rect fingerRect = sCursorControllerTempRect;
-            fingerRect.set((int) (x - drawableWidth / 2.0),
-                           (int) (y - mBottomExtension),
-                           (int) (x + drawableWidth / 2.0),
-                           (int) (y + mTopExtension));
-            return Rect.intersects(mDrawable.getBounds(), fingerRect);
-        }
-
-        void postInvalidate() {
-            final Rect bounds = mDrawable.getBounds();
-            TextView.this.postInvalidate(bounds.left, bounds.top, bounds.right, bounds.bottom);
-        }
-
-        void postInvalidateDelayed(long delay) {
-            final Rect bounds = mDrawable.getBounds();
-            TextView.this.postInvalidateDelayed(delay, bounds.left, bounds.top,
-                    bounds.right, bounds.bottom);
-        }
-    }
-
-    class InsertionPointCursorController implements CursorController {
-        private static final int DELAY_BEFORE_FADE_OUT = 2100;
-
-        // Whether or not the cursor control is currently visible
-        private boolean mIsVisible = false;
-        // Starting time of the fade timer
-        private long mFadeOutTimerStart;
-        // The cursor controller image
-        private final Handle mHandle;
-        // Used to detect a tap (vs drag) on the controller
-        private long mOnDownTimerStart;
-        // Offset between finger hot point on cursor controller and actual cursor
-        private float mOffsetX, mOffsetY;
-
-        InsertionPointCursorController() {
-            Resources res = mContext.getResources();
-            mHandle = new Handle(res.getDrawable(com.android.internal.R.drawable.text_select_handle));
-        }
-
-        public void show() {
-            updateDrawablePosition();
-            // Has to be done after updatePosition, so that previous position invalidate
-            // in only done if necessary.
-            mIsVisible = true;
-        }
-
-        public void hide() {
-            if (mIsVisible) {
-                long time = System.currentTimeMillis();
-                // Start fading out, only if not already in progress
-                if (time - mFadeOutTimerStart < DELAY_BEFORE_FADE_OUT) {
-                    mFadeOutTimerStart = time - DELAY_BEFORE_FADE_OUT;
-                    mHandle.postInvalidate();
-                }
-            }
-        }
-
-        public void draw(Canvas canvas) {
-            if (mIsVisible) {
-                int time = (int) (System.currentTimeMillis() - mFadeOutTimerStart);
-                if (time <= DELAY_BEFORE_FADE_OUT) {
-                    mHandle.postInvalidateDelayed(DELAY_BEFORE_FADE_OUT - time);
-                } else {
-                    time -= DELAY_BEFORE_FADE_OUT;
-                    if (time <= FADE_OUT_DURATION) {
-                        final int alpha = (int)
-                        ((255.0 * (FADE_OUT_DURATION - time)) / FADE_OUT_DURATION);
-                        mHandle.mDrawable.setAlpha(alpha);
-                        mHandle.postInvalidateDelayed(30);
-                    } else {
-                        mHandle.mDrawable.setAlpha(0);
-                        mIsVisible = false;
-                    }
-                }
-                mHandle.mDrawable.draw(canvas);
-            }
-        }
-
-        public void updatePosition(int offset) {
-            if (offset == getSelectionStart()) {
-                return; // No change, no need to redraw
-            }
-            Selection.setSelection((Spannable) mText, offset);
-            updateDrawablePosition();
-        }
-
-        private void updateDrawablePosition() {
-            if (mIsVisible) {
-                // Clear previous cursor controller before bounds are updated
-                mHandle.postInvalidate();
-            }
-
-            final int offset = getSelectionStart();
-
-            if (offset < 0) {
-                // Should never happen, safety check.
-                Log.w(LOG_TAG, "Update cursor controller position called with no cursor");
-                mIsVisible = false;
-                return;
-            }
-
-            mHandle.positionAtCursor(offset, true);
-
-            mFadeOutTimerStart = System.currentTimeMillis();
-            mHandle.mDrawable.setAlpha(255);
-        }
-
-        public void onTouchEvent(MotionEvent event) {
-            if (isFocused() && isTextEditable() && mIsVisible) {
-                switch (event.getActionMasked()) {
-                    case MotionEvent.ACTION_DOWN : {
-                        final float x = event.getX();
-                        final float y = event.getY();
-
-                        if (mHandle.hasFingerOn(x, y)) {
-                            show();
-
-                            if (mMovement instanceof ArrowKeyMovementMethod) {
-                                ((ArrowKeyMovementMethod)mMovement).setCursorController(this);
-                            }
-
-                            if (mParent != null) {
-                                // Prevent possible scrollView parent from scrolling, so that
-                                // we can use auto-scrolling.
-                                mParent.requestDisallowInterceptTouchEvent(true);
-                            }
-
-                            final Rect bounds = mHandle.mDrawable.getBounds();
-                            mOffsetX = (bounds.left + bounds.right) / 2.0f - x;
-                            mOffsetY = mHandle.mHopSpotVertcalPosition - y;
-
-                            mOnDownTimerStart = event.getEventTime();
-                        }
-                        break;
-                    }
-
-                    case MotionEvent.ACTION_UP : {
-                        int time = (int) (event.getEventTime() - mOnDownTimerStart);
-
-                        if (time <= ViewConfiguration.getTapTimeout()) {
-                            // A tap on the controller (not a drag) will move the cursor
-                            int offset = getOffset((int) event.getX(), (int) event.getY());
-                            Selection.setSelection((Spannable) mText, offset);
-
-                            // Modified by cancelLongPress and prevents the cursor from changing
-                            mScrolled = false;
-                        }
-                        break;
-                    }
-                }
-            }
-        }
-
-        public float getOffsetX() {
-            return mOffsetX;
-        }
-
-        public float getOffsetY() {
-            return mOffsetY;
-        }
-    }
-
-    class SelectionModifierCursorController implements CursorController {
-        // Whether or not the selection controls are currently visible
-        private boolean mIsVisible = false;
-        // Whether that start or the end of selection controller is dragged
-        private boolean mStartIsDragged = false;
-        // Starting time of the fade timer
-        private long mFadeOutTimerStart;
-        // The cursor controller images
-        private final Handle mStartHandle, mEndHandle;
-        // Offset between finger hot point on active cursor controller and actual cursor
-        private float mOffsetX, mOffsetY;
-        // The offsets of that last touch down event. Remembered to start selection there.
-        private int mMinTouchOffset, mMaxTouchOffset;
-
-        SelectionModifierCursorController() {
-            Resources res = mContext.getResources();
-            mStartHandle = new Handle(res.getDrawable(com.android.internal.R.drawable.text_select_handle));
-            mEndHandle = new Handle(res.getDrawable(com.android.internal.R.drawable.text_select_handle));
-        }
-
-        public void show() {
-            updateDrawablesPositions();
-            // Has to be done after updatePosition, so that previous position invalidate
-            // in only done if necessary.
-            mIsVisible = true;
-            mFadeOutTimerStart = -1;
-            hideInsertionPointCursorController();
-        }
-
-        public void hide() {
-            if (mIsVisible && (mFadeOutTimerStart < 0)) {
-                mFadeOutTimerStart = System.currentTimeMillis();
-                mStartHandle.postInvalidate();
-                mEndHandle.postInvalidate();
-            }
-        }
-
-        public void cancelFadeOutAnimation() {
-            mIsVisible = false;
-            mStartHandle.postInvalidate();
-            mEndHandle.postInvalidate();
-        }
-
-        public void draw(Canvas canvas) {
-            if (mIsVisible) {
-                if (mFadeOutTimerStart >= 0) {
-                    int time = (int) (System.currentTimeMillis() - mFadeOutTimerStart);
-                    if (time <= FADE_OUT_DURATION) {
-                        final int alpha = 255 * (FADE_OUT_DURATION - time) / FADE_OUT_DURATION;
-                        mStartHandle.mDrawable.setAlpha(alpha);
-                        mEndHandle.mDrawable.setAlpha(alpha);
-                        mStartHandle.postInvalidateDelayed(30);
-                        mEndHandle.postInvalidateDelayed(30);
-                    } else {
-                        mStartHandle.mDrawable.setAlpha(0);
-                        mEndHandle.mDrawable.setAlpha(0);
-                        mIsVisible = false;
-                    }
-                }
-                mStartHandle.mDrawable.draw(canvas);
-                mEndHandle.mDrawable.draw(canvas);
-            }
-        }
-
-        public void updatePosition(int offset) {
-            int selectionStart = getSelectionStart();
-            int selectionEnd = getSelectionEnd();
-
-            // Handle the case where start and end are swapped, making sure start <= end
-            if (mStartIsDragged) {
-                if (offset <= selectionEnd) {
-                    if (selectionStart == offset) {
-                        return; // no change, no need to redraw;
-                    }
-                    selectionStart = offset;
-                } else {
-                    selectionStart = selectionEnd;
-                    selectionEnd = offset;
-                    mStartIsDragged = false;
-                }
-            } else {
-                if (offset >= selectionStart) {
-                    if (selectionEnd == offset) {
-                        return; // no change, no need to redraw;
-                    }
-                    selectionEnd = offset;
-                } else {
-                    selectionEnd = selectionStart;
-                    selectionStart = offset;
-                    mStartIsDragged = true;
-                }
-            }
-
-            Selection.setSelection((Spannable) mText, selectionStart, selectionEnd);
-            updateDrawablesPositions();
-        }
-
-        private void updateDrawablesPositions() {
-            if (mIsVisible) {
-                // Clear previous cursor controller before bounds are updated
-                mStartHandle.postInvalidate();
-                mEndHandle.postInvalidate();
-            }
-
-            final int selectionStart = getSelectionStart();
-            final int selectionEnd = getSelectionEnd();
-
-            if ((selectionStart < 0) || (selectionEnd < 0)) {
-                // Should never happen, safety check.
-                Log.w(LOG_TAG, "Update selection controller position called with no cursor");
-                mIsVisible = false;
-                return;
-            }
-
-            boolean oneLineSelection = mLayout.getLineForOffset(selectionStart) == mLayout.getLineForOffset(selectionEnd); 
-            mStartHandle.positionAtCursor(selectionStart, oneLineSelection);
-            mEndHandle.positionAtCursor(selectionEnd, true);
-
-            mStartHandle.mDrawable.setAlpha(255);
-            mEndHandle.mDrawable.setAlpha(255);
-        }
-
-        public void onTouchEvent(MotionEvent event) {
-            if (isTextEditable()) {
-                switch (event.getActionMasked()) {
-                    case MotionEvent.ACTION_DOWN:
-                        final int x = (int) event.getX();
-                        final int y = (int) event.getY();
-
-                        // Remember finger down position, to be able to start selection from there
-                        mMinTouchOffset = mMaxTouchOffset = getOffset(x, y);
-
-                        if (mIsVisible) {
-                            if (mMovement instanceof ArrowKeyMovementMethod) {
-                                boolean isOnStart = mStartHandle.hasFingerOn(x, y);
-                                boolean isOnEnd = mEndHandle.hasFingerOn(x, y);
-                                if (isOnStart || isOnEnd) {
-                                    if (mParent != null) {
-                                        // Prevent possible scrollView parent from scrolling, so
-                                        // that we can use auto-scrolling.
-                                        mParent.requestDisallowInterceptTouchEvent(true);
-                                    }
-
-                                    // In case both controllers are under finger (very small
-                                    // selection region), arbitrarily pick end controller.
-                                    mStartIsDragged = !isOnEnd;
-                                    final Handle draggedHandle = mStartIsDragged ? mStartHandle : mEndHandle;
-                                    final Rect bounds = draggedHandle.mDrawable.getBounds();
-                                    mOffsetX = (bounds.left + bounds.right) / 2.0f - x;
-                                    mOffsetY = draggedHandle.mHopSpotVertcalPosition - y;
-
-                                    ((ArrowKeyMovementMethod)mMovement).setCursorController(this);
-                                }
-                            }
-                        }
-                        break;
-
-                    case MotionEvent.ACTION_POINTER_DOWN:
-                    case MotionEvent.ACTION_POINTER_UP:
-                        // Handle multi-point gestures. Keep min and max offset positions.
-                        // Only activated for devices that correctly handle multi-touch.
-                        if (mContext.getPackageManager().hasSystemFeature(
-                                PackageManager.FEATURE_TOUCHSCREEN_MULTITOUCH_DISTINCT)) {
-                            updateMinAndMaxOffsets(event);
-                        }
-                        break;
-                }
-            }
-        }
-
-        /**
-         * @param event
-         */
-        private void updateMinAndMaxOffsets(MotionEvent event) {
-            int pointerCount = event.getPointerCount();
-            for (int index = 0; index < pointerCount; index++) {
-                final int x = (int) event.getX(index);
-                final int y = (int) event.getY(index);
-                int offset = getOffset(x, y);
-                if (offset < mMinTouchOffset) mMinTouchOffset = offset;
-                if (offset > mMaxTouchOffset) mMaxTouchOffset = offset;
-            }
-        }
-
-        public int getMinTouchOffset() {
-            return mMinTouchOffset;
-        }
-
-        public int getMaxTouchOffset() {
-            return mMaxTouchOffset;
-        }
-
-        public float getOffsetX() {
-            return mOffsetX;
-        }
-
-        public float getOffsetY() {
-            return mOffsetY;
-        }
-
-        /**
-         * @return true iff this controller is currently used to move the selection start.
-         */
-        public boolean isSelectionStartDragged() {
-            return mIsVisible && mStartIsDragged;
-        }
-    }
-
-    private void hideInsertionPointCursorController() {
-        if (mInsertionPointCursorController != null) {
-            mInsertionPointCursorController.hide();
-        }
-    }
-
-    private void hideControllers() {
-        hideInsertionPointCursorController();
-        stopTextSelectionMode();
-    }
-
-    /**
-     * Get the offset character closest to the specified absolute position.
-     *
-     * @param x The horizontal absolute position of a point on screen
-     * @param y The vertical absolute position of a point on screen
-     * @return the character offset for the character whose position is closest to the specified
-     *  position. Returns -1 if there is no layout.
-     *
-     * @hide
-     */
-    public int getOffset(int x, int y) {
-        x -= getTotalPaddingLeft();
-        y -= getTotalPaddingTop();
-
-        // Clamp the position to inside of the view.
-        if (x < 0) {
-            x = 0;
-        } else if (x >= (getWidth() - getTotalPaddingRight())) {
-            x = getWidth()-getTotalPaddingRight() - 1;
-        }
-        if (y < 0) {
-            y = 0;
-        } else if (y >= (getHeight() - getTotalPaddingBottom())) {
-            y = getHeight()-getTotalPaddingBottom() - 1;
-        }
-
-        x += getScrollX();
-        y += getScrollY();
-
-        Layout layout = getLayout();
-        if (layout != null) {
-            final int line = layout.getLineForVertical(y);
-            final int offset = layout.getOffsetForHorizontal(line, x);
-            return offset;
-        } else {
-            return -1;
-        }
-    }
-
-    @ViewDebug.ExportedProperty
->>>>>>> a842d143
     private CharSequence            mText;
     private CharSequence            mTransformed;
     private BufferType              mBufferType = BufferType.NORMAL;
@@ -8982,13 +8127,8 @@
     // Cursor Controllers. Null when disabled.
     private CursorController        mInsertionPointCursorController;
     private CursorController        mSelectionModifierCursorController;
-<<<<<<< HEAD
     private boolean                 mShouldStartSelectionActionMode = false;
     private ActionMode              mSelectionActionMode;
-=======
-    private boolean                 mShouldStartTextSelectionMode = false;
-    private boolean                 mIsInTextSelectionMode = false;
->>>>>>> a842d143
     // Created once and shared by different CursorController helper methods.
     // Only one cursor controller is active at any time which prevent race conditions.
     private static Rect             sCursorControllerTempRect = new Rect();
