/*
 * Copyright (C) 2006 The Android Open Source Project
 *
 * Licensed under the Apache License, Version 2.0 (the "License");
 * you may not use this file except in compliance with the License.
 * You may obtain a copy of the License at
 *
 *      http://www.apache.org/licenses/LICENSE-2.0
 *
 * Unless required by applicable law or agreed to in writing, software
 * distributed under the License is distributed on an "AS IS" BASIS,
 * WITHOUT WARRANTIES OR CONDITIONS OF ANY KIND, either express or implied.
 * See the License for the specific language governing permissions and
 * limitations under the License.
 */

package android.webkit;

import android.app.ActivityManager;
import android.content.ComponentCallbacks;
import android.content.Context;
import android.content.res.AssetManager;
import android.content.res.Configuration;
import android.content.res.Resources;
import android.content.res.Resources.NotFoundException;
import android.graphics.Bitmap;
import android.net.ParseException;
import android.net.Uri;
import android.net.WebAddress;
import android.net.http.ErrorStrings;
import android.net.http.SslCertificate;
import android.net.http.SslError;
import android.os.Handler;
import android.os.Message;
import android.util.Log;
import android.util.TypedValue;
import android.view.Surface;
import android.view.ViewRootImpl;
import android.view.WindowManager;

import junit.framework.Assert;

import java.io.IOException;
import java.io.InputStream;
import java.lang.ref.WeakReference;
import java.net.URLEncoder;
import java.nio.charset.Charsets;
import java.security.PrivateKey;
import java.security.cert.CertificateEncodingException;
import java.security.cert.X509Certificate;
import java.util.ArrayList;
import java.util.HashMap;
import java.util.HashSet;
import java.util.Iterator;
import java.util.Map;
import java.util.Set;

import org.apache.harmony.security.provider.cert.X509CertImpl;
import org.apache.harmony.xnet.provider.jsse.OpenSSLDSAPrivateKey;
import org.apache.harmony.xnet.provider.jsse.OpenSSLRSAPrivateKey;

class BrowserFrame extends Handler {

    private static final String LOGTAG = "webkit";

    /**
     * Cap the number of LoadListeners that will be instantiated, so
     * we don't blow the GREF count.  Attempting to queue more than
     * this many requests will prompt an error() callback on the
     * request's LoadListener
     */
    private final static int MAX_OUTSTANDING_REQUESTS = 300;
    private final static String SCHEME_HOST_DELIMITER = "://";

    private final CallbackProxy mCallbackProxy;
    private final WebSettingsClassic mSettings;
    private final Context mContext;
    private final WebViewDatabaseClassic mDatabase;
    private final WebViewCore mWebViewCore;
    /* package */ boolean mLoadInitFromJava;
    private int mLoadType;
    private boolean mFirstLayoutDone = true;
    private boolean mCommitted = true;
    // Flag for blocking messages. This is used during destroy() so
    // that if the UI thread posts any messages after the message
    // queue has been cleared,they are ignored.
    private boolean mBlockMessages = false;
    private int mOrientation = -1;

    // Is this frame the main frame?
    private boolean mIsMainFrame;

    // Javascript interface object
    private class JSObject {
        Object object;
        boolean requireAnnotation;

        public JSObject(Object object, boolean requireAnnotation) {
            this.object = object;
            this.requireAnnotation = requireAnnotation;
        }
    }

    // Attached Javascript interfaces
    private Map<String, JSObject> mJavaScriptObjects;
    private Set<Object> mRemovedJavaScriptObjects;

    // Key store handler when Chromium HTTP stack is used.
    private KeyStoreHandler mKeyStoreHandler = null;

    // message ids
    // a message posted when a frame loading is completed
    static final int FRAME_COMPLETED = 1001;
    // orientation change message
    static final int ORIENTATION_CHANGED = 1002;
    // a message posted when the user decides the policy
    static final int POLICY_FUNCTION = 1003;

    // Note: need to keep these in sync with FrameLoaderTypes.h in native
    static final int FRAME_LOADTYPE_STANDARD = 0;
    static final int FRAME_LOADTYPE_BACK = 1;
    static final int FRAME_LOADTYPE_FORWARD = 2;
    static final int FRAME_LOADTYPE_INDEXEDBACKFORWARD = 3;
    static final int FRAME_LOADTYPE_RELOAD = 4;
    static final int FRAME_LOADTYPE_RELOADALLOWINGSTALEDATA = 5;
    static final int FRAME_LOADTYPE_SAME = 6;
    static final int FRAME_LOADTYPE_REDIRECT = 7;
    static final int FRAME_LOADTYPE_REPLACE = 8;

    // A progress threshold to switch from history Picture to live Picture
    private static final int TRANSITION_SWITCH_THRESHOLD = 75;

    // This is a field accessed by native code as well as package classes.
    /*package*/ int mNativeFrame;

    // Static instance of a JWebCoreJavaBridge to handle timer and cookie
    // requests from WebCore.
    static JWebCoreJavaBridge sJavaBridge;

    private static class ConfigCallback implements ComponentCallbacks {
        private final ArrayList<WeakReference<Handler>> mHandlers =
                new ArrayList<WeakReference<Handler>>();
        private final WindowManager mWindowManager;

        ConfigCallback(WindowManager wm) {
            mWindowManager = wm;
        }

        public synchronized void addHandler(Handler h) {
            // No need to ever remove a Handler. If the BrowserFrame is
            // destroyed, it will be collected and the WeakReference set to
            // null. If it happens to still be around during a configuration
            // change, the message will be ignored.
            mHandlers.add(new WeakReference<Handler>(h));
        }

        public void onConfigurationChanged(Configuration newConfig) {
            if (mHandlers.size() == 0) {
                return;
            }
            int orientation =
                    mWindowManager.getDefaultDisplay().getOrientation();
            switch (orientation) {
                case Surface.ROTATION_90:
                    orientation = 90;
                    break;
                case Surface.ROTATION_180:
                    orientation = 180;
                    break;
                case Surface.ROTATION_270:
                    orientation = -90;
                    break;
                case Surface.ROTATION_0:
                    orientation = 0;
                    break;
                default:
                    break;
            }
            synchronized (this) {
                // Create a list of handlers to remove. Go ahead and make it
                // the same size to avoid resizing.
                ArrayList<WeakReference> handlersToRemove =
                        new ArrayList<WeakReference>(mHandlers.size());
                for (WeakReference<Handler> wh : mHandlers) {
                    Handler h = wh.get();
                    if (h != null) {
                        h.sendMessage(h.obtainMessage(ORIENTATION_CHANGED,
                                    orientation, 0));
                    } else {
                        handlersToRemove.add(wh);
                    }
                }
                // Now remove all the null references.
                for (WeakReference weak : handlersToRemove) {
                    mHandlers.remove(weak);
                }
            }
        }

        public void onLowMemory() {}
    }
    static ConfigCallback sConfigCallback;

    /**
     * Create a new BrowserFrame to be used in an application.
     * @param context An application context to use when retrieving assets.
     * @param w A WebViewCore used as the view for this frame.
     * @param proxy A CallbackProxy for posting messages to the UI thread and
     *              querying a client for information.
     * @param settings A WebSettings object that holds all settings.
     * XXX: Called by WebCore thread.
     */
    public BrowserFrame(Context context, WebViewCore w, CallbackProxy proxy,
            WebSettingsClassic settings, Map<String, Object> javascriptInterfaces) {

        Context appContext = context.getApplicationContext();

        // Create a global JWebCoreJavaBridge to handle timers and
        // cookies in the WebCore thread.
        if (sJavaBridge == null) {
            sJavaBridge = new JWebCoreJavaBridge();
            // set WebCore native cache size
            ActivityManager am = (ActivityManager) context
                    .getSystemService(Context.ACTIVITY_SERVICE);
            if (am.getMemoryClass() > 16) {
                sJavaBridge.setCacheSize(8 * 1024 * 1024);
            } else {
                sJavaBridge.setCacheSize(4 * 1024 * 1024);
            }
            // initialize CacheManager
            CacheManager.init(appContext);
            // create CookieSyncManager with current Context
            CookieSyncManager.createInstance(appContext);
            // create PluginManager with current Context
            PluginManager.getInstance(appContext);
        }

        if (sConfigCallback == null) {
            sConfigCallback = new ConfigCallback(
                    (WindowManager) appContext.getSystemService(
                            Context.WINDOW_SERVICE));
            ViewRootImpl.addConfigCallback(sConfigCallback);
        }
        sConfigCallback.addHandler(this);

        mJavaScriptObjects = new HashMap<String, JSObject>();
        addJavaScriptObjects(javascriptInterfaces);
        mRemovedJavaScriptObjects = new HashSet<Object>();

        mSettings = settings;
        mContext = context;
        mCallbackProxy = proxy;
        mDatabase = WebViewDatabaseClassic.getInstance(appContext);
        mWebViewCore = w;

        AssetManager am = context.getAssets();
        nativeCreateFrame(w, am, proxy.getBackForwardList());

        if (DebugFlags.BROWSER_FRAME) {
            Log.v(LOGTAG, "BrowserFrame constructor: this=" + this);
        }
    }

    /**
     * Load a url from the network or the filesystem into the main frame.
     * Following the same behaviour as Safari, javascript: URLs are not passed
     * to the main frame, instead they are evaluated immediately.
     * @param url The url to load.
     * @param extraHeaders The extra headers sent with this url. This should not
     *            include the common headers like "user-agent". If it does, it
     *            will be replaced by the intrinsic value of the WebView.
     */
    public void loadUrl(String url, Map<String, String> extraHeaders) {
        mLoadInitFromJava = true;
        if (URLUtil.isJavaScriptUrl(url)) {
            // strip off the scheme and evaluate the string
            stringByEvaluatingJavaScriptFromString(
                    url.substring("javascript:".length()));
        } else {
            nativeLoadUrl(url, extraHeaders);
        }
        mLoadInitFromJava = false;
    }

    /**
     * Load a url with "POST" method from the network into the main frame.
     * @param url The url to load.
     * @param data The data for POST request.
     */
    public void postUrl(String url, byte[] data) {
        mLoadInitFromJava = true;
        nativePostUrl(url, data);
        mLoadInitFromJava = false;
    }

    /**
     * Load the content as if it was loaded by the provided base URL. The
     * historyUrl is used as the history entry for the load data.
     * 
     * @param baseUrl Base URL used to resolve relative paths in the content
     * @param data Content to render in the browser
     * @param mimeType Mimetype of the data being passed in
     * @param encoding Character set encoding of the provided data.
     * @param historyUrl URL to use as the history entry.
     */
    public void loadData(String baseUrl, String data, String mimeType,
            String encoding, String historyUrl) {
        mLoadInitFromJava = true;
        if (historyUrl == null || historyUrl.length() == 0) {
            historyUrl = "about:blank";
        }
        if (data == null) {
            data = "";
        }
        
        // Setup defaults for missing values. These defaults where taken from
        // WebKit's WebFrame.mm
        if (baseUrl == null || baseUrl.length() == 0) {
            baseUrl = "about:blank";
        }
        if (mimeType == null || mimeType.length() == 0) {
            mimeType = "text/html";
        }
        nativeLoadData(baseUrl, data, mimeType, encoding, historyUrl);
        mLoadInitFromJava = false;
    }

    /**
     * Saves the contents of the frame as a web archive.
     *
     * @param basename The filename where the archive should be placed.
     * @param autoname If false, takes filename to be a file. If true, filename
     *                 is assumed to be a directory in which a filename will be
     *                 chosen according to the url of the current page.
     */
    /* package */ String saveWebArchive(String basename, boolean autoname) {
        return nativeSaveWebArchive(basename, autoname);
    }

    /**
     * Go back or forward the number of steps given.
     * @param steps A negative or positive number indicating the direction
     *              and number of steps to move.
     */
    public void goBackOrForward(int steps) {
        mLoadInitFromJava = true;
        nativeGoBackOrForward(steps);
        mLoadInitFromJava = false;
    }

    /**
     * native callback
     * Report an error to an activity.
     * @param errorCode The HTTP error code.
     * @param description Optional human-readable description. If no description
     *     is given, we'll use a standard localized error message.
     * @param failingUrl The URL that was being loaded when the error occurred.
     * TODO: Report all errors including resource errors but include some kind
     * of domain identifier. Change errorCode to an enum for a cleaner
     * interface.
     */
    private void reportError(int errorCode, String description, String failingUrl) {
        // As this is called for the main resource and loading will be stopped
        // after, reset the state variables.
        resetLoadingStates();
        if (description == null || description.isEmpty()) {
            description = ErrorStrings.getString(errorCode, mContext);
        }
        mCallbackProxy.onReceivedError(errorCode, description, failingUrl);
    }

    private void resetLoadingStates() {
        mCommitted = true;
        mFirstLayoutDone = true;
    }

    /* package */boolean committed() {
        return mCommitted;
    }

    /* package */boolean firstLayoutDone() {
        return mFirstLayoutDone;
    }

    /* package */int loadType() {
        return mLoadType;
    }

    /* package */void didFirstLayout() {
        if (!mFirstLayoutDone) {
            mFirstLayoutDone = true;
            // ensure {@link WebViewCore#webkitDraw} is called as we were
            // blocking the update in {@link #loadStarted}
            mWebViewCore.contentDraw();
        }
    }

    /**
     * native callback
     * Indicates the beginning of a new load.
     * This method will be called once for the main frame.
     */
    private void loadStarted(String url, Bitmap favicon, int loadType,
            boolean isMainFrame) {
        mIsMainFrame = isMainFrame;

        if (isMainFrame || loadType == FRAME_LOADTYPE_STANDARD) {
            mLoadType = loadType;

            if (isMainFrame) {
                // Call onPageStarted for main frames.
                mCallbackProxy.onPageStarted(url, favicon);
                // as didFirstLayout() is only called for the main frame, reset 
                // mFirstLayoutDone only for the main frames
                mFirstLayoutDone = false;
                mCommitted = false;
                // remove pending draw to block update until mFirstLayoutDone is
                // set to true in didFirstLayout()
                mWebViewCore.clearContent();
                mWebViewCore.removeMessages(WebViewCore.EventHub.WEBKIT_DRAW);
            }
        }
    }

    @SuppressWarnings("unused")
    private void saveFormData(HashMap<String, String> data) {
        if (mSettings.getSaveFormData()) {
            final WebHistoryItem h = mCallbackProxy.getBackForwardList()
                    .getCurrentItem();
            if (h != null) {
                String url = WebTextView.urlForAutoCompleteData(h.getUrl());
                if (url != null) {
                    mDatabase.setFormData(url, data);
                }
            }
        }
    }

    @SuppressWarnings("unused")
    private boolean shouldSaveFormData() {
        if (mSettings.getSaveFormData()) {
            final WebHistoryItem h = mCallbackProxy.getBackForwardList()
                    .getCurrentItem();
            return h != null && h.getUrl() != null;
        }
        return false;
    }

    /**
     * native callback
     * Indicates the WebKit has committed to the new load
     */
    private void transitionToCommitted(int loadType, boolean isMainFrame) {
        // loadType is not used yet
        if (isMainFrame) {
            mCommitted = true;
            mWebViewCore.getWebViewClassic().mViewManager.postResetStateAll();
        }
    }

    /**
     * native callback
     * <p>
     * Indicates the end of a new load.
     * This method will be called once for the main frame.
     */
    private void loadFinished(String url, int loadType, boolean isMainFrame) {
        // mIsMainFrame and isMainFrame are better be equal!!!

        if (isMainFrame || loadType == FRAME_LOADTYPE_STANDARD) {
            if (isMainFrame) {
                resetLoadingStates();
                mCallbackProxy.switchOutDrawHistory();
                mCallbackProxy.onPageFinished(url);
            }
        }
    }

    /**
     * Destroy all native components of the BrowserFrame.
     */
    public void destroy() {
        nativeDestroyFrame();
        mBlockMessages = true;
        removeCallbacksAndMessages(null);
    }

    /**
     * Handle messages posted to us.
     * @param msg The message to handle.
     */
    @Override
    public void handleMessage(Message msg) {
        if (mBlockMessages) {
            return;
        }
        switch (msg.what) {
            case FRAME_COMPLETED: {
                if (mSettings.getSavePassword() && hasPasswordField()) {
                    WebHistoryItem item = mCallbackProxy.getBackForwardList()
                            .getCurrentItem();
                    if (item != null) {
                        WebAddress uri = new WebAddress(item.getUrl());
<<<<<<< HEAD
                        String schemePlusHost = uri.getScheme() + uri.getHost();
                        String[] up = mDatabase.getUsernamePassword(
                                schemePlusHost);
=======
                        String schemePlusHost = uri.getScheme() + SCHEME_HOST_DELIMITER +
                                uri.getHost();
                        String[] up = mDatabase.getUsernamePassword(
                                schemePlusHost);
                        if (up == null) { // no row found, try again using the legacy method
                            schemePlusHost = uri.getScheme() + uri.getHost();
                            up = mDatabase.getUsernamePassword(schemePlusHost);
                        }
>>>>>>> 8225df00
                        if (up != null && up[0] != null) {
                            setUsernamePassword(up[0], up[1]);
                        }
                    }
                }
                break;
            }

            case POLICY_FUNCTION: {
                nativeCallPolicyFunction(msg.arg1, msg.arg2);
                break;
            }

            case ORIENTATION_CHANGED: {
                if (mOrientation != msg.arg1) {
                    mOrientation = msg.arg1;
                    nativeOrientationChanged(msg.arg1);
                }
                break;
            }

            default:
                break;
        }
    }

    /**
     * Punch-through for WebCore to set the document
     * title. Inform the Activity of the new title.
     * @param title The new title of the document.
     */
    private void setTitle(String title) {
        // FIXME: The activity must call getTitle (a native method) to get the
        // title. We should try and cache the title if we can also keep it in
        // sync with the document.
        mCallbackProxy.onReceivedTitle(title);
    }

    /**
     * Retrieves the render tree of this frame and puts it as the object for
     * the message and sends the message.
     * @param callback the message to use to send the render tree
     */
    public void externalRepresentation(Message callback) {
        callback.obj = externalRepresentation();;
        callback.sendToTarget();
    }

    /**
     * Return the render tree as a string
     */
    private native String externalRepresentation();

    /**
     * Retrieves the visual text of the frames, puts it as the object for
     * the message and sends the message.
     * @param callback the message to use to send the visual text
     */
    public void documentAsText(Message callback) {
        StringBuilder text = new StringBuilder();
        if (callback.arg1 != 0) {
            // Dump top frame as text.
            text.append(documentAsText());
        }
        if (callback.arg2 != 0) {
            // Dump child frames as text.
            text.append(childFramesAsText());
        }
        callback.obj = text.toString();
        callback.sendToTarget();
    }

    /**
     * Return the text drawn on the screen as a string
     */
    private native String documentAsText();

    /**
     * Return the text drawn on the child frames as a string
     */
    private native String childFramesAsText();

    /*
     * This method is called by WebCore to inform the frame that
     * the Javascript window object has been cleared.
     * We should re-attach any attached js interfaces.
     */
    private void windowObjectCleared(int nativeFramePointer) {
        Iterator<String> iter = mJavaScriptObjects.keySet().iterator();
        while (iter.hasNext())  {
            String interfaceName = iter.next();
            JSObject jsobject = mJavaScriptObjects.get(interfaceName);
            if (jsobject != null && jsobject.object != null) {
                nativeAddJavascriptInterface(nativeFramePointer,
                        jsobject.object, interfaceName, jsobject.requireAnnotation);
            }
        }
        mRemovedJavaScriptObjects.clear();
    }

    /*
     * Add javascript objects to the internal list of objects. The default behavior
     * is to allow access to inherited methods (no annotation needed). This is only
     * used when js objects are passed through a constructor (via a hidden constructor).
     *
     * @TODO change the default behavior to be compatible with the public addjavascriptinterface
     */
    private void addJavaScriptObjects(Map<String, Object> javascriptInterfaces) {

        // TODO in a separate CL provide logic to enable annotations for API level JB_MR1 and above.
        if (javascriptInterfaces == null) return;
        Iterator<String> iter = javascriptInterfaces.keySet().iterator();
        while (iter.hasNext())  {
            String interfaceName = iter.next();
            Object object = javascriptInterfaces.get(interfaceName);
            if (object != null) {
                mJavaScriptObjects.put(interfaceName, new JSObject(object, false));
            }
        }
    }

    /**
     * This method is called by WebCore to check whether application
     * wants to hijack url loading
     */
    public boolean handleUrl(String url) {
        if (mLoadInitFromJava == true) {
            return false;
        }
        if (mCallbackProxy.shouldOverrideUrlLoading(url)) {
            // if the url is hijacked, reset the state of the BrowserFrame
            didFirstLayout();
            return true;
        } else {
            return false;
        }
    }

    public void addJavascriptInterface(Object obj, String interfaceName,
            boolean requireAnnotation) {
        assert obj != null;
        removeJavascriptInterface(interfaceName);
        mJavaScriptObjects.put(interfaceName, new JSObject(obj, requireAnnotation));
    }

    public void removeJavascriptInterface(String interfaceName) {
        // We keep a reference to the removed object because the native side holds only a weak
        // reference and we need to allow the object to continue to be used until the page has been
        // navigated.
        if (mJavaScriptObjects.containsKey(interfaceName)) {
            mRemovedJavaScriptObjects.add(mJavaScriptObjects.remove(interfaceName));
        }
    }

    /**
     * Called by JNI.  Given a URI, find the associated file and return its size
     * @param uri A String representing the URI of the desired file.
     * @return int The size of the given file.
     */
    private int getFileSize(String uri) {
        int size = 0;
        try {
            InputStream stream = mContext.getContentResolver()
                            .openInputStream(Uri.parse(uri));
            size = stream.available();
            stream.close();
        } catch (Exception e) {}
        return size;
    }

    /**
     * Called by JNI.  Given a URI, a buffer, and an offset into the buffer,
     * copy the resource into buffer.
     * @param uri A String representing the URI of the desired file.
     * @param buffer The byte array to copy the data into.
     * @param offset The offet into buffer to place the data.
     * @param expectedSize The size that the buffer has allocated for this file.
     * @return int The size of the given file, or zero if it fails.
     */
    private int getFile(String uri, byte[] buffer, int offset,
            int expectedSize) {
        int size = 0;
        try {
            InputStream stream = mContext.getContentResolver()
                            .openInputStream(Uri.parse(uri));
            size = stream.available();
            if (size <= expectedSize && buffer != null
                    && buffer.length - offset >= size) {
                stream.read(buffer, offset, size);
            } else {
                size = 0;
            }
            stream.close();
        } catch (java.io.FileNotFoundException e) {
            Log.e(LOGTAG, "FileNotFoundException:" + e);
            size = 0;
        } catch (java.io.IOException e2) {
            Log.e(LOGTAG, "IOException: " + e2);
            size = 0;
        }
        return size;
    }

    /**
     * Get the InputStream for an Android resource
     * There are three different kinds of android resources:
     * - file:///android_res
     * - file:///android_asset
     * - content://
     * @param url The url to load.
     * @return An InputStream to the android resource
     */
    private InputStream inputStreamForAndroidResource(String url) {
        final String ANDROID_ASSET = URLUtil.ASSET_BASE;
        final String ANDROID_RESOURCE = URLUtil.RESOURCE_BASE;
        final String ANDROID_CONTENT = URLUtil.CONTENT_BASE;

        if (url.startsWith(ANDROID_RESOURCE)) {
            url = url.replaceFirst(ANDROID_RESOURCE, "");
            if (url == null || url.length() == 0) {
                Log.e(LOGTAG, "url has length 0 " + url);
                return null;
            }
            int slash = url.indexOf('/');
            int dot = url.indexOf('.', slash);
            if (slash == -1 || dot == -1) {
                Log.e(LOGTAG, "Incorrect res path: " + url);
                return null;
            }
            String subClassName = url.substring(0, slash);
            String fieldName = url.substring(slash + 1, dot);
            String errorMsg = null;
            try {
                final Class<?> d = mContext.getApplicationContext()
                        .getClassLoader().loadClass(
                                mContext.getPackageName() + ".R$"
                                        + subClassName);
                final java.lang.reflect.Field field = d.getField(fieldName);
                final int id = field.getInt(null);
                TypedValue value = new TypedValue();
                mContext.getResources().getValue(id, value, true);
                if (value.type == TypedValue.TYPE_STRING) {
                    return mContext.getAssets().openNonAsset(
                            value.assetCookie, value.string.toString(),
                            AssetManager.ACCESS_STREAMING);
                } else {
                    // Old stack only supports TYPE_STRING for res files
                    Log.e(LOGTAG, "not of type string: " + url);
                    return null;
                }
            } catch (Exception e) {
                Log.e(LOGTAG, "Exception: " + url);
                return null;
            }
        } else if (url.startsWith(ANDROID_ASSET)) {
            url = url.replaceFirst(ANDROID_ASSET, "");
            try {
                AssetManager assets = mContext.getAssets();
                Uri uri = Uri.parse(url);
                return assets.open(uri.getPath(), AssetManager.ACCESS_STREAMING);
            } catch (IOException e) {
                return null;
            }
        } else if (mSettings.getAllowContentAccess() &&
                   url.startsWith(ANDROID_CONTENT)) {
            try {
                // Strip off MIME type. If we don't do this, we can fail to
                // load Gmail attachments, because the URL being loaded doesn't
                // exactly match the URL we have permission to read.
                int mimeIndex = url.lastIndexOf('?');
                if (mimeIndex != -1) {
                    url = url.substring(0, mimeIndex);
                }
                Uri uri = Uri.parse(url);
                return mContext.getContentResolver().openInputStream(uri);
            } catch (Exception e) {
                Log.e(LOGTAG, "Exception: " + url);
                return null;
            }
        } else {
            return null;
        }
    }

    /**
     * If this looks like a POST request (form submission) containing a username
     * and password, give the user the option of saving them. Will either do
     * nothing, or block until the UI interaction is complete.
     *
     * Called directly by WebKit.
     *
     * @param postData The data about to be sent as the body of a POST request.
     * @param username The username entered by the user (sniffed from the DOM).
     * @param password The password entered by the user (sniffed from the DOM).
     */
    private void maybeSavePassword(
            byte[] postData, String username, String password) {
        if (postData == null
                || username == null || username.isEmpty()
                || password == null || password.isEmpty()) {
            return; // No password to save.
        }

        if (!mSettings.getSavePassword()) {
            return; // User doesn't want to save passwords.
        }

        try {
            if (DebugFlags.BROWSER_FRAME) {
                Assert.assertNotNull(mCallbackProxy.getBackForwardList()
                        .getCurrentItem());
            }
            WebAddress uri = new WebAddress(mCallbackProxy
                    .getBackForwardList().getCurrentItem().getUrl());
            String schemePlusHost = uri.getScheme() + SCHEME_HOST_DELIMITER + uri.getHost();
            // Check to see if the username & password appear in
            // the post data (there could be another form on the
            // page and that was posted instead.
            String postString = new String(postData);
            if (postString.contains(URLEncoder.encode(username)) &&
                    postString.contains(URLEncoder.encode(password))) {
                String[] saved = mDatabase.getUsernamePassword(
                        schemePlusHost);
                if (saved != null) {
                    // null username implies that user has chosen not to
                    // save password
                    if (saved[0] != null) {
                        // non-null username implies that user has
                        // chosen to save password, so update the
                        // recorded password
                        mDatabase.setUsernamePassword(schemePlusHost, username, password);
                    }
                } else {
                    // CallbackProxy will handle creating the resume
                    // message
                    mCallbackProxy.onSavePassword(schemePlusHost, username,
                            password, null);
                }
            }
        } catch (ParseException ex) {
            // if it is bad uri, don't save its password
        }
    }

    // Called by jni from the chrome network stack.
    private WebResourceResponse shouldInterceptRequest(String url) {
        InputStream androidResource = inputStreamForAndroidResource(url);
        if (androidResource != null) {
            return new WebResourceResponse(null, null, androidResource);
        }

        // Note that we check this after looking for an android_asset or
        // android_res URL, as we allow those even if file access is disabled.
        if (!mSettings.getAllowFileAccess() && url.startsWith("file://")) {
            return new WebResourceResponse(null, null, null);
        }

        WebResourceResponse response = mCallbackProxy.shouldInterceptRequest(url);
        if (response == null && "browser:incognito".equals(url)) {
            try {
                Resources res = mContext.getResources();
                InputStream ins = res.openRawResource(
                        com.android.internal.R.raw.incognito_mode_start_page);
                response = new WebResourceResponse("text/html", "utf8", ins);
            } catch (NotFoundException ex) {
                // This shouldn't happen, but try and gracefully handle it jic
                Log.w(LOGTAG, "Failed opening raw.incognito_mode_start_page", ex);
            }
        }
        return response;
    }

    /**
     * Set the progress for the browser activity.  Called by native code.
     * Uses a delay so it does not happen too often.
     * @param newProgress An int between zero and one hundred representing
     *                    the current progress percentage of loading the page.
     */
    private void setProgress(int newProgress) {
        mCallbackProxy.onProgressChanged(newProgress);
        if (newProgress == 100) {
            sendMessageDelayed(obtainMessage(FRAME_COMPLETED), 100);
        }
        // FIXME: Need to figure out a better way to switch out of the history
        // drawing mode. Maybe we can somehow compare the history picture with 
        // the current picture, and switch when it contains more content.
        if (mFirstLayoutDone && newProgress > TRANSITION_SWITCH_THRESHOLD) {
            mCallbackProxy.switchOutDrawHistory();
        }
    }

    /**
     * Send the icon to the activity for display.
     * @param icon A Bitmap representing a page's favicon.
     */
    private void didReceiveIcon(Bitmap icon) {
        mCallbackProxy.onReceivedIcon(icon);
    }

    // Called by JNI when an apple-touch-icon attribute was found.
    private void didReceiveTouchIconUrl(String url, boolean precomposed) {
        mCallbackProxy.onReceivedTouchIconUrl(url, precomposed);
    }

    /**
     * Request a new window from the client.
     * @return The BrowserFrame object stored in the new WebView.
     */
    private BrowserFrame createWindow(boolean dialog, boolean userGesture) {
        return mCallbackProxy.createWindow(dialog, userGesture);
    }

    /**
     * Try to focus this WebView.
     */
    private void requestFocus() {
        mCallbackProxy.onRequestFocus();
    }

    /**
     * Close this frame and window.
     */
    private void closeWindow(WebViewCore w) {
        mCallbackProxy.onCloseWindow(w.getWebViewClassic());
    }

    // XXX: Must match PolicyAction in FrameLoaderTypes.h in webcore
    static final int POLICY_USE = 0;
    static final int POLICY_IGNORE = 2;

    private void decidePolicyForFormResubmission(int policyFunction) {
        Message dontResend = obtainMessage(POLICY_FUNCTION, policyFunction,
                POLICY_IGNORE);
        Message resend = obtainMessage(POLICY_FUNCTION, policyFunction,
                POLICY_USE);
        mCallbackProxy.onFormResubmission(dontResend, resend);
    }

    /**
     * Tell the activity to update its global history.
     */
    private void updateVisitedHistory(String url, boolean isReload) {
        mCallbackProxy.doUpdateVisitedHistory(url, isReload);
    }

    /**
     * Get the CallbackProxy for sending messages to the UI thread.
     */
    /* package */ CallbackProxy getCallbackProxy() {
        return mCallbackProxy;
    }

    /**
     * Returns the User Agent used by this frame
     */
    String getUserAgentString() {
        return mSettings.getUserAgentString();
    }

    // These ids need to be in sync with enum rawResId in PlatformBridge.h
    private static final int NODOMAIN = 1;
    private static final int LOADERROR = 2;
    /* package */ static final int DRAWABLEDIR = 3;
    private static final int FILE_UPLOAD_LABEL = 4;
    private static final int RESET_LABEL = 5;
    private static final int SUBMIT_LABEL = 6;
    private static final int FILE_UPLOAD_NO_FILE_CHOSEN = 7;

    private String getRawResFilename(int id) {
        return getRawResFilename(id, mContext);
    }
    /* package */ static String getRawResFilename(int id, Context context) {
        int resid;
        switch (id) {
            case NODOMAIN:
                resid = com.android.internal.R.raw.nodomain;
                break;

            case LOADERROR:
                resid = com.android.internal.R.raw.loaderror;
                break;

            case DRAWABLEDIR:
                // use one known resource to find the drawable directory
                resid = com.android.internal.R.drawable.btn_check_off;
                break;

            case FILE_UPLOAD_LABEL:
                return context.getResources().getString(
                        com.android.internal.R.string.upload_file);

            case RESET_LABEL:
                return context.getResources().getString(
                        com.android.internal.R.string.reset);

            case SUBMIT_LABEL:
                return context.getResources().getString(
                        com.android.internal.R.string.submit);

            case FILE_UPLOAD_NO_FILE_CHOSEN:
                return context.getResources().getString(
                        com.android.internal.R.string.no_file_chosen);

            default:
                Log.e(LOGTAG, "getRawResFilename got incompatible resource ID");
                return "";
        }
        TypedValue value = new TypedValue();
        context.getResources().getValue(resid, value, true);
        if (id == DRAWABLEDIR) {
            String path = value.string.toString();
            int index = path.lastIndexOf('/');
            if (index < 0) {
                Log.e(LOGTAG, "Can't find drawable directory.");
                return "";
            }
            return path.substring(0, index + 1);
        }
        return value.string.toString();
    }

    private float density() {
        return WebViewCore.getFixedDisplayDensity(mContext);
    }

    /**
     * Called by JNI when the native HTTP stack gets an authentication request.
     *
     * We delegate the request to CallbackProxy, and route its response to
     * {@link #nativeAuthenticationProceed(int, String, String)} or
     * {@link #nativeAuthenticationCancel(int)}.
     *
     * We don't care what thread the callback is invoked on. All threading is
     * handled on the C++ side, because the WebKit thread may be blocked on a
     * synchronous call and unable to pump our MessageQueue.
     */
    private void didReceiveAuthenticationChallenge(
            final int handle, String host, String realm, final boolean useCachedCredentials,
            final boolean suppressDialog) {

        HttpAuthHandler handler = new HttpAuthHandler() {

            @Override
            public boolean useHttpAuthUsernamePassword() {
                return useCachedCredentials;
            }

            @Override
            public void proceed(String username, String password) {
                nativeAuthenticationProceed(handle, username, password);
            }

            @Override
            public void cancel() {
                nativeAuthenticationCancel(handle);
            }

            @Override
            public boolean suppressDialog() {
                return suppressDialog;
            }
        };
        mCallbackProxy.onReceivedHttpAuthRequest(handler, host, realm);
    }

    /**
     * Called by JNI when the Chromium HTTP stack gets an invalid certificate chain.
     *
     * We delegate the request to CallbackProxy, and route its response to
     * {@link #nativeSslCertErrorProceed(int)} or
     * {@link #nativeSslCertErrorCancel(int, int)}.
     */
    private void reportSslCertError(final int handle, final int certError, byte certDER[],
            String url) {
        final SslError sslError;
        try {
            X509Certificate cert = new X509CertImpl(certDER);
            SslCertificate sslCert = new SslCertificate(cert);
            sslError = SslError.SslErrorFromChromiumErrorCode(certError, sslCert, url);
        } catch (IOException e) {
            // Can't get the certificate, not much to do.
            Log.e(LOGTAG, "Can't get the certificate from WebKit, canceling");
            nativeSslCertErrorCancel(handle, certError);
            return;
        }

        if (SslCertLookupTable.getInstance().isAllowed(sslError)) {
            nativeSslCertErrorProceed(handle);
            mCallbackProxy.onProceededAfterSslError(sslError);
            return;
        }

        SslErrorHandler handler = new SslErrorHandler() {
            @Override
            public void proceed() {
                SslCertLookupTable.getInstance().setIsAllowed(sslError);
                post(new Runnable() {
                        public void run() {
                            nativeSslCertErrorProceed(handle);
                        }
                    });
            }
            @Override
            public void cancel() {
                post(new Runnable() {
                        public void run() {
                            nativeSslCertErrorCancel(handle, certError);
                        }
                    });
            }
        };
        mCallbackProxy.onReceivedSslError(handler, sslError);
    }

    /**
     * Called by JNI when the native HTTPS stack gets a client
     * certificate request.
     *
     * We delegate the request to CallbackProxy, and route its response to
     * {@link #nativeSslClientCert(int, X509Certificate)}.
     */
    private void requestClientCert(int handle, String hostAndPort) {
        SslClientCertLookupTable table = SslClientCertLookupTable.getInstance();
        if (table.IsAllowed(hostAndPort)) {
            // previously allowed
            PrivateKey pkey = table.PrivateKey(hostAndPort);
            if (pkey instanceof OpenSSLRSAPrivateKey) {
                nativeSslClientCert(handle,
                                    ((OpenSSLRSAPrivateKey)pkey).getPkeyContext(),
                                    table.CertificateChain(hostAndPort));
            } else if (pkey instanceof OpenSSLDSAPrivateKey) {
                nativeSslClientCert(handle,
                                    ((OpenSSLDSAPrivateKey)pkey).getPkeyContext(),
                                    table.CertificateChain(hostAndPort));
            } else {
                nativeSslClientCert(handle,
                                    pkey.getEncoded(),
                                    table.CertificateChain(hostAndPort));
            }
        } else if (table.IsDenied(hostAndPort)) {
            // previously denied
            nativeSslClientCert(handle, 0, null);
        } else {
            // previously ignored or new
            mCallbackProxy.onReceivedClientCertRequest(
                    new ClientCertRequestHandler(this, handle, hostAndPort, table), hostAndPort);
        }
    }

    /**
     * Called by JNI when the native HTTP stack needs to download a file.
     *
     * We delegate the request to CallbackProxy, which owns the current app's
     * DownloadListener.
     */
    private void downloadStart(String url, String userAgent,
            String contentDisposition, String mimeType, String referer, long contentLength) {
        // This will only work if the url ends with the filename
        if (mimeType.isEmpty()) {
            try {
                String extension = url.substring(url.lastIndexOf('.') + 1);
                mimeType = libcore.net.MimeUtils.guessMimeTypeFromExtension(extension);
                // MimeUtils might return null, not sure if downloadmanager is happy with that
                if (mimeType == null)
                    mimeType = "";
            } catch(IndexOutOfBoundsException exception) {
                // mimeType string end with a '.', not much to do
            }
        }
        mimeType = MimeTypeMap.getSingleton().remapGenericMimeType(
                mimeType, url, contentDisposition);

        if (CertTool.getCertType(mimeType) != null) {
            mKeyStoreHandler = new KeyStoreHandler(mimeType);
        } else {
            mCallbackProxy.onDownloadStart(url, userAgent,
                contentDisposition, mimeType, referer, contentLength);
        }
    }

    /**
     * Called by JNI for Chrome HTTP stack when the Java side needs to access the data.
     */
    private void didReceiveData(byte data[], int size) {
        if (mKeyStoreHandler != null) mKeyStoreHandler.didReceiveData(data, size);
    }

    private void didFinishLoading() {
      if (mKeyStoreHandler != null) {
          mKeyStoreHandler.installCert(mContext);
          mKeyStoreHandler = null;
      }
    }

    /**
     * Called by JNI when we recieve a certificate for the page's main resource.
     * Used by the Chromium HTTP stack only.
     */
    private void setCertificate(byte cert_der[]) {
        try {
            X509Certificate cert = new X509CertImpl(cert_der);
            mCallbackProxy.onReceivedCertificate(new SslCertificate(cert));
        } catch (IOException e) {
            // Can't get the certificate, not much to do.
            Log.e(LOGTAG, "Can't get the certificate from WebKit, canceling");
            return;
        }
    }

    /**
     * Called by JNI when processing the X-Auto-Login header.
     */
    private void autoLogin(String realm, String account, String args) {
        mCallbackProxy.onReceivedLoginRequest(realm, account, args);
    }

    //==========================================================================
    // native functions
    //==========================================================================

    /**
     * Create a new native frame for a given WebView
     * @param w     A WebView that the frame draws into.
     * @param am    AssetManager to use to get assets.
     * @param list  The native side will add and remove items from this list as
     *              the native list changes.
     */
    private native void nativeCreateFrame(WebViewCore w, AssetManager am,
            WebBackForwardList list);

    /**
     * Destroy the native frame.
     */
    public native void nativeDestroyFrame();

    private native void nativeCallPolicyFunction(int policyFunction,
            int decision);

    /**
     * Reload the current main frame.
     */
    public native void reload(boolean allowStale);

    /**
     * Go back or forward the number of steps given.
     * @param steps A negative or positive number indicating the direction
     *              and number of steps to move.
     */
    private native void nativeGoBackOrForward(int steps);

    /**
     * stringByEvaluatingJavaScriptFromString will execute the
     * JS passed in in the context of this browser frame.
     * @param script A javascript string to execute
     * 
     * @return string result of execution or null
     */
    public native String stringByEvaluatingJavaScriptFromString(String script);

    /**
     * Add a javascript interface to the main frame.
     */
    private native void nativeAddJavascriptInterface(int nativeFramePointer,
            Object obj, String interfaceName, boolean requireAnnotation);

    public native void clearCache();

    /**
     * Returns false if the url is bad.
     */
    private native void nativeLoadUrl(String url, Map<String, String> headers);

    private native void nativePostUrl(String url, byte[] postData);

    private native void nativeLoadData(String baseUrl, String data,
            String mimeType, String encoding, String historyUrl);

    /**
     * Stop loading the current page.
     */
    public void stopLoading() {
        if (mIsMainFrame) {
            resetLoadingStates();
        }
        nativeStopLoading();
    }

    private native void nativeStopLoading();

    /**
     * Return true if the document has images.
     */
    public native boolean documentHasImages();

    /**
     * @return TRUE if there is a password field in the current frame
     */
    private native boolean hasPasswordField();

    /**
     * Get username and password in the current frame. If found, String[0] is
     * username and String[1] is password. Otherwise return NULL.
     * @return String[]
     */
    private native String[] getUsernamePassword();

    /**
     * Set username and password to the proper fields in the current frame
     * @param username
     * @param password
     */
    private native void setUsernamePassword(String username, String password);

    private native String nativeSaveWebArchive(String basename, boolean autoname);

    private native void nativeOrientationChanged(int orientation);

    private native void nativeAuthenticationProceed(int handle, String username, String password);
    private native void nativeAuthenticationCancel(int handle);

    private native void nativeSslCertErrorProceed(int handle);
    private native void nativeSslCertErrorCancel(int handle, int certError);

    native void nativeSslClientCert(int handle,
                                    int ctx,
                                    byte[][] asn1DerEncodedCertificateChain);

    native void nativeSslClientCert(int handle,
                                    byte[] pkey,
                                    byte[][] asn1DerEncodedCertificateChain);

    /**
     * Returns true when the contents of the frame is an RTL or vertical-rl
     * page. This is used for determining whether a frame should be initially
     * scrolled right-most as opposed to left-most.
     * @return true when the frame should be initially scrolled right-most
     * based on the text direction and writing mode.
     */
    /* package */ boolean getShouldStartScrolledRight() {
        return nativeGetShouldStartScrolledRight(mNativeFrame);
    }

    private native boolean nativeGetShouldStartScrolledRight(int nativeBrowserFrame);
}<|MERGE_RESOLUTION|>--- conflicted
+++ resolved
@@ -501,11 +501,6 @@
                             .getCurrentItem();
                     if (item != null) {
                         WebAddress uri = new WebAddress(item.getUrl());
-<<<<<<< HEAD
-                        String schemePlusHost = uri.getScheme() + uri.getHost();
-                        String[] up = mDatabase.getUsernamePassword(
-                                schemePlusHost);
-=======
                         String schemePlusHost = uri.getScheme() + SCHEME_HOST_DELIMITER +
                                 uri.getHost();
                         String[] up = mDatabase.getUsernamePassword(
@@ -514,7 +509,6 @@
                             schemePlusHost = uri.getScheme() + uri.getHost();
                             up = mDatabase.getUsernamePassword(schemePlusHost);
                         }
->>>>>>> 8225df00
                         if (up != null && up[0] != null) {
                             setUsernamePassword(up[0], up[1]);
                         }
