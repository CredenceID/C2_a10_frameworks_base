--- conflicted
+++ resolved
@@ -104,16 +104,7 @@
     String[] getSecureContainerList();
 
     /**
-     * Shuts down the MountService and gracefully unmounts
-     * all external media.
-     */
-<<<<<<< HEAD
-=======
-    void setAutoStartUms(boolean value);
-
-    /**
      * Shuts down the MountService and gracefully unmounts all external media.
      */
->>>>>>> d26707da
     void shutdown();
 }