--- conflicted
+++ resolved
@@ -1074,11 +1074,8 @@
     int SET_VR_THREAD_TRANSACTION = IBinder.FIRST_CALL_TRANSACTION + 377;
     int SET_RENDER_THREAD_TRANSACTION = IBinder.FIRST_CALL_TRANSACTION + 378;
     int SET_HAS_TOP_UI = IBinder.FIRST_CALL_TRANSACTION + 379;
-<<<<<<< HEAD
+    int CAN_BYPASS_WORK_CHALLENGE = IBinder.FIRST_CALL_TRANSACTION + 380;
 
     // Start of O transactions
     int REQUEST_ACTIVITY_RELAUNCH = IBinder.FIRST_CALL_TRANSACTION+400;
-=======
-    int CAN_BYPASS_WORK_CHALLENGE = IBinder.FIRST_CALL_TRANSACTION + 380;
->>>>>>> 4daa1b7d
 }