/*
 * Copyright (C) 2019 The Android Open Source Project
 *
 * Licensed under the Apache License, Version 2.0 (the "License");
 * you may not use this file except in compliance with the License.
 * You may obtain a copy of the License at
 *
 *      http://www.apache.org/licenses/LICENSE-2.0
 *
 * Unless required by applicable law or agreed to in writing, software
 * distributed under the License is distributed on an "AS IS" BASIS,
 * WITHOUT WARRANTIES OR CONDITIONS OF ANY KIND, either express or implied.
 * See the License for the specific language governing permissions and
 * limitations under the License.
 */

package com.android.server.policy;

import static android.app.AppOpsManager.MODE_ALLOWED;
import static android.app.AppOpsManager.MODE_DEFAULT;
import static android.app.AppOpsManager.MODE_ERRORED;
import static android.app.AppOpsManager.MODE_FOREGROUND;
import static android.app.AppOpsManager.MODE_IGNORED;
import static android.app.AppOpsManager.OP_NONE;
import static android.content.pm.PackageManager.FLAG_PERMISSION_APPLY_RESTRICTION;
import static android.content.pm.PackageManager.FLAG_PERMISSION_REVIEW_REQUIRED;
import static android.content.pm.PackageManager.GET_PERMISSIONS;

import android.annotation.NonNull;
import android.annotation.Nullable;
import android.annotation.UserIdInt;
import android.app.AppOpsManager;
import android.content.Context;
import android.content.Intent;
import android.content.pm.ApplicationInfo;
import android.content.pm.PackageInfo;
import android.content.pm.PackageManager;
import android.content.pm.PackageManager.NameNotFoundException;
import android.content.pm.PackageManagerInternal;
import android.content.pm.PackageManagerInternal.PackageListObserver;
import android.content.pm.PackageParser;
import android.content.pm.PermissionInfo;
import android.os.Build;
import android.os.Process;
import android.os.RemoteException;
import android.os.ServiceManager;
import android.os.UserHandle;
import android.os.UserManagerInternal;
import android.permission.PermissionControllerManager;
import android.provider.Telephony;
import android.telecom.TelecomManager;
import android.util.ArraySet;
import android.util.Pair;
import android.util.Slog;
import android.util.SparseBooleanArray;
import android.util.SparseIntArray;

import com.android.internal.annotations.GuardedBy;
import com.android.internal.app.IAppOpsCallback;
import com.android.internal.app.IAppOpsService;
import com.android.internal.util.function.pooled.PooledLambda;
import com.android.server.FgThread;
import com.android.server.LocalServices;
import com.android.server.SystemService;
import com.android.server.pm.permission.PermissionManagerServiceInternal;

import java.util.ArrayList;
import java.util.concurrent.CountDownLatch;

/**
 * This is a permission policy that governs over all permission mechanism
 * such as permissions, app ops, etc. For example, the policy ensures that
 * permission state and app ops is synchronized for cases where there is a
 * dependency between permission state (permissions or permission flags)
 * and app ops - and vise versa.
 */
public final class PermissionPolicyService extends SystemService {
    private static final String LOG_TAG = PermissionPolicyService.class.getSimpleName();
    private static final boolean DEBUG = false;

    private final Object mLock = new Object();

    /** Whether the user is started but not yet stopped */
    @GuardedBy("mLock")
    private final SparseBooleanArray mIsStarted = new SparseBooleanArray();

    /**
     * Whether an async {@link #synchronizePackagePermissionsAndAppOpsForUser} is currently
     * scheduled for a package/user.
     */
    @GuardedBy("mLock")
    private final ArraySet<Pair<String, Integer>> mIsPackageSyncsScheduled = new ArraySet<>();

    public PermissionPolicyService(@NonNull Context context) {
        super(context);

        LocalServices.addService(PermissionPolicyInternal.class, new Internal());
    }

    @Override
    public void onStart() {
        final PackageManagerInternal packageManagerInternal = LocalServices.getService(
                PackageManagerInternal.class);
        final PermissionManagerServiceInternal permManagerInternal = LocalServices.getService(
                PermissionManagerServiceInternal.class);
        final IAppOpsService appOpsService = IAppOpsService.Stub.asInterface(
                ServiceManager.getService(Context.APP_OPS_SERVICE));

        packageManagerInternal.getPackageList(new PackageListObserver() {
            @Override
            public void onPackageAdded(String packageName, int uid) {
                onPackageChanged(packageName, uid);
            }

            @Override
            public void onPackageChanged(String packageName, int uid) {
                final int userId = UserHandle.getUserId(uid);

                if (isStarted(userId)) {
                    synchronizePackagePermissionsAndAppOpsForUser(packageName, userId);
                }
            }

            @Override
            public void onPackageRemoved(String packageName, int uid) {
                /* do nothing */
            }
        });

        permManagerInternal.addOnRuntimePermissionStateChangedListener(
                this::synchronizePackagePermissionsAndAppOpsAsyncForUser);

        IAppOpsCallback appOpsListener = new IAppOpsCallback.Stub() {
            public void opChanged(int op, int uid, String packageName) {
                synchronizePackagePermissionsAndAppOpsAsyncForUser(packageName,
                        UserHandle.getUserId(uid));
            }
        };

        final ArrayList<PermissionInfo> dangerousPerms =
                permManagerInternal.getAllPermissionWithProtectionLevel(
                        PermissionInfo.PROTECTION_DANGEROUS);

        try {
            int numDangerousPerms = dangerousPerms.size();
            for (int i = 0; i < numDangerousPerms; i++) {
                PermissionInfo perm = dangerousPerms.get(i);

                if (perm.isHardRestricted() || perm.backgroundPermission != null) {
                    appOpsService.startWatchingMode(AppOpsManager.permissionToOpCode(perm.name),
                            null, appOpsListener);
                } else if (perm.isSoftRestricted()) {
                    appOpsService.startWatchingMode(AppOpsManager.permissionToOpCode(perm.name),
                            null, appOpsListener);

                    SoftRestrictedPermissionPolicy policy =
                            SoftRestrictedPermissionPolicy.forPermission(null, null, null,
                                    perm.name);
                    if (policy.resolveAppOp() != OP_NONE) {
                        appOpsService.startWatchingMode(policy.resolveAppOp(), null,
                                appOpsListener);
                    }
                }
            }
        } catch (RemoteException doesNotHappen) {
            Slog.wtf(LOG_TAG, "Cannot set up app-ops listener");
        }
    }

    private void synchronizePackagePermissionsAndAppOpsAsyncForUser(@NonNull String packageName,
            @UserIdInt int changedUserId) {
        if (isStarted(changedUserId)) {
            synchronized (mLock) {
                if (mIsPackageSyncsScheduled.add(new Pair<>(packageName, changedUserId))) {
                    FgThread.getHandler().sendMessage(PooledLambda.obtainMessage(
                            PermissionPolicyService
                                    ::synchronizePackagePermissionsAndAppOpsForUser,
                            this, packageName, changedUserId));
                } else {
                    if (DEBUG) {
                        Slog.v(LOG_TAG, "sync for " + packageName + "/" + changedUserId
                                + " already scheduled");
                    }
                }
            }
        }
    }

    @Override
    public void onBootPhase(int phase) {
        if (DEBUG) Slog.i(LOG_TAG, "onBootPhase(" + phase + ")");

        if (phase == PHASE_ACTIVITY_MANAGER_READY) {
            final UserManagerInternal um = LocalServices.getService(UserManagerInternal.class);

            // For some users we might not receive a onStartUser, hence force one here
            for (int userId : um.getUserIds()) {
                if (um.isUserRunning(userId)) {
                    onStartUser(userId);
                }
            }
        }
    }

    /**
     * @return Whether the user is started but not yet stopped
     */
    private boolean isStarted(@UserIdInt int userId) {
        synchronized (mLock) {
            return mIsStarted.get(userId);
        }
    }

    @Override
    public void onStartUser(@UserIdInt int userId) {
        if (DEBUG) Slog.i(LOG_TAG, "onStartUser(" + userId + ")");

        if (isStarted(userId)) {
            return;
        }

        grantOrUpgradeDefaultRuntimePermissionsIfNeeded(userId);

        synchronized (mLock) {
            mIsStarted.put(userId, true);
        }

        // Force synchronization as permissions might have changed
        synchronizePermissionsAndAppOpsForUser(userId);
    }

    @Override
    public void onStopUser(@UserIdInt int userId) {
        if (DEBUG) Slog.i(LOG_TAG, "onStopUser(" + userId + ")");

        synchronized (mLock) {
            mIsStarted.delete(userId);
        }
    }

    private void grantOrUpgradeDefaultRuntimePermissionsIfNeeded(@UserIdInt int userId) {
        if (DEBUG) Slog.i(LOG_TAG, "grantOrUpgradeDefaultPermsIfNeeded(" + userId + ")");

        final PackageManagerInternal packageManagerInternal = LocalServices.getService(
                PackageManagerInternal.class);
        if (packageManagerInternal.wereDefaultPermissionsGrantedSinceBoot(userId)) {
            if (DEBUG) Slog.i(LOG_TAG, "defaultPermsWereGrantedSinceBoot(" + userId + ")");

            // Now call into the permission controller to apply policy around permissions
            final CountDownLatch latch = new CountDownLatch(1);

            // We need to create a local manager that does not schedule work on the main
            // there as we are on the main thread and want to block until the work is
            // completed or we time out.
            final PermissionControllerManager permissionControllerManager =
                    new PermissionControllerManager(
                            getUserContext(getContext(), UserHandle.of(userId)),
                            FgThread.getHandler());
            permissionControllerManager.grantOrUpgradeDefaultRuntimePermissions(
                    FgThread.getExecutor(),
                    (Boolean success) -> {
                        if (!success) {
                            // We are in an undefined state now, let us crash and have
                            // rescue party suggest a wipe to recover to a good one.
                            final String message = "Error granting/upgrading runtime permissions";
                            Slog.wtf(LOG_TAG, message);
                            throw new IllegalStateException(message);
                        }
                        latch.countDown();
                    }
            );
            try {
                latch.await();
            } catch (InterruptedException e) {
                /* ignore */
            }

            packageManagerInternal.setRuntimePermissionsFingerPrint(Build.FINGERPRINT, userId);
        }
    }

    private static @Nullable Context getUserContext(@NonNull Context context,
            @Nullable UserHandle user) {
        if (context.getUser().equals(user)) {
            return context;
        } else {
            try {
                return context.createPackageContextAsUser(context.getPackageName(), 0, user);
            } catch (NameNotFoundException e) {
                Slog.e(LOG_TAG, "Cannot create context for user " + user, e);
                return null;
            }
        }
    }

    /**
     * Synchronize a single package.
     */
    private void synchronizePackagePermissionsAndAppOpsForUser(@NonNull String packageName,
            @UserIdInt int userId) {
        synchronized (mLock) {
            mIsPackageSyncsScheduled.remove(new Pair<>(packageName, userId));
        }

        if (DEBUG) {
            Slog.v(LOG_TAG,
                    "synchronizePackagePermissionsAndAppOpsForUser(" + packageName + ", "
                            + userId + ")");
        }

        final PackageManagerInternal packageManagerInternal = LocalServices.getService(
                PackageManagerInternal.class);
        final PackageInfo pkg = packageManagerInternal.getPackageInfo(packageName, 0,
                Process.SYSTEM_UID, userId);
        if (pkg == null) {
            return;
        }
        final PermissionToOpSynchroniser synchroniser = new PermissionToOpSynchroniser(
                getUserContext(getContext(), UserHandle.of(userId)));
        synchroniser.addPackage(pkg.packageName);
        final String[] sharedPkgNames = packageManagerInternal.getPackagesForSharedUserId(
                pkg.sharedUserId, userId);
        if (sharedPkgNames != null) {
            for (String sharedPkgName : sharedPkgNames) {
                final PackageParser.Package sharedPkg = packageManagerInternal
                        .getPackage(sharedPkgName);
                if (sharedPkg != null) {
                    synchroniser.addPackage(sharedPkg.packageName);
                }
            }
        }
        synchroniser.syncPackages();
    }

    /**
     * Synchronize all packages
     */
    private void synchronizePermissionsAndAppOpsForUser(@UserIdInt int userId) {
        if (DEBUG) Slog.i(LOG_TAG, "synchronizePermissionsAndAppOpsForUser(" + userId + ")");

        final PackageManagerInternal packageManagerInternal = LocalServices.getService(
                PackageManagerInternal.class);
        final PermissionToOpSynchroniser synchronizer = new PermissionToOpSynchroniser(
                getUserContext(getContext(), UserHandle.of(userId)));
        packageManagerInternal.forEachPackage((pkg) -> synchronizer.addPackage(pkg.packageName));
        synchronizer.syncPackages();
    }

    /**
     * Synchronizes permission to app ops. You *must* always sync all packages
     * in a shared UID at the same time to ensure proper synchronization.
     */
    private static class PermissionToOpSynchroniser {
        private final @NonNull Context mContext;
        private final @NonNull PackageManager mPackageManager;
        private final @NonNull AppOpsManager mAppOpsManager;

        /** All uid that need to be synchronized */
        private final @NonNull SparseIntArray mAllUids = new SparseIntArray();

        /**
         * All ops that need to be set to default
         *
         * Currently, only used by the restricted permissions logic.
         *
         * @see #syncPackages
         */
        private final @NonNull ArrayList<OpToRestrict> mOpsToDefault = new ArrayList<>();

        /**
         * All ops that need to be flipped to allow if default.
         *
         * Currently, only used by the restricted permissions logic.
         *
         * @see #syncPackages
         */
        private final @NonNull ArrayList<OpToUnrestrict> mOpsToAllowIfDefault = new ArrayList<>();

        /**
         * All ops that need to be flipped to allow.
         *
         * @see #syncPackages
         */
        private final @NonNull ArrayList<OpToUnrestrict> mOpsToAllow = new ArrayList<>();

        /**
         * All ops that need to be flipped to ignore if default.
         *
         * Currently, only used by the restricted permissions logic.
         *
         * @see #syncPackages
         */
        private final @NonNull ArrayList<OpToUnrestrict> mOpsToIgnoreIfDefault = new ArrayList<>();

        /**
         * All ops that need to be flipped to ignore.
         *
         * @see #syncPackages
         */
        private final @NonNull ArrayList<OpToUnrestrict> mOpsToIgnore = new ArrayList<>();

        /**
         * All ops that need to be flipped to foreground.
         *
         * Currently, only used by the foreground/background permissions logic.
         *
         * @see #syncPackages
         */
        private final @NonNull ArrayList<OpToUnrestrict> mOpsToForeground = new ArrayList<>();

        /**
         * All ops that need to be flipped to foreground if allow.
         *
         * Currently, only used by the foreground/background permissions logic.
         *
         * @see #syncPackages
         */
        private final @NonNull ArrayList<OpToUnrestrict> mOpsToForegroundIfAllow =
                new ArrayList<>();

        PermissionToOpSynchroniser(@NonNull Context context) {
            mContext = context;
            mPackageManager = context.getPackageManager();
            mAppOpsManager = context.getSystemService(AppOpsManager.class);
        }

        /**
         * Set app ops that were added in {@link #addPackage}.
         *
         * <p>This processes ops previously added by {@link #addOpIfRestricted}
         */
        private void syncPackages() {
            final int allowCount = mOpsToAllow.size();
            for (int i = 0; i < allowCount; i++) {
                final OpToUnrestrict op = mOpsToAllow.get(i);
                setUidModeAllowed(op.code, op.uid, op.packageName);
            }
            final int allowIfDefaultCount = mOpsToAllowIfDefault.size();
            for (int i = 0; i < allowIfDefaultCount; i++) {
                final OpToUnrestrict op = mOpsToAllowIfDefault.get(i);
                setUidModeAllowedIfDefault(op.code, op.uid, op.packageName);
            }
            final int foregroundCount = mOpsToForegroundIfAllow.size();
            for (int i = 0; i < foregroundCount; i++) {
                final OpToUnrestrict op = mOpsToForegroundIfAllow.get(i);
                setUidModeForegroundIfAllow(op.code, op.uid, op.packageName);
            }
            final int foregroundIfAllowCount = mOpsToForeground.size();
            for (int i = 0; i < foregroundIfAllowCount; i++) {
                final OpToUnrestrict op = mOpsToForeground.get(i);
                setUidModeForeground(op.code, op.uid, op.packageName);
            }
            final int ignoreCount = mOpsToIgnore.size();
            for (int i = 0; i < ignoreCount; i++) {
                final OpToUnrestrict op = mOpsToIgnore.get(i);
                setUidModeIgnored(op.code, op.uid, op.packageName);
            }
            final int ignoreIfDefaultCount = mOpsToIgnoreIfDefault.size();
            for (int i = 0; i < ignoreIfDefaultCount; i++) {
                final OpToUnrestrict op = mOpsToIgnoreIfDefault.get(i);
                setUidModeIgnoredIfDefault(op.code, op.uid, op.packageName);
            }
            final int defaultCount = mOpsToDefault.size();
            for (int i = 0; i < defaultCount; i++) {
                final OpToRestrict op = mOpsToDefault.get(i);
                setUidModeDefault(op.code, op.uid);
            }
        }

        /**
         * Add op that belong to a restricted permission for later processing in
         * {@link #syncPackages()}.
         *
         * <p>Note: Called with the package lock held. Do <u>not</u> call into app-op manager.
         *
         * @param permissionInfo The permission that is currently looked at
         * @param pkg The package looked at
         */
        private void addOpIfRestricted(@NonNull PermissionInfo permissionInfo,
                @NonNull PackageInfo pkg) {
            final String permission = permissionInfo.name;
            final int opCode = AppOpsManager.permissionToOpCode(permission);
            final int uid = pkg.applicationInfo.uid;

            if (!permissionInfo.isRestricted()) {
                return;
            }

            final boolean applyRestriction =
                    (mPackageManager.getPermissionFlags(permission, pkg.packageName,
                    mContext.getUser()) & FLAG_PERMISSION_APPLY_RESTRICTION) != 0;

            if (permissionInfo.isHardRestricted()) {
                if (opCode != OP_NONE) {
                    if (applyRestriction) {
                        mOpsToDefault.add(new OpToRestrict(uid, opCode));
                    } else {
                        mOpsToAllowIfDefault.add(new OpToUnrestrict(uid, pkg.packageName, opCode));
                    }
                }
            } else if (permissionInfo.isSoftRestricted()) {
                final SoftRestrictedPermissionPolicy policy =
                        SoftRestrictedPermissionPolicy.forPermission(mContext, pkg.applicationInfo,
                                mContext.getUser(), permission);

                if (opCode != OP_NONE) {
                    if (policy.canBeGranted()) {
                        mOpsToAllowIfDefault.add(new OpToUnrestrict(uid, pkg.packageName, opCode));
                    } else {
                        mOpsToDefault.add(new OpToRestrict(uid, opCode));
                    }
                }

                final int op = policy.resolveAppOp();
                if (op != OP_NONE) {
                    switch (policy.getDesiredOpMode()) {
                        case MODE_DEFAULT:
                            mOpsToDefault.add(new OpToRestrict(uid, op));
                            break;
                        case MODE_ALLOWED:
                            if (policy.shouldSetAppOpIfNotDefault()) {
                                mOpsToAllow.add(new OpToUnrestrict(uid, pkg.packageName, op));
                            } else {
                                mOpsToAllowIfDefault.add(
                                        new OpToUnrestrict(uid, pkg.packageName,
                                                op));
                            }
                            break;
                        case MODE_FOREGROUND:
                            Slog.wtf(LOG_TAG,
                                    "Setting appop to foreground is not implemented");
                            break;
                        case MODE_IGNORED:
                            if (policy.shouldSetAppOpIfNotDefault()) {
                                mOpsToIgnore.add(new OpToUnrestrict(uid, pkg.packageName, op));
                            } else {
                                mOpsToIgnoreIfDefault.add(
                                        new OpToUnrestrict(uid, pkg.packageName,
                                                op));
                            }
                            break;
                        case MODE_ERRORED:
                            Slog.wtf(LOG_TAG, "Setting appop to errored is not implemented");
                    }
                }
            }
        }

        private boolean isBgPermRestricted(@NonNull String pkg, @NonNull String perm, int uid) {
            try {
                final PermissionInfo bgPermInfo = mPackageManager.getPermissionInfo(perm, 0);

                if (bgPermInfo.isSoftRestricted()) {
                    Slog.wtf(LOG_TAG, "Support for soft restricted background permissions not "
                            + "implemented");
                }

                return bgPermInfo.isHardRestricted() && (mPackageManager.getPermissionFlags(
                                perm, pkg, UserHandle.getUserHandleForUid(uid))
                                & FLAG_PERMISSION_APPLY_RESTRICTION) != 0;
            } catch (NameNotFoundException e) {
                Slog.w(LOG_TAG, "Cannot read permission state of " + perm, e);
                return false;
            }
        }

        /**
         * Add op that belong to a foreground permission for later processing in
         * {@link #syncPackages()}.
         *
         * <p>Note: Called with the package lock held. Do <u>not</u> call into app-op manager.
         *
         * @param permissionInfo The permission that is currently looked at
         * @param pkg The package looked at
         */
        private void addOpIfFgPermissions(@NonNull PermissionInfo permissionInfo,
                @NonNull PackageInfo pkg) {
            final String bgPermissionName = permissionInfo.backgroundPermission;

            if (bgPermissionName == null) {
                return;
            }

            final String permission = permissionInfo.name;
            final int opCode = AppOpsManager.permissionToOpCode(permission);
            final String pkgName = pkg.packageName;
            final int uid = pkg.applicationInfo.uid;

            // App does not support runtime permissions. Hence the state is encoded in the app-op.
            // To not override unrecoverable state don't change app-op unless bg perm is reviewed.
            if (pkg.applicationInfo.targetSdkVersion < Build.VERSION_CODES.M) {
                // If the review is required for this permission, the grant state does not
                // really matter. To have a stable state, don't change the app-op if review is still
                // pending.
                int flags = mPackageManager.getPermissionFlags(bgPermissionName,
                        pkg.packageName, UserHandle.getUserHandleForUid(uid));

                if ((flags & FLAG_PERMISSION_REVIEW_REQUIRED) == 0
                        && isBgPermRestricted(pkgName, bgPermissionName, uid)) {
                    mOpsToForegroundIfAllow.add(new OpToUnrestrict(uid, pkgName, opCode));
                }

                return;
            }

            if (mPackageManager.checkPermission(permission, pkgName)
                    == PackageManager.PERMISSION_GRANTED) {
                final boolean isBgHardRestricted = isBgPermRestricted(pkgName, bgPermissionName,
                        uid);
                final boolean isBgPermGranted = mPackageManager.checkPermission(bgPermissionName,
                        pkgName) == PackageManager.PERMISSION_GRANTED;

                if (!isBgHardRestricted && isBgPermGranted) {
                    mOpsToAllow.add(new OpToUnrestrict(uid, pkgName, opCode));
                } else {
                    mOpsToForeground.add(new OpToUnrestrict(uid, pkgName, opCode));
                }
            } else {
                mOpsToIgnore.add(new OpToUnrestrict(uid, pkgName, opCode));
            }
        }

        /**
         * Add a package for {@link #syncPackages() processing} later.
         *
         * <p>Note: Called with the package lock held. Do <u>not</u> call into app-op manager.
         *
         * @param pkgName The package to add for later processing.
         */
        void addPackage(@NonNull String pkgName) {
            final PackageInfo pkg;
            try {
                pkg = mPackageManager.getPackageInfo(pkgName, GET_PERMISSIONS);
            } catch (NameNotFoundException e) {
                return;
            }

            mAllUids.put(pkg.applicationInfo.uid, pkg.applicationInfo.uid);

            if (pkg.requestedPermissions == null) {
                return;
            }

            for (String permission : pkg.requestedPermissions) {
                final int opCode = AppOpsManager.permissionToOpCode(permission);
                if (opCode == OP_NONE) {
                    continue;
                }

                final PermissionInfo permissionInfo;
                try {
                    permissionInfo = mPackageManager.getPermissionInfo(permission, 0);
                } catch (PackageManager.NameNotFoundException e) {
                    continue;
                }

                addOpIfRestricted(permissionInfo, pkg);
                addOpIfFgPermissions(permissionInfo, pkg);
            }
        }

        private void setUidModeAllowedIfDefault(int opCode, int uid, @NonNull String packageName) {
            setUidModeIfMode(opCode, uid, MODE_DEFAULT, MODE_ALLOWED, packageName);
        }

        private void setUidModeAllowed(int opCode, int uid, @NonNull String packageName) {
            setUidMode(opCode, uid, MODE_ALLOWED, packageName);
        }

<<<<<<< HEAD
=======
        private void setUidModeForegroundIfAllow(int opCode, int uid, @NonNull String packageName) {
            setUidModeIfMode(opCode, uid, MODE_ALLOWED, MODE_FOREGROUND, packageName);
        }

>>>>>>> bf5506b2
        private void setUidModeForeground(int opCode, int uid, @NonNull String packageName) {
            setUidMode(opCode, uid, MODE_FOREGROUND, packageName);
        }

        private void setUidModeIgnoredIfDefault(int opCode, int uid, @NonNull String packageName) {
            setUidModeIfMode(opCode, uid, MODE_DEFAULT, MODE_IGNORED, packageName);
        }

        private void setUidModeIgnored(int opCode, int uid, @NonNull String packageName) {
            setUidMode(opCode, uid, MODE_IGNORED, packageName);
<<<<<<< HEAD
        }

        private void setUidMode(int opCode, int uid, int mode,
                @NonNull String packageName) {
            final int currentMode = mAppOpsManager.unsafeCheckOpRaw(AppOpsManager
                    .opToPublicName(opCode), uid, packageName);

            if (currentMode != mode) {
                mAppOpsManager.setUidMode(opCode, uid, mode);
            }
=======
>>>>>>> bf5506b2
        }

        private void setUidMode(int opCode, int uid, int mode,
                @NonNull String packageName) {
<<<<<<< HEAD
            final int currentMode;
            try {
                currentMode = mAppOpsManager.unsafeCheckOpRaw(AppOpsManager
                    .opToPublicName(opCode), uid, packageName);
            } catch (SecurityException e) {
                // This might happen if the app was uninstalled in between the add and sync step.
                // In this case the package name cannot be resolved inside appops service and hence
                // the uid does not match.
                Slog.w(LOG_TAG, "Cannot set mode of uid=" + uid + " op=" + opCode + " to " + mode,
                        e);
                return;
            }
=======
            final int currentMode = mAppOpsManager.unsafeCheckOpRaw(AppOpsManager
                    .opToPublicName(opCode), uid, packageName);
>>>>>>> bf5506b2

            if (currentMode != mode) {
                mAppOpsManager.setUidMode(opCode, uid, mode);
            }
        }

        private void setUidModeIfMode(int opCode, int uid, int requiredModeBefore, int newMode,
                @NonNull String packageName) {
            final int currentMode = mAppOpsManager.unsafeCheckOpRaw(AppOpsManager
                    .opToPublicName(opCode), uid, packageName);

            if (currentMode == requiredModeBefore) {
                mAppOpsManager.setUidMode(opCode, uid, newMode);
            }
        }

        private void setUidModeDefault(int opCode, int uid) {
            mAppOpsManager.setUidMode(opCode, uid, MODE_DEFAULT);
        }

        private class OpToRestrict {
            final int uid;
            final int code;

            OpToRestrict(int uid, int code) {
                this.uid = uid;
                this.code = code;
            }
        }

        private class OpToUnrestrict {
            final int uid;
            final @NonNull String packageName;
            final int code;

            OpToUnrestrict(int uid, @NonNull String packageName, int code) {
                this.uid = uid;
                this.packageName = packageName;
                this.code = code;
            }
        }
    }

    private class Internal extends PermissionPolicyInternal {

        @Override
        public boolean checkStartActivity(@NonNull Intent intent, int callingUid,
                @Nullable String callingPackage) {
            if (callingPackage != null && isActionRemovedForCallingPackage(intent.getAction(),
                    callingPackage)) {
                Slog.w(LOG_TAG, "Action Removed: starting " + intent.toString() + " from "
                        + callingPackage + " (uid=" + callingUid + ")");
                return false;
            }
            return true;
        }

        /**
         * Check if the intent action is removed for the calling package (often based on target SDK
         * version). If the action is removed, we'll silently cancel the activity launch.
         */
        private boolean isActionRemovedForCallingPackage(@Nullable String action,
                @NonNull String callingPackage) {
            if (action == null) {
                return false;
            }
            switch (action) {
                case TelecomManager.ACTION_CHANGE_DEFAULT_DIALER:
                case Telephony.Sms.Intents.ACTION_CHANGE_DEFAULT: {
                    ApplicationInfo applicationInfo;
                    try {
                        applicationInfo = getContext().getPackageManager().getApplicationInfo(
                                callingPackage, 0);
                    } catch (PackageManager.NameNotFoundException e) {
                        Slog.i(LOG_TAG, "Cannot find application info for " + callingPackage);
                        return false;
                    }
                    // Applications targeting Q should use RoleManager.createRequestRoleIntent()
                    // instead.
                    return applicationInfo.targetSdkVersion >= Build.VERSION_CODES.Q;
                }
                default:
                    return false;
            }
        }
    }
}<|MERGE_RESOLUTION|>--- conflicted
+++ resolved
@@ -667,13 +667,10 @@
             setUidMode(opCode, uid, MODE_ALLOWED, packageName);
         }
 
-<<<<<<< HEAD
-=======
         private void setUidModeForegroundIfAllow(int opCode, int uid, @NonNull String packageName) {
             setUidModeIfMode(opCode, uid, MODE_ALLOWED, MODE_FOREGROUND, packageName);
         }
 
->>>>>>> bf5506b2
         private void setUidModeForeground(int opCode, int uid, @NonNull String packageName) {
             setUidMode(opCode, uid, MODE_FOREGROUND, packageName);
         }
@@ -684,40 +681,12 @@
 
         private void setUidModeIgnored(int opCode, int uid, @NonNull String packageName) {
             setUidMode(opCode, uid, MODE_IGNORED, packageName);
-<<<<<<< HEAD
         }
 
         private void setUidMode(int opCode, int uid, int mode,
                 @NonNull String packageName) {
             final int currentMode = mAppOpsManager.unsafeCheckOpRaw(AppOpsManager
                     .opToPublicName(opCode), uid, packageName);
-
-            if (currentMode != mode) {
-                mAppOpsManager.setUidMode(opCode, uid, mode);
-            }
-=======
->>>>>>> bf5506b2
-        }
-
-        private void setUidMode(int opCode, int uid, int mode,
-                @NonNull String packageName) {
-<<<<<<< HEAD
-            final int currentMode;
-            try {
-                currentMode = mAppOpsManager.unsafeCheckOpRaw(AppOpsManager
-                    .opToPublicName(opCode), uid, packageName);
-            } catch (SecurityException e) {
-                // This might happen if the app was uninstalled in between the add and sync step.
-                // In this case the package name cannot be resolved inside appops service and hence
-                // the uid does not match.
-                Slog.w(LOG_TAG, "Cannot set mode of uid=" + uid + " op=" + opCode + " to " + mode,
-                        e);
-                return;
-            }
-=======
-            final int currentMode = mAppOpsManager.unsafeCheckOpRaw(AppOpsManager
-                    .opToPublicName(opCode), uid, packageName);
->>>>>>> bf5506b2
 
             if (currentMode != mode) {
                 mAppOpsManager.setUidMode(opCode, uid, mode);
