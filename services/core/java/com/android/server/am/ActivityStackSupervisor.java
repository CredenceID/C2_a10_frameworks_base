/*
 * Copyright (C) 2013 The Android Open Source Project
 *
 * Licensed under the Apache License, Version 2.0 (the "License");
 * you may not use this file except in compliance with the License.
 * You may obtain a copy of the License at
 *
 *      http://www.apache.org/licenses/LICENSE-2.0
 *
 * Unless required by applicable law or agreed to in writing, software
 * distributed under the License is distributed on an "AS IS" BASIS,
 * WITHOUT WARRANTIES OR CONDITIONS OF ANY KIND, either express or implied.
 * See the License for the specific language governing permissions and
 * limitations under the License.
 */

package com.android.server.am;

import static android.Manifest.permission.ACTIVITY_EMBEDDING;
import static android.Manifest.permission.CONTROL_REMOTE_APP_TRANSITION_ANIMATIONS;
import static android.Manifest.permission.INTERNAL_SYSTEM_WINDOW;
import static android.Manifest.permission.START_ANY_ACTIVITY;
import static android.Manifest.permission.START_TASKS_FROM_RECENTS;
import static android.app.ActivityManager.LOCK_TASK_MODE_LOCKED;
import static android.app.ActivityManager.START_DELIVERED_TO_TOP;
import static android.app.ActivityManager.START_TASK_TO_FRONT;
import static android.app.ActivityManager.StackId.INVALID_STACK_ID;
import static android.app.ITaskStackListener.FORCED_RESIZEABLE_REASON_SECONDARY_DISPLAY;
import static android.app.ITaskStackListener.FORCED_RESIZEABLE_REASON_SPLIT_SCREEN;
import static android.app.WindowConfiguration.ACTIVITY_TYPE_ASSISTANT;
import static android.app.WindowConfiguration.ACTIVITY_TYPE_HOME;
import static android.app.WindowConfiguration.ACTIVITY_TYPE_RECENTS;
import static android.app.WindowConfiguration.ACTIVITY_TYPE_STANDARD;
import static android.app.WindowConfiguration.ACTIVITY_TYPE_UNDEFINED;
import static android.app.WindowConfiguration.WINDOWING_MODE_FREEFORM;
import static android.app.WindowConfiguration.WINDOWING_MODE_FULLSCREEN;
import static android.app.WindowConfiguration.WINDOWING_MODE_FULLSCREEN_OR_SPLIT_SCREEN_SECONDARY;
import static android.app.WindowConfiguration.WINDOWING_MODE_PINNED;
import static android.app.WindowConfiguration.WINDOWING_MODE_SPLIT_SCREEN_PRIMARY;
import static android.app.WindowConfiguration.WINDOWING_MODE_SPLIT_SCREEN_SECONDARY;
import static android.app.WindowConfiguration.WINDOWING_MODE_UNDEFINED;
import static android.app.WindowConfiguration.activityTypeToString;
import static android.app.WindowConfiguration.windowingModeToString;
import static android.content.pm.PackageManager.PERMISSION_DENIED;
import static android.content.pm.PackageManager.PERMISSION_GRANTED;
import static android.graphics.Rect.copyOrNull;
import static android.os.PowerManager.PARTIAL_WAKE_LOCK;
import static android.os.Process.SYSTEM_UID;
import static android.os.Trace.TRACE_TAG_ACTIVITY_MANAGER;
import static android.view.Display.DEFAULT_DISPLAY;
import static android.view.Display.INVALID_DISPLAY;
import static android.view.Display.TYPE_VIRTUAL;

import static com.android.internal.logging.nano.MetricsProto.MetricsEvent.ACTION_PICTURE_IN_PICTURE_EXPANDED_TO_FULLSCREEN;
import static com.android.server.am.ActivityManagerDebugConfig.DEBUG_ALL;
import static com.android.server.am.ActivityManagerDebugConfig.DEBUG_FOCUS;
import static com.android.server.am.ActivityManagerDebugConfig.DEBUG_IDLE;
import static com.android.server.am.ActivityManagerDebugConfig.DEBUG_PAUSE;
import static com.android.server.am.ActivityManagerDebugConfig.DEBUG_RECENTS;
import static com.android.server.am.ActivityManagerDebugConfig.DEBUG_RELEASE;
import static com.android.server.am.ActivityManagerDebugConfig.DEBUG_STACK;
import static com.android.server.am.ActivityManagerDebugConfig.DEBUG_STATES;
import static com.android.server.am.ActivityManagerDebugConfig.DEBUG_SWITCH;
import static com.android.server.am.ActivityManagerDebugConfig.DEBUG_TASKS;
import static com.android.server.am.ActivityManagerDebugConfig.POSTFIX_FOCUS;
import static com.android.server.am.ActivityManagerDebugConfig.POSTFIX_IDLE;
import static com.android.server.am.ActivityManagerDebugConfig.POSTFIX_PAUSE;
import static com.android.server.am.ActivityManagerDebugConfig.POSTFIX_RECENTS;
import static com.android.server.am.ActivityManagerDebugConfig.POSTFIX_RELEASE;
import static com.android.server.am.ActivityManagerDebugConfig.POSTFIX_STACK;
import static com.android.server.am.ActivityManagerDebugConfig.POSTFIX_STATES;
import static com.android.server.am.ActivityManagerDebugConfig.POSTFIX_SWITCH;
import static com.android.server.am.ActivityManagerDebugConfig.POSTFIX_TASKS;
import static com.android.server.am.ActivityManagerDebugConfig.TAG_AM;
import static com.android.server.am.ActivityManagerDebugConfig.TAG_WITH_CLASS_NAME;
import static com.android.server.am.ActivityManagerService.ANIMATE;
import static com.android.server.am.ActivityManagerService.FIRST_SUPERVISOR_STACK_MSG;
import static com.android.server.am.ActivityStack.ActivityState.DESTROYED;
import static com.android.server.am.ActivityStack.ActivityState.DESTROYING;
import static com.android.server.am.ActivityStack.ActivityState.INITIALIZING;
import static com.android.server.am.ActivityStack.ActivityState.PAUSED;
import static com.android.server.am.ActivityStack.ActivityState.PAUSING;
import static com.android.server.am.ActivityStack.ActivityState.RESUMED;
import static com.android.server.am.ActivityStack.ActivityState.STOPPED;
import static com.android.server.am.ActivityStack.ActivityState.STOPPING;
import static com.android.server.am.ActivityStack.REMOVE_TASK_MODE_MOVING;
import static com.android.server.am.TaskRecord.INVALID_TASK_ID;
import static com.android.server.am.TaskRecord.LOCK_TASK_AUTH_LAUNCHABLE;
import static com.android.server.am.TaskRecord.LOCK_TASK_AUTH_LAUNCHABLE_PRIV;
import static com.android.server.am.TaskRecord.LOCK_TASK_AUTH_WHITELISTED;
import static com.android.server.am.TaskRecord.REPARENT_KEEP_STACK_AT_FRONT;
import static com.android.server.am.TaskRecord.REPARENT_LEAVE_STACK_IN_PLACE;
import static com.android.server.am.TaskRecord.REPARENT_MOVE_STACK_TO_FRONT;
import static com.android.server.am.ActivityStackSupervisorProto.CONFIGURATION_CONTAINER;
import static com.android.server.am.ActivityStackSupervisorProto.DISPLAYS;
import static com.android.server.am.ActivityStackSupervisorProto.FOCUSED_STACK_ID;
import static com.android.server.am.ActivityStackSupervisorProto.IS_HOME_RECENTS_COMPONENT;
import static com.android.server.am.ActivityStackSupervisorProto.KEYGUARD_CONTROLLER;
import static com.android.server.am.ActivityStackSupervisorProto.RESUMED_ACTIVITY;
import static android.view.WindowManager.TRANSIT_DOCK_TASK_FROM_RECENTS;

import static java.lang.Integer.MAX_VALUE;

import android.Manifest;
import android.annotation.IntDef;
import android.annotation.NonNull;
import android.annotation.Nullable;
import android.annotation.UserIdInt;
import android.app.Activity;
import android.app.ActivityManager;
import android.app.ActivityManager.RunningTaskInfo;
import android.app.ActivityManager.StackInfo;
import android.app.ActivityManagerInternal.SleepToken;
import android.app.ActivityOptions;
import android.app.AppOpsManager;
import android.app.ProfilerInfo;
import android.app.ResultInfo;
import android.app.WaitResult;
import android.app.WindowConfiguration.ActivityType;
import android.app.WindowConfiguration.WindowingMode;
import android.app.servertransaction.ActivityLifecycleItem;
import android.app.servertransaction.ClientTransaction;
import android.app.servertransaction.LaunchActivityItem;
import android.app.servertransaction.PauseActivityItem;
import android.app.servertransaction.ResumeActivityItem;
import android.content.ComponentName;
import android.content.Context;
import android.content.Intent;
import android.content.pm.ActivityInfo;
import android.content.pm.ApplicationInfo;
import android.content.pm.PackageInfo;
import android.content.pm.PackageManager;
import android.content.pm.ResolveInfo;
import android.content.pm.UserInfo;
import android.content.res.Configuration;
import android.graphics.Rect;
import android.hardware.display.DisplayManager;
import android.hardware.display.DisplayManager.DisplayListener;
import android.hardware.display.DisplayManagerInternal;
import android.hardware.power.V1_0.PowerHint;
import android.os.Binder;
import android.os.Bundle;
import android.os.Debug;
import android.os.Handler;
import android.os.IBinder;
import android.os.Looper;
import android.os.Message;
import android.os.PowerManager;
import android.os.Process;
import android.os.RemoteException;
import android.os.SystemClock;
import android.os.Trace;
import android.os.UserHandle;
import android.os.UserManager;
import android.os.WorkSource;
import android.provider.MediaStore;
import android.service.voice.IVoiceInteractionSession;
import android.util.ArrayMap;
import android.util.ArraySet;
import android.util.EventLog;
import android.util.IntArray;
import android.util.MergedConfiguration;
import android.util.Slog;
import android.util.SparseArray;
import android.util.SparseIntArray;
import android.util.TimeUtils;
import android.util.proto.ProtoOutputStream;
import android.view.Display;

import com.android.internal.annotations.GuardedBy;
import com.android.internal.annotations.VisibleForTesting;
import com.android.internal.content.ReferrerIntent;
import com.android.internal.os.logging.MetricsLoggerWrapper;
import com.android.internal.os.TransferPipe;
import com.android.internal.util.ArrayUtils;
import com.android.server.LocalServices;
import com.android.server.am.ActivityStack.ActivityState;
import com.android.server.wm.ConfigurationContainer;
import com.android.server.wm.PinnedStackWindowController;
import com.android.server.wm.WindowManagerService;

import java.io.FileDescriptor;
import java.io.IOException;
import java.io.PrintWriter;
import java.lang.annotation.Retention;
import java.lang.annotation.RetentionPolicy;
import java.util.ArrayList;
import java.util.Iterator;
import java.util.List;
import java.util.Set;

public class ActivityStackSupervisor extends ConfigurationContainer implements DisplayListener,
        RecentTasks.Callbacks {
    private static final String TAG = TAG_WITH_CLASS_NAME ? "ActivityStackSupervisor" : TAG_AM;
    private static final String TAG_FOCUS = TAG + POSTFIX_FOCUS;
    private static final String TAG_IDLE = TAG + POSTFIX_IDLE;
    private static final String TAG_PAUSE = TAG + POSTFIX_PAUSE;
    private static final String TAG_RECENTS = TAG + POSTFIX_RECENTS;
    private static final String TAG_RELEASE = TAG + POSTFIX_RELEASE;
    private static final String TAG_STACK = TAG + POSTFIX_STACK;
    private static final String TAG_STATES = TAG + POSTFIX_STATES;
    private static final String TAG_SWITCH = TAG + POSTFIX_SWITCH;
    static final String TAG_TASKS = TAG + POSTFIX_TASKS;

    /** How long we wait until giving up on the last activity telling us it is idle. */
    static final int IDLE_TIMEOUT = 10 * 1000;

    /** How long we can hold the sleep wake lock before giving up. */
    static final int SLEEP_TIMEOUT = 5 * 1000;

    // How long we can hold the launch wake lock before giving up.
    static final int LAUNCH_TIMEOUT = 10 * 1000;

    static final int IDLE_TIMEOUT_MSG = FIRST_SUPERVISOR_STACK_MSG;
    static final int IDLE_NOW_MSG = FIRST_SUPERVISOR_STACK_MSG + 1;
    static final int RESUME_TOP_ACTIVITY_MSG = FIRST_SUPERVISOR_STACK_MSG + 2;
    static final int SLEEP_TIMEOUT_MSG = FIRST_SUPERVISOR_STACK_MSG + 3;
    static final int LAUNCH_TIMEOUT_MSG = FIRST_SUPERVISOR_STACK_MSG + 4;
    static final int HANDLE_DISPLAY_ADDED = FIRST_SUPERVISOR_STACK_MSG + 5;
    static final int HANDLE_DISPLAY_CHANGED = FIRST_SUPERVISOR_STACK_MSG + 6;
    static final int HANDLE_DISPLAY_REMOVED = FIRST_SUPERVISOR_STACK_MSG + 7;
    static final int LAUNCH_TASK_BEHIND_COMPLETE = FIRST_SUPERVISOR_STACK_MSG + 12;
    static final int REPORT_MULTI_WINDOW_MODE_CHANGED_MSG = FIRST_SUPERVISOR_STACK_MSG + 14;
    static final int REPORT_PIP_MODE_CHANGED_MSG = FIRST_SUPERVISOR_STACK_MSG + 15;

    private static final String VIRTUAL_DISPLAY_BASE_NAME = "ActivityViewVirtualDisplay";

    // Used to indicate if an object (e.g. stack) that we are trying to get
    // should be created if it doesn't exist already.
    static final boolean CREATE_IF_NEEDED = true;

    // Used to indicate that windows of activities should be preserved during the resize.
    static final boolean PRESERVE_WINDOWS = true;

    // Used to indicate if an object (e.g. task) should be moved/created
    // at the top of its container (e.g. stack).
    static final boolean ON_TOP = true;

    // Don't execute any calls to resume.
    static final boolean DEFER_RESUME = true;

    // Used to indicate that a task is removed it should also be removed from recents.
    static final boolean REMOVE_FROM_RECENTS = true;

    // Used to indicate that pausing an activity should occur immediately without waiting for
    // the activity callback indicating that it has completed pausing
    static final boolean PAUSE_IMMEDIATELY = true;

    /** True if the docked stack is currently being resized. */
    private boolean mDockedStackResizing;

    /**
     * True if there are pending docked bounds that need to be applied after
     * {@link #mDockedStackResizing} is reset to false.
     */
    private boolean mHasPendingDockedBounds;
    private Rect mPendingDockedBounds;
    private Rect mPendingTempDockedTaskBounds;
    private Rect mPendingTempDockedTaskInsetBounds;
    private Rect mPendingTempOtherTaskBounds;
    private Rect mPendingTempOtherTaskInsetBounds;

    /**
     * The modes which affect which tasks are returned when calling
     * {@link ActivityStackSupervisor#anyTaskForIdLocked(int)}.
     */
    @Retention(RetentionPolicy.SOURCE)
    @IntDef({
            MATCH_TASK_IN_STACKS_ONLY,
            MATCH_TASK_IN_STACKS_OR_RECENT_TASKS,
            MATCH_TASK_IN_STACKS_OR_RECENT_TASKS_AND_RESTORE
    })
    public @interface AnyTaskForIdMatchTaskMode {}
    // Match only tasks in the current stacks
    static final int MATCH_TASK_IN_STACKS_ONLY = 0;
    // Match either tasks in the current stacks, or in the recent tasks if not found in the stacks
    static final int MATCH_TASK_IN_STACKS_OR_RECENT_TASKS = 1;
    // Match either tasks in the current stacks, or in the recent tasks, restoring it to the
    // provided stack id
    static final int MATCH_TASK_IN_STACKS_OR_RECENT_TASKS_AND_RESTORE = 2;

    // Activity actions an app cannot start if it uses a permission which is not granted.
    private static final ArrayMap<String, String> ACTION_TO_RUNTIME_PERMISSION =
            new ArrayMap<>();

    static {
        ACTION_TO_RUNTIME_PERMISSION.put(MediaStore.ACTION_IMAGE_CAPTURE,
                Manifest.permission.CAMERA);
        ACTION_TO_RUNTIME_PERMISSION.put(MediaStore.ACTION_VIDEO_CAPTURE,
                Manifest.permission.CAMERA);
        ACTION_TO_RUNTIME_PERMISSION.put(Intent.ACTION_CALL,
                Manifest.permission.CALL_PHONE);
    }

    /** Action restriction: launching the activity is not restricted. */
    private static final int ACTIVITY_RESTRICTION_NONE = 0;
    /** Action restriction: launching the activity is restricted by a permission. */
    private static final int ACTIVITY_RESTRICTION_PERMISSION = 1;
    /** Action restriction: launching the activity is restricted by an app op. */
    private static final int ACTIVITY_RESTRICTION_APPOP = 2;

    // For debugging to make sure the caller when acquiring/releasing our
    // wake lock is the system process.
    static final boolean VALIDATE_WAKE_LOCK_CALLER = false;
    /** The number of distinct task ids that can be assigned to the tasks of a single user */
    private static final int MAX_TASK_IDS_PER_USER = UserHandle.PER_USER_RANGE;

    final ActivityManagerService mService;

    /** The historial list of recent tasks including inactive tasks */
    RecentTasks mRecentTasks;

    /** Helper class to abstract out logic for fetching the set of currently running tasks */
    private RunningTasks mRunningTasks;

    final ActivityStackSupervisorHandler mHandler;
    final Looper mLooper;

    /** Short cut */
    WindowManagerService mWindowManager;
    DisplayManager mDisplayManager;

    private LaunchParamsController mLaunchParamsController;

    /**
     * Maps the task identifier that activities are currently being started in to the userId of the
     * task. Each time a new task is created, the entry for the userId of the task is incremented
     */
    private final SparseIntArray mCurTaskIdForUser = new SparseIntArray(20);

    /** The current user */
    int mCurrentUser;

    /** The stack containing the launcher app. Assumed to always be attached to
     * Display.DEFAULT_DISPLAY. */
    ActivityStack mHomeStack;

    /** The stack currently receiving input or launching the next activity. */
    ActivityStack mFocusedStack;

    /** If this is the same as mFocusedStack then the activity on the top of the focused stack has
     * been resumed. If stacks are changing position this will hold the old stack until the new
     * stack becomes resumed after which it will be set to mFocusedStack. */
    private ActivityStack mLastFocusedStack;

    /** List of activities that are waiting for a new activity to become visible before completing
     * whatever operation they are supposed to do. */
    // TODO: Remove mActivitiesWaitingForVisibleActivity list and just remove activity from
    // mStoppingActivities when something else comes up.
    final ArrayList<ActivityRecord> mActivitiesWaitingForVisibleActivity = new ArrayList<>();

    /** List of processes waiting to find out when a specific activity becomes visible. */
    private final ArrayList<WaitInfo> mWaitingForActivityVisible = new ArrayList<>();

    /** List of processes waiting to find out about the next launched activity. */
    final ArrayList<WaitResult> mWaitingActivityLaunched = new ArrayList<>();

    /** List of activities that are ready to be stopped, but waiting for the next activity to
     * settle down before doing so. */
    final ArrayList<ActivityRecord> mStoppingActivities = new ArrayList<>();

    /** List of activities that are ready to be finished, but waiting for the previous activity to
     * settle down before doing so.  It contains ActivityRecord objects. */
    final ArrayList<ActivityRecord> mFinishingActivities = new ArrayList<>();

    /** List of activities that are in the process of going to sleep. */
    final ArrayList<ActivityRecord> mGoingToSleepActivities = new ArrayList<>();

    /** List of activities whose multi-window mode changed that we need to report to the
     * application */
    final ArrayList<ActivityRecord> mMultiWindowModeChangedActivities = new ArrayList<>();

    /** List of activities whose picture-in-picture mode changed that we need to report to the
     * application */
    final ArrayList<ActivityRecord> mPipModeChangedActivities = new ArrayList<>();

    /**
     * Animations that for the current transition have requested not to
     * be considered for the transition animation.
     */
    final ArrayList<ActivityRecord> mNoAnimActivities = new ArrayList<>();

    /** The target stack bounds for the picture-in-picture mode changed that we need to report to
     * the application */
    Rect mPipModeChangedTargetStackBounds;

    /** Used on user changes */
    final ArrayList<UserState> mStartingUsers = new ArrayList<>();

    /** Set to indicate whether to issue an onUserLeaving callback when a newly launched activity
     * is being brought in front of us. */
    boolean mUserLeaving = false;

    /** Set when a power hint has started, but not ended. */
    private boolean mPowerHintSent;

    /**
     * We don't want to allow the device to go to sleep while in the process
     * of launching an activity.  This is primarily to allow alarm intent
     * receivers to launch an activity and get that to run before the device
     * goes back to sleep.
     */
    PowerManager.WakeLock mLaunchingActivity;

    /**
     * Set when the system is going to sleep, until we have
     * successfully paused the current activity and released our wake lock.
     * At that point the system is allowed to actually sleep.
     */
    PowerManager.WakeLock mGoingToSleep;

    /**
     * A list of tokens that cause the top activity to be put to sleep.
     * They are used by components that may hide and block interaction with underlying
     * activities.
     */
    final ArrayList<SleepToken> mSleepTokens = new ArrayList<>();

    /** Stack id of the front stack when user switched, indexed by userId. */
    SparseIntArray mUserStackInFront = new SparseIntArray(2);

    // TODO: There should be an ActivityDisplayController coordinating am/wm interaction.
    /** Mapping from displayId to display current state */
    private final SparseArray<ActivityDisplay> mActivityDisplays = new SparseArray<>();

    private final SparseArray<IntArray> mDisplayAccessUIDs = new SparseArray<>();

    private DisplayManagerInternal mDisplayManagerInternal;

    /** Used to keep resumeTopActivityUncheckedLocked() from being entered recursively */
    boolean inResumeTopActivity;

    /**
     * Temporary rect used during docked stack resize calculation so we don't need to create a new
     * object each time.
     */
    private final Rect tempRect = new Rect();
    private final ActivityOptions mTmpOptions = ActivityOptions.makeBasic();

    // The default minimal size that will be used if the activity doesn't specify its minimal size.
    // It will be calculated when the default display gets added.
    int mDefaultMinSizeOfResizeableTask = -1;

    // Whether tasks have moved and we need to rank the tasks before next OOM scoring
    private boolean mTaskLayersChanged = true;

    private ActivityMetricsLogger mActivityMetricsLogger;
    private LaunchTimeTracker mLaunchTimeTracker = new LaunchTimeTracker();

    private final ArrayList<ActivityRecord> mTmpActivityList = new ArrayList<>();

    @Override
    protected int getChildCount() {
        return mActivityDisplays.size();
    }

    @Override
    protected ActivityDisplay getChildAt(int index) {
        return mActivityDisplays.valueAt(index);
    }

    @Override
    protected ConfigurationContainer getParent() {
        return null;
    }

    Configuration getDisplayOverrideConfiguration(int displayId) {
        final ActivityDisplay activityDisplay = getActivityDisplayOrCreateLocked(displayId);
        if (activityDisplay == null) {
            throw new IllegalArgumentException("No display found with id: " + displayId);
        }

        return activityDisplay.getOverrideConfiguration();
    }

    void setDisplayOverrideConfiguration(Configuration overrideConfiguration, int displayId) {
        final ActivityDisplay activityDisplay = getActivityDisplayOrCreateLocked(displayId);
        if (activityDisplay == null) {
            throw new IllegalArgumentException("No display found with id: " + displayId);
        }

        activityDisplay.onOverrideConfigurationChanged(overrideConfiguration);
    }

    /** Check if placing task or activity on specified display is allowed. */
    boolean canPlaceEntityOnDisplay(int displayId, boolean resizeable, int callingPid,
            int callingUid, ActivityInfo activityInfo) {
        if (displayId == DEFAULT_DISPLAY) {
            // No restrictions for the default display.
            return true;
        }
        if (!mService.mSupportsMultiDisplay) {
            // Can't launch on secondary displays if feature is not supported.
            return false;
        }
        if (!resizeable && !displayConfigMatchesGlobal(displayId)) {
            // Can't apply wrong configuration to non-resizeable activities.
            return false;
        }
        if (!isCallerAllowedToLaunchOnDisplay(callingPid, callingUid, displayId, activityInfo)) {
            // Can't place activities to a display that has restricted launch rules.
            // In this case the request should be made by explicitly adding target display id and
            // by caller with corresponding permissions. See #isCallerAllowedToLaunchOnDisplay().
            return false;
        }
        return true;
    }

    /**
     * Check if configuration of specified display matches current global config.
     * Used to check if we can put a non-resizeable activity on a secondary display and it will get
     * the same config as on the default display.
     * @param displayId Id of the display to check.
     * @return {@code true} if configuration matches.
     */
    private boolean displayConfigMatchesGlobal(int displayId) {
        if (displayId == DEFAULT_DISPLAY) {
            return true;
        }
        if (displayId == INVALID_DISPLAY) {
            return false;
        }
        final ActivityDisplay targetDisplay = getActivityDisplayOrCreateLocked(displayId);
        if (targetDisplay == null) {
            throw new IllegalArgumentException("No display found with id: " + displayId);
        }
        return getConfiguration().equals(targetDisplay.getConfiguration());
    }

    static class FindTaskResult {
        ActivityRecord r;
        boolean matchedByRootAffinity;
    }
    private final FindTaskResult mTmpFindTaskResult = new FindTaskResult();

    /**
     * Temp storage for display ids sorted in focus order.
     * Maps position to id. Using {@link SparseIntArray} instead of {@link ArrayList} because
     * it's more efficient, as the number of displays is usually small.
     */
    private SparseIntArray mTmpOrderedDisplayIds = new SparseIntArray();

    /**
     * Used to keep track whether app visibilities got changed since the last pause. Useful to
     * determine whether to invoke the task stack change listener after pausing.
     */
    boolean mAppVisibilitiesChangedSinceLastPause;

    /**
     * Set of tasks that are in resizing mode during an app transition to fill the "void".
     */
    private final ArraySet<Integer> mResizingTasksDuringAnimation = new ArraySet<>();


    /**
     * If set to {@code false} all calls to resize the docked stack {@link #resizeDockedStackLocked}
     * will be ignored. Useful for the case where the caller is handling resizing of other stack and
     * moving tasks around and doesn't want dock stack to be resized due to an automatic trigger
     * like the docked stack going empty.
     */
    private boolean mAllowDockedStackResize = true;

    /**
     * Is dock currently minimized.
     */
    boolean mIsDockMinimized;

    private KeyguardController mKeyguardController;

    private PowerManager mPowerManager;
    private int mDeferResumeCount;

    private boolean mInitialized;

    /**
     * Description of a request to start a new activity, which has been held
     * due to app switches being disabled.
     */
    static class PendingActivityLaunch {
        final ActivityRecord r;
        final ActivityRecord sourceRecord;
        final int startFlags;
        final ActivityStack stack;
        final ProcessRecord callerApp;

        PendingActivityLaunch(ActivityRecord _r, ActivityRecord _sourceRecord,
                int _startFlags, ActivityStack _stack, ProcessRecord _callerApp) {
            r = _r;
            sourceRecord = _sourceRecord;
            startFlags = _startFlags;
            stack = _stack;
            callerApp = _callerApp;
        }

        void sendErrorResult(String message) {
            try {
                if (callerApp.thread != null) {
                    callerApp.thread.scheduleCrash(message);
                }
            } catch (RemoteException e) {
                Slog.e(TAG, "Exception scheduling crash of failed "
                        + "activity launcher sourceRecord=" + sourceRecord, e);
            }
        }
    }

    public ActivityStackSupervisor(ActivityManagerService service, Looper looper) {
        mService = service;
        mLooper = looper;
        mHandler = new ActivityStackSupervisorHandler(looper);
    }

    public void initialize() {
        if (mInitialized) {
            return;
        }

        mInitialized = true;
        mRunningTasks = createRunningTasks();
        mActivityMetricsLogger = new ActivityMetricsLogger(this, mService.mContext,
                mHandler.getLooper());
        mKeyguardController = new KeyguardController(mService, this);

        mLaunchParamsController = new LaunchParamsController(mService);
        mLaunchParamsController.registerDefaultModifiers(this);
    }


    public ActivityMetricsLogger getActivityMetricsLogger() {
        return mActivityMetricsLogger;
    }

    LaunchTimeTracker getLaunchTimeTracker() {
        return mLaunchTimeTracker;
    }

    public KeyguardController getKeyguardController() {
        return mKeyguardController;
    }

    void setRecentTasks(RecentTasks recentTasks) {
        mRecentTasks = recentTasks;
        mRecentTasks.registerCallback(this);
    }

    @VisibleForTesting
    RunningTasks createRunningTasks() {
        return new RunningTasks();
    }

    /**
     * At the time when the constructor runs, the power manager has not yet been
     * initialized.  So we initialize our wakelocks afterwards.
     */
    void initPowerManagement() {
        mPowerManager = (PowerManager)mService.mContext.getSystemService(Context.POWER_SERVICE);
        mGoingToSleep = mPowerManager
                .newWakeLock(PARTIAL_WAKE_LOCK, "ActivityManager-Sleep");
        mLaunchingActivity = mPowerManager.newWakeLock(PARTIAL_WAKE_LOCK, "*launch*");
        mLaunchingActivity.setReferenceCounted(false);
    }

    void setWindowManager(WindowManagerService wm) {
        synchronized (mService) {
            mWindowManager = wm;
            getKeyguardController().setWindowManager(wm);

            mDisplayManager =
                    (DisplayManager)mService.mContext.getSystemService(Context.DISPLAY_SERVICE);
            mDisplayManager.registerDisplayListener(this, null);
            mDisplayManagerInternal = LocalServices.getService(DisplayManagerInternal.class);

            Display[] displays = mDisplayManager.getDisplays();
            for (int displayNdx = displays.length - 1; displayNdx >= 0; --displayNdx) {
                final Display display = displays[displayNdx];
                ActivityDisplay activityDisplay = new ActivityDisplay(this, display);
                mActivityDisplays.put(display.getDisplayId(), activityDisplay);
                calculateDefaultMinimalSizeOfResizeableTasks(activityDisplay);
            }

            mHomeStack = mFocusedStack = mLastFocusedStack = getDefaultDisplay().getOrCreateStack(
                    WINDOWING_MODE_FULLSCREEN, ACTIVITY_TYPE_HOME, ON_TOP);
        }
    }

    ActivityStack getFocusedStack() {
        return mFocusedStack;
    }

    boolean isFocusable(ConfigurationContainer container, boolean alwaysFocusable) {
        if (container.inSplitScreenPrimaryWindowingMode() && mIsDockMinimized) {
            return false;
        }

        return container.getWindowConfiguration().canReceiveKeys() || alwaysFocusable;
    }

    ActivityStack getLastStack() {
        return mLastFocusedStack;
    }

    boolean isFocusedStack(ActivityStack stack) {
        return stack != null && stack == mFocusedStack;
    }

    /** NOTE: Should only be called from {@link ActivityStack#moveToFront} */
    void setFocusStackUnchecked(String reason, ActivityStack focusCandidate) {
        if (!focusCandidate.isFocusable()) {
            // The focus candidate isn't focusable. Move focus to the top stack that is focusable.
            focusCandidate = getNextFocusableStackLocked(focusCandidate, false /* ignoreCurrent */);
        }

        if (focusCandidate != mFocusedStack) {
            mLastFocusedStack = mFocusedStack;
            mFocusedStack = focusCandidate;

            EventLogTags.writeAmFocusedStack(
                    mCurrentUser, mFocusedStack == null ? -1 : mFocusedStack.getStackId(),
                    mLastFocusedStack == null ? -1 : mLastFocusedStack.getStackId(), reason);
        }

        final ActivityRecord r = topRunningActivityLocked();
        if (mService.mBooting || !mService.mBooted) {
            if (r != null && r.idle) {
                checkFinishBootingLocked();
            }
        }
    }

    void moveHomeStackToFront(String reason) {
        mHomeStack.moveToFront(reason);
    }

    void moveRecentsStackToFront(String reason) {
        final ActivityStack recentsStack = getDefaultDisplay().getStack(
                WINDOWING_MODE_UNDEFINED, ACTIVITY_TYPE_RECENTS);
        if (recentsStack != null) {
            recentsStack.moveToFront(reason);
        }
    }

    /** Returns true if the focus activity was adjusted to the home stack top activity. */
    boolean moveHomeStackTaskToTop(String reason) {
        mHomeStack.moveHomeStackTaskToTop();

        final ActivityRecord top = getHomeActivity();
        if (top == null) {
            return false;
        }
        moveFocusableActivityStackToFrontLocked(top, reason);
        return true;
    }

    boolean resumeHomeStackTask(ActivityRecord prev, String reason) {
        if (!mService.mBooting && !mService.mBooted) {
            // Not ready yet!
            return false;
        }

        mHomeStack.moveHomeStackTaskToTop();
        ActivityRecord r = getHomeActivity();
        final String myReason = reason + " resumeHomeStackTask";

        // Only resume home activity if isn't finishing.
        if (r != null && !r.finishing) {
            moveFocusableActivityStackToFrontLocked(r, myReason);
            return resumeFocusedStackTopActivityLocked(mHomeStack, prev, null);
        }
        return mService.startHomeActivityLocked(mCurrentUser, myReason);
    }

    TaskRecord anyTaskForIdLocked(int id) {
        return anyTaskForIdLocked(id, MATCH_TASK_IN_STACKS_OR_RECENT_TASKS_AND_RESTORE);
    }

    TaskRecord anyTaskForIdLocked(int id, @AnyTaskForIdMatchTaskMode int matchMode) {
        return anyTaskForIdLocked(id, matchMode, null, !ON_TOP);
    }

    /**
     * Returns a {@link TaskRecord} for the input id if available. {@code null} otherwise.
     * @param id Id of the task we would like returned.
     * @param matchMode The mode to match the given task id in.
     * @param aOptions The activity options to use for restoration. Can be null.
     * @param onTop If the stack for the task should be the topmost on the display.
     */
    TaskRecord anyTaskForIdLocked(int id, @AnyTaskForIdMatchTaskMode int matchMode,
            @Nullable ActivityOptions aOptions, boolean onTop) {
        // If options are set, ensure that we are attempting to actually restore a task
        if (matchMode != MATCH_TASK_IN_STACKS_OR_RECENT_TASKS_AND_RESTORE && aOptions != null) {
            throw new IllegalArgumentException("Should not specify activity options for non-restore"
                    + " lookup");
        }

        int numDisplays = mActivityDisplays.size();
        for (int displayNdx = 0; displayNdx < numDisplays; ++displayNdx) {
            final ActivityDisplay display = mActivityDisplays.valueAt(displayNdx);
            for (int stackNdx = display.getChildCount() - 1; stackNdx >= 0; --stackNdx) {
                final ActivityStack stack = display.getChildAt(stackNdx);
                final TaskRecord task = stack.taskForIdLocked(id);
                if (task == null) {
                    continue;
                }
                if (aOptions != null) {
                    // Resolve the stack the task should be placed in now based on options
                    // and reparent if needed.
                    final ActivityStack launchStack = getLaunchStack(null, aOptions, task, onTop);
                    if (launchStack != null && stack != launchStack) {
                        final int reparentMode = onTop
                                ? REPARENT_MOVE_STACK_TO_FRONT : REPARENT_LEAVE_STACK_IN_PLACE;
                        task.reparent(launchStack, onTop, reparentMode, ANIMATE, DEFER_RESUME,
                                "anyTaskForIdLocked");
                    }
                }
                return task;
            }
        }

        // If we are matching stack tasks only, return now
        if (matchMode == MATCH_TASK_IN_STACKS_ONLY) {
            return null;
        }

        // Otherwise, check the recent tasks and return if we find it there and we are not restoring
        // the task from recents
        if (DEBUG_RECENTS) Slog.v(TAG_RECENTS, "Looking for task id=" + id + " in recents");
        final TaskRecord task = mRecentTasks.getTask(id);

        if (task == null) {
            if (DEBUG_RECENTS) {
                Slog.d(TAG_RECENTS, "\tDidn't find task id=" + id + " in recents");
            }

            return null;
        }

        if (matchMode == MATCH_TASK_IN_STACKS_OR_RECENT_TASKS) {
            return task;
        }

        // Implicitly, this case is MATCH_TASK_IN_STACKS_OR_RECENT_TASKS_AND_RESTORE
        if (!restoreRecentTaskLocked(task, aOptions, onTop)) {
            if (DEBUG_RECENTS) Slog.w(TAG_RECENTS,
                    "Couldn't restore task id=" + id + " found in recents");
            return null;
        }
        if (DEBUG_RECENTS) Slog.w(TAG_RECENTS, "Restored task id=" + id + " from in recents");
        return task;
    }

    ActivityRecord isInAnyStackLocked(IBinder token) {
        int numDisplays = mActivityDisplays.size();
        for (int displayNdx = 0; displayNdx < numDisplays; ++displayNdx) {
            final ActivityDisplay display = mActivityDisplays.valueAt(displayNdx);
            for (int stackNdx = display.getChildCount() - 1; stackNdx >= 0; --stackNdx) {
                final ActivityStack stack = display.getChildAt(stackNdx);
                final ActivityRecord r = stack.isInStackLocked(token);
                if (r != null) {
                    return r;
                }
            }
        }
        return null;
    }

    /**
     * Detects whether we should show a lock screen in front of this task for a locked user.
     * <p>
     * We'll do this if either of the following holds:
     * <ul>
     *   <li>The top activity explicitly belongs to {@param userId}.</li>
     *   <li>The top activity returns a result to an activity belonging to {@param userId}.</li>
     * </ul>
     *
     * @return {@code true} if the top activity looks like it belongs to {@param userId}.
     */
    private boolean taskTopActivityIsUser(TaskRecord task, @UserIdInt int userId) {
        // To handle the case that work app is in the task but just is not the top one.
        final ActivityRecord activityRecord = task.getTopActivity();
        final ActivityRecord resultTo = (activityRecord != null ? activityRecord.resultTo : null);

        return (activityRecord != null && activityRecord.userId == userId)
                || (resultTo != null && resultTo.userId == userId);
    }

    /**
     * Find all visible task stacks containing {@param userId} and intercept them with an activity
     * to block out the contents and possibly start a credential-confirming intent.
     *
     * @param userId user handle for the locked managed profile.
     */
    void lockAllProfileTasks(@UserIdInt int userId) {
        mWindowManager.deferSurfaceLayout();
        try {
            for (int displayNdx = mActivityDisplays.size() - 1; displayNdx >= 0; --displayNdx) {
                final ActivityDisplay display = mActivityDisplays.valueAt(displayNdx);
                for (int stackNdx = display.getChildCount() - 1; stackNdx >= 0; --stackNdx) {
                    final ActivityStack stack = display.getChildAt(stackNdx);
                    final List<TaskRecord> tasks = stack.getAllTasks();
                    for (int taskNdx = tasks.size() - 1; taskNdx >= 0; taskNdx--) {
                        final TaskRecord task = tasks.get(taskNdx);

                        // Check the task for a top activity belonging to userId, or returning a
                        // result to an activity belonging to userId. Example case: a document
                        // picker for personal files, opened by a work app, should still get locked.
                        if (taskTopActivityIsUser(task, userId)) {
                            mService.mTaskChangeNotificationController.notifyTaskProfileLocked(
                                    task.taskId, userId);
                        }
                    }
                }
            }
        } finally {
            mWindowManager.continueSurfaceLayout();
        }
    }

    void setNextTaskIdForUserLocked(int taskId, int userId) {
        final int currentTaskId = mCurTaskIdForUser.get(userId, -1);
        if (taskId > currentTaskId) {
            mCurTaskIdForUser.put(userId, taskId);
        }
    }

    static int nextTaskIdForUser(int taskId, int userId) {
        int nextTaskId = taskId + 1;
        if (nextTaskId == (userId + 1) * MAX_TASK_IDS_PER_USER) {
            // Wrap around as there will be smaller task ids that are available now.
            nextTaskId -= MAX_TASK_IDS_PER_USER;
        }
        return nextTaskId;
    }

    int getNextTaskIdForUserLocked(int userId) {
        final int currentTaskId = mCurTaskIdForUser.get(userId, userId * MAX_TASK_IDS_PER_USER);
        // for a userId u, a taskId can only be in the range
        // [u*MAX_TASK_IDS_PER_USER, (u+1)*MAX_TASK_IDS_PER_USER-1], so if MAX_TASK_IDS_PER_USER
        // was 10, user 0 could only have taskIds 0 to 9, user 1: 10 to 19, user 2: 20 to 29, so on.
        int candidateTaskId = nextTaskIdForUser(currentTaskId, userId);
        while (mRecentTasks.containsTaskId(candidateTaskId, userId)
                || anyTaskForIdLocked(
                        candidateTaskId, MATCH_TASK_IN_STACKS_OR_RECENT_TASKS) != null) {
            candidateTaskId = nextTaskIdForUser(candidateTaskId, userId);
            if (candidateTaskId == currentTaskId) {
                // Something wrong!
                // All MAX_TASK_IDS_PER_USER task ids are taken up by running tasks for this user
                throw new IllegalStateException("Cannot get an available task id."
                        + " Reached limit of " + MAX_TASK_IDS_PER_USER
                        + " running tasks per user.");
            }
        }
        mCurTaskIdForUser.put(userId, candidateTaskId);
        return candidateTaskId;
    }

    ActivityRecord getResumedActivityLocked() {
        ActivityStack stack = mFocusedStack;
        if (stack == null) {
            return null;
        }
        ActivityRecord resumedActivity = stack.getResumedActivity();
        if (resumedActivity == null || resumedActivity.app == null) {
            resumedActivity = stack.mPausingActivity;
            if (resumedActivity == null || resumedActivity.app == null) {
                resumedActivity = stack.topRunningActivityLocked();
            }
        }
        return resumedActivity;
    }

    boolean attachApplicationLocked(ProcessRecord app) throws RemoteException {
        final String processName = app.processName;
        boolean didSomething = false;
        for (int displayNdx = mActivityDisplays.size() - 1; displayNdx >= 0; --displayNdx) {
            final ActivityDisplay display = mActivityDisplays.valueAt(displayNdx);
            for (int stackNdx = display.getChildCount() - 1; stackNdx >= 0; --stackNdx) {
                final ActivityStack stack = display.getChildAt(stackNdx);
                if (!isFocusedStack(stack)) {
                    continue;
                }
                stack.getAllRunningVisibleActivitiesLocked(mTmpActivityList);
                final ActivityRecord top = stack.topRunningActivityLocked();
                final int size = mTmpActivityList.size();
                for (int i = 0; i < size; i++) {
                    final ActivityRecord activity = mTmpActivityList.get(i);
                    if (activity.app == null && app.uid == activity.info.applicationInfo.uid
                            && processName.equals(activity.processName)) {
                        try {
                            if (realStartActivityLocked(activity, app,
                                    top == activity /* andResume */, true /* checkConfig */)) {
                                didSomething = true;
                            }
                        } catch (RemoteException e) {
                            Slog.w(TAG, "Exception in new application when starting activity "
                                    + top.intent.getComponent().flattenToShortString(), e);
                            throw e;
                        }
                    }
                }
            }
        }
        if (!didSomething) {
            ensureActivitiesVisibleLocked(null, 0, !PRESERVE_WINDOWS);
        }
        return didSomething;
    }

    boolean allResumedActivitiesIdle() {
        for (int displayNdx = mActivityDisplays.size() - 1; displayNdx >= 0; --displayNdx) {
            final ActivityDisplay display = mActivityDisplays.valueAt(displayNdx);
            for (int stackNdx = display.getChildCount() - 1; stackNdx >= 0; --stackNdx) {
                final ActivityStack stack = display.getChildAt(stackNdx);
                if (!isFocusedStack(stack) || stack.numActivities() == 0) {
                    continue;
                }
                final ActivityRecord resumedActivity = stack.getResumedActivity();
                if (resumedActivity == null || !resumedActivity.idle) {
                    if (DEBUG_STATES) Slog.d(TAG_STATES, "allResumedActivitiesIdle: stack="
                             + stack.mStackId + " " + resumedActivity + " not idle");
                    return false;
                }
            }
        }
        // Send launch end powerhint when idle
        sendPowerHintForLaunchEndIfNeeded();
        return true;
    }

    boolean allResumedActivitiesComplete() {
        for (int displayNdx = mActivityDisplays.size() - 1; displayNdx >= 0; --displayNdx) {
            final ActivityDisplay display = mActivityDisplays.valueAt(displayNdx);
            for (int stackNdx = display.getChildCount() - 1; stackNdx >= 0; --stackNdx) {
                final ActivityStack stack = display.getChildAt(stackNdx);
                if (isFocusedStack(stack)) {
                    final ActivityRecord r = stack.getResumedActivity();
                    if (r != null && !r.isState(RESUMED)) {
                        return false;
                    }
                }
            }
        }
        // TODO: Not sure if this should check if all Paused are complete too.
        if (DEBUG_STACK) Slog.d(TAG_STACK,
                "allResumedActivitiesComplete: mLastFocusedStack changing from=" +
                mLastFocusedStack + " to=" + mFocusedStack);
        mLastFocusedStack = mFocusedStack;
        return true;
    }

    private boolean allResumedActivitiesVisible() {
        boolean foundResumed = false;
        for (int displayNdx = mActivityDisplays.size() - 1; displayNdx >= 0; --displayNdx) {
            final ActivityDisplay display = mActivityDisplays.valueAt(displayNdx);
            for (int stackNdx = display.getChildCount() - 1; stackNdx >= 0; --stackNdx) {
                final ActivityStack stack = display.getChildAt(stackNdx);
                final ActivityRecord r = stack.getResumedActivity();
                if (r != null) {
                    if (!r.nowVisible || mActivitiesWaitingForVisibleActivity.contains(r)) {
                        return false;
                    }
                    foundResumed = true;
                }
            }
        }
        return foundResumed;
    }

    /**
     * Pause all activities in either all of the stacks or just the back stacks.
     * @param userLeaving Passed to pauseActivity() to indicate whether to call onUserLeaving().
     * @param resuming The resuming activity.
     * @param dontWait The resuming activity isn't going to wait for all activities to be paused
     *                 before resuming.
     * @return true if any activity was paused as a result of this call.
     */
    boolean pauseBackStacks(boolean userLeaving, ActivityRecord resuming, boolean dontWait) {
        boolean someActivityPaused = false;
        for (int displayNdx = mActivityDisplays.size() - 1; displayNdx >= 0; --displayNdx) {
            final ActivityDisplay display = mActivityDisplays.valueAt(displayNdx);
            for (int stackNdx = display.getChildCount() - 1; stackNdx >= 0; --stackNdx) {
                final ActivityStack stack = display.getChildAt(stackNdx);
                if (!isFocusedStack(stack) && stack.getResumedActivity() != null) {
                    if (DEBUG_STATES) Slog.d(TAG_STATES, "pauseBackStacks: stack=" + stack +
                            " mResumedActivity=" + stack.getResumedActivity());
                    someActivityPaused |= stack.startPausingLocked(userLeaving, false, resuming,
                            dontWait);
                }
            }
        }
        return someActivityPaused;
    }

    boolean allPausedActivitiesComplete() {
        boolean pausing = true;
        for (int displayNdx = mActivityDisplays.size() - 1; displayNdx >= 0; --displayNdx) {
            final ActivityDisplay display = mActivityDisplays.valueAt(displayNdx);
            for (int stackNdx = display.getChildCount() - 1; stackNdx >= 0; --stackNdx) {
                final ActivityStack stack = display.getChildAt(stackNdx);
                final ActivityRecord r = stack.mPausingActivity;
                if (r != null && !r.isState(PAUSED, STOPPED, STOPPING)) {
                    if (DEBUG_STATES) {
                        Slog.d(TAG_STATES,
                                "allPausedActivitiesComplete: r=" + r + " state=" + r.getState());
                        pausing = false;
                    } else {
                        return false;
                    }
                }
            }
        }
        return pausing;
    }

    void cancelInitializingActivities() {
        for (int displayNdx = mActivityDisplays.size() - 1; displayNdx >= 0; --displayNdx) {
            final ActivityDisplay display = mActivityDisplays.valueAt(displayNdx);
            for (int stackNdx = display.getChildCount() - 1; stackNdx >= 0; --stackNdx) {
                final ActivityStack stack = display.getChildAt(stackNdx);
                stack.cancelInitializingActivities();
            }
        }
    }

    void waitActivityVisible(ComponentName name, WaitResult result) {
        final WaitInfo waitInfo = new WaitInfo(name, result);
        mWaitingForActivityVisible.add(waitInfo);
    }

    void cleanupActivity(ActivityRecord r) {
        // Make sure this record is no longer in the pending finishes list.
        // This could happen, for example, if we are trimming activities
        // down to the max limit while they are still waiting to finish.
        mFinishingActivities.remove(r);
        mActivitiesWaitingForVisibleActivity.remove(r);

        for (int i = mWaitingForActivityVisible.size() - 1; i >= 0; --i) {
            if (mWaitingForActivityVisible.get(i).matches(r.realActivity)) {
                mWaitingForActivityVisible.remove(i);
            }
        }
    }

    void reportActivityVisibleLocked(ActivityRecord r) {
        sendWaitingVisibleReportLocked(r);
    }

    void sendWaitingVisibleReportLocked(ActivityRecord r) {
        boolean changed = false;
        for (int i = mWaitingForActivityVisible.size() - 1; i >= 0; --i) {
            final WaitInfo w = mWaitingForActivityVisible.get(i);
            if (w.matches(r.realActivity)) {
                final WaitResult result = w.getResult();
                changed = true;
                result.timeout = false;
                result.who = w.getComponent();
                result.totalTime = SystemClock.uptimeMillis() - result.thisTime;
                result.thisTime = result.totalTime;
                mWaitingForActivityVisible.remove(w);
            }
        }
        if (changed) {
            mService.notifyAll();
        }
    }

    void reportWaitingActivityLaunchedIfNeeded(ActivityRecord r, int result) {
        if (mWaitingActivityLaunched.isEmpty()) {
            return;
        }

        if (result != START_DELIVERED_TO_TOP && result != START_TASK_TO_FRONT) {
            return;
        }

        boolean changed = false;

        for (int i = mWaitingActivityLaunched.size() - 1; i >= 0; i--) {
            WaitResult w = mWaitingActivityLaunched.remove(i);
            if (w.who == null) {
                changed = true;
                w.result = result;

                // Unlike START_TASK_TO_FRONT, When an intent is delivered to top, there
                // will be no followup launch signals. Assign the result and launched component.
                if (result == START_DELIVERED_TO_TOP) {
                    w.who = r.realActivity;
                }
            }
        }

        if (changed) {
            mService.notifyAll();
        }
    }

    void reportActivityLaunchedLocked(boolean timeout, ActivityRecord r,
            long thisTime, long totalTime) {
        boolean changed = false;
        for (int i = mWaitingActivityLaunched.size() - 1; i >= 0; i--) {
            WaitResult w = mWaitingActivityLaunched.remove(i);
            if (w.who == null) {
                changed = true;
                w.timeout = timeout;
                if (r != null) {
                    w.who = new ComponentName(r.info.packageName, r.info.name);
                }
                w.thisTime = thisTime;
                w.totalTime = totalTime;
                // Do not modify w.result.
            }
        }
        if (changed) {
            mService.notifyAll();
        }
    }

    ActivityRecord topRunningActivityLocked() {
        return topRunningActivityLocked(false /* considerKeyguardState */);
    }

    /**
     * Returns the top running activity in the focused stack. In the case the focused stack has no
     * such activity, the next focusable stack on top of a display is returned.
     * @param considerKeyguardState Indicates whether the locked state should be considered. if
     *                            {@code true} and the keyguard is locked, only activities that
     *                            can be shown on top of the keyguard will be considered.
     * @return The top running activity. {@code null} if none is available.
     */
    ActivityRecord topRunningActivityLocked(boolean considerKeyguardState) {
        final ActivityStack focusedStack = mFocusedStack;
        ActivityRecord r = focusedStack.topRunningActivityLocked();
        if (r != null && isValidTopRunningActivity(r, considerKeyguardState)) {
            return r;
        }

        // Look in other non-focused and non-home stacks.
        mWindowManager.getDisplaysInFocusOrder(mTmpOrderedDisplayIds);

        for (int i = mTmpOrderedDisplayIds.size() - 1; i >= 0; --i) {
            final int displayId = mTmpOrderedDisplayIds.get(i);
            final ActivityDisplay display = mActivityDisplays.get(displayId);

            // If WindowManagerService has encountered the display before we have, ignore as there
            // will be no stacks present and therefore no activities.
            if (display == null) {
                continue;
            }

            // TODO: We probably want to consider the top fullscreen stack as we could have a pinned
            // stack on top.
            final ActivityStack topStack = display.getTopStack();

            // Only consider focusable top stacks other than the current focused one.
            if (topStack == null || !topStack.isFocusable() || topStack == focusedStack) {
                continue;
            }

            final ActivityRecord topActivity = topStack.topRunningActivityLocked();

            // Skip if no top activity.
            if (topActivity == null) {
                continue;
            }


            // This activity can be considered the top running activity if we are not
            // considering the locked state, the keyguard isn't locked, or we can show when
            // locked.
            if (isValidTopRunningActivity(topActivity, considerKeyguardState)) {
                return topActivity;
            }
        }

        return null;
    }

    /**
     * Verifies an {@link ActivityRecord} can be the top activity based on keyguard state and
     * whether we are considering it.
     */
    private boolean isValidTopRunningActivity(ActivityRecord record,
            boolean considerKeyguardState) {
        if (!considerKeyguardState) {
            return true;
        }

        final boolean keyguardLocked = getKeyguardController().isKeyguardLocked();

        if (!keyguardLocked) {
            return true;
        }

        return record.canShowWhenLocked();
    }

    @VisibleForTesting
    void getRunningTasks(int maxNum, List<RunningTaskInfo> list,
            @ActivityType int ignoreActivityType, @WindowingMode int ignoreWindowingMode,
            int callingUid, boolean allowed) {
        mRunningTasks.getTasks(maxNum, list, ignoreActivityType, ignoreWindowingMode,
                mActivityDisplays, callingUid, allowed);
    }

    ActivityInfo resolveActivity(Intent intent, ResolveInfo rInfo, int startFlags,
            ProfilerInfo profilerInfo) {
        final ActivityInfo aInfo = rInfo != null ? rInfo.activityInfo : null;
        if (aInfo != null) {
            // Store the found target back into the intent, because now that
            // we have it we never want to do this again.  For example, if the
            // user navigates back to this point in the history, we should
            // always restart the exact same activity.
            intent.setComponent(new ComponentName(
                    aInfo.applicationInfo.packageName, aInfo.name));

            // Don't debug things in the system process
            if (!aInfo.processName.equals("system")) {
                if ((startFlags & ActivityManager.START_FLAG_DEBUG) != 0) {
                    mService.setDebugApp(aInfo.processName, true, false);
                }

                if ((startFlags & ActivityManager.START_FLAG_NATIVE_DEBUGGING) != 0) {
                    mService.setNativeDebuggingAppLocked(aInfo.applicationInfo, aInfo.processName);
                }

                if ((startFlags & ActivityManager.START_FLAG_TRACK_ALLOCATION) != 0) {
                    mService.setTrackAllocationApp(aInfo.applicationInfo, aInfo.processName);
                }

                if (profilerInfo != null) {
                    mService.setProfileApp(aInfo.applicationInfo, aInfo.processName, profilerInfo);
                }
            }
            final String intentLaunchToken = intent.getLaunchToken();
            if (aInfo.launchToken == null && intentLaunchToken != null) {
                aInfo.launchToken = intentLaunchToken;
            }
        }
        return aInfo;
    }

    ResolveInfo resolveIntent(Intent intent, String resolvedType, int userId, int flags,
            int filterCallingUid) {
        synchronized (mService) {
            try {
                Trace.traceBegin(TRACE_TAG_ACTIVITY_MANAGER, "resolveIntent");
                int modifiedFlags = flags
                        | PackageManager.MATCH_DEFAULT_ONLY | ActivityManagerService.STOCK_PM_FLAGS;
                if (intent.isWebIntent()
                            || (intent.getFlags() & Intent.FLAG_ACTIVITY_MATCH_EXTERNAL) != 0) {
                    modifiedFlags |= PackageManager.MATCH_INSTANT;
                }

                // In order to allow cross-profile lookup, we clear the calling identity here.
                // Note the binder identity won't affect the result, but filterCallingUid will.

                // Cross-user/profile call check are done at the entry points
                // (e.g. AMS.startActivityAsUser).
                final long token = Binder.clearCallingIdentity();
                try {
                    return mService.getPackageManagerInternalLocked().resolveIntent(
                            intent, resolvedType, modifiedFlags, userId, true, filterCallingUid);
                } finally {
                    Binder.restoreCallingIdentity(token);
                }
            } finally {
                Trace.traceEnd(TRACE_TAG_ACTIVITY_MANAGER);
            }
        }
    }

    ActivityInfo resolveActivity(Intent intent, String resolvedType, int startFlags,
            ProfilerInfo profilerInfo, int userId, int filterCallingUid) {
        final ResolveInfo rInfo = resolveIntent(intent, resolvedType, userId, 0, filterCallingUid);
        return resolveActivity(intent, rInfo, startFlags, profilerInfo);
    }

    final boolean realStartActivityLocked(ActivityRecord r, ProcessRecord app,
            boolean andResume, boolean checkConfig) throws RemoteException {

        if (!allPausedActivitiesComplete()) {
            // While there are activities pausing we skipping starting any new activities until
            // pauses are complete. NOTE: that we also do this for activities that are starting in
            // the paused state because they will first be resumed then paused on the client side.
            if (DEBUG_SWITCH || DEBUG_PAUSE || DEBUG_STATES) Slog.v(TAG_PAUSE,
                    "realStartActivityLocked: Skipping start of r=" + r
                    + " some activities pausing...");
            return false;
        }

        final TaskRecord task = r.getTask();
        final ActivityStack stack = task.getStack();

        beginDeferResume();

        try {
            r.startFreezingScreenLocked(app, 0);

            // schedule launch ticks to collect information about slow apps.
            r.startLaunchTickingLocked();

            r.setProcess(app);

            if (getKeyguardController().isKeyguardLocked()) {
                r.notifyUnknownVisibilityLaunched();
            }

            // Have the window manager re-evaluate the orientation of the screen based on the new
            // activity order.  Note that as a result of this, it can call back into the activity
            // manager with a new orientation.  We don't care about that, because the activity is
            // not currently running so we are just restarting it anyway.
            if (checkConfig) {
                // Deferring resume here because we're going to launch new activity shortly.
                // We don't want to perform a redundant launch of the same record while ensuring
                // configurations and trying to resume top activity of focused stack.
                ensureVisibilityAndConfig(r, r.getDisplayId(),
                        false /* markFrozenIfConfigChanged */, true /* deferResume */);
            }

            if (r.getStack().checkKeyguardVisibility(r, true /* shouldBeVisible */,
                    true /* isTop */)) {
                // We only set the visibility to true if the activity is allowed to be visible
                // based on
                // keyguard state. This avoids setting this into motion in window manager that is
                // later cancelled due to later calls to ensure visible activities that set
                // visibility back to false.
                r.setVisibility(true);
            }

            final int applicationInfoUid =
                    (r.info.applicationInfo != null) ? r.info.applicationInfo.uid : -1;
            if ((r.userId != app.userId) || (r.appInfo.uid != applicationInfoUid)) {
                Slog.wtf(TAG,
                        "User ID for activity changing for " + r
                                + " appInfo.uid=" + r.appInfo.uid
                                + " info.ai.uid=" + applicationInfoUid
                                + " old=" + r.app + " new=" + app);
            }

            app.waitingToKill = null;
            r.launchCount++;
            r.lastLaunchTime = SystemClock.uptimeMillis();

            if (DEBUG_ALL) Slog.v(TAG, "Launching: " + r);

            int idx = app.activities.indexOf(r);
            if (idx < 0) {
                app.activities.add(r);
            }
            mService.updateLruProcessLocked(app, true, null);
            mService.updateOomAdjLocked();

            final LockTaskController lockTaskController = mService.getLockTaskController();
            if (task.mLockTaskAuth == LOCK_TASK_AUTH_LAUNCHABLE
                    || task.mLockTaskAuth == LOCK_TASK_AUTH_LAUNCHABLE_PRIV
                    || (task.mLockTaskAuth == LOCK_TASK_AUTH_WHITELISTED
                            && lockTaskController.getLockTaskModeState()
                                    == LOCK_TASK_MODE_LOCKED)) {
                lockTaskController.startLockTaskMode(task, false, 0 /* blank UID */);
            }

            try {
                if (app.thread == null) {
                    throw new RemoteException();
                }
                List<ResultInfo> results = null;
                List<ReferrerIntent> newIntents = null;
                if (andResume) {
                    // We don't need to deliver new intents and/or set results if activity is going
                    // to pause immediately after launch.
                    results = r.results;
                    newIntents = r.newIntents;
                }
                if (DEBUG_SWITCH) Slog.v(TAG_SWITCH,
                        "Launching: " + r + " icicle=" + r.icicle + " with results=" + results
                                + " newIntents=" + newIntents + " andResume=" + andResume);
                EventLog.writeEvent(EventLogTags.AM_RESTART_ACTIVITY, r.userId,
                        System.identityHashCode(r), task.taskId, r.shortComponentName);
                if (r.isActivityTypeHome()) {
                    // Home process is the root process of the task.
                    mService.mHomeProcess = task.mActivities.get(0).app;
                }
                mService.notifyPackageUse(r.intent.getComponent().getPackageName(),
                        PackageManager.NOTIFY_PACKAGE_USE_ACTIVITY);
                r.sleeping = false;
                r.forceNewConfig = false;
                mService.getAppWarningsLocked().onStartActivity(r);
                mService.showAskCompatModeDialogLocked(r);
                r.compat = mService.compatibilityInfoForPackageLocked(r.info.applicationInfo);
                ProfilerInfo profilerInfo = null;
                if (mService.mProfileApp != null && mService.mProfileApp.equals(app.processName)) {
                    if (mService.mProfileProc == null || mService.mProfileProc == app) {
                        mService.mProfileProc = app;
                        ProfilerInfo profilerInfoSvc = mService.mProfilerInfo;
                        if (profilerInfoSvc != null && profilerInfoSvc.profileFile != null) {
                            if (profilerInfoSvc.profileFd != null) {
                                try {
                                    profilerInfoSvc.profileFd = profilerInfoSvc.profileFd.dup();
                                } catch (IOException e) {
                                    profilerInfoSvc.closeFd();
                                }
                            }

                            profilerInfo = new ProfilerInfo(profilerInfoSvc);
                        }
                    }
                }

                app.hasShownUi = true;
                app.pendingUiClean = true;
                app.forceProcessStateUpTo(mService.mTopProcessState);
                // Because we could be starting an Activity in the system process this may not go
                // across a Binder interface which would create a new Configuration. Consequently
                // we have to always create a new Configuration here.

                final MergedConfiguration mergedConfiguration = new MergedConfiguration(
                        mService.getGlobalConfiguration(), r.getMergedOverrideConfiguration());
                r.setLastReportedConfiguration(mergedConfiguration);

                logIfTransactionTooLarge(r.intent, r.icicle);


                // Create activity launch transaction.
                final ClientTransaction clientTransaction = ClientTransaction.obtain(app.thread,
                        r.appToken);
                clientTransaction.addCallback(LaunchActivityItem.obtain(new Intent(r.intent),
                        System.identityHashCode(r), r.info,
                        // TODO: Have this take the merged configuration instead of separate global
                        // and override configs.
                        mergedConfiguration.getGlobalConfiguration(),
                        mergedConfiguration.getOverrideConfiguration(), r.compat,
                        r.launchedFromPackage, task.voiceInteractor, app.repProcState, r.icicle,
                        r.persistentState, results, newIntents, mService.isNextTransitionForward(),
                        profilerInfo));

                // Set desired final state.
                final ActivityLifecycleItem lifecycleItem;
                if (andResume) {
                    lifecycleItem = ResumeActivityItem.obtain(mService.isNextTransitionForward());
                } else {
                    lifecycleItem = PauseActivityItem.obtain();
                }
                clientTransaction.setLifecycleStateRequest(lifecycleItem);

                // Schedule transaction.
                mService.getLifecycleManager().scheduleTransaction(clientTransaction);


                if ((app.info.privateFlags & ApplicationInfo.PRIVATE_FLAG_CANT_SAVE_STATE) != 0
                        && mService.mHasHeavyWeightFeature) {
                    // This may be a heavy-weight process!  Note that the package
                    // manager will ensure that only activity can run in the main
                    // process of the .apk, which is the only thing that will be
                    // considered heavy-weight.
                    if (app.processName.equals(app.info.packageName)) {
                        if (mService.mHeavyWeightProcess != null
                                && mService.mHeavyWeightProcess != app) {
                            Slog.w(TAG, "Starting new heavy weight process " + app
                                    + " when already running "
                                    + mService.mHeavyWeightProcess);
                        }
                        mService.mHeavyWeightProcess = app;
                        Message msg = mService.mHandler.obtainMessage(
                                ActivityManagerService.POST_HEAVY_NOTIFICATION_MSG);
                        msg.obj = r;
                        mService.mHandler.sendMessage(msg);
                    }
                }

            } catch (RemoteException e) {
                if (r.launchFailed) {
                    // This is the second time we failed -- finish activity
                    // and give up.
                    Slog.e(TAG, "Second failure launching "
                            + r.intent.getComponent().flattenToShortString()
                            + ", giving up", e);
                    mService.appDiedLocked(app);
                    stack.requestFinishActivityLocked(r.appToken, Activity.RESULT_CANCELED, null,
                            "2nd-crash", false);
                    return false;
                }

                // This is the first time we failed -- restart process and
                // retry.
                r.launchFailed = true;
                app.activities.remove(r);
                throw e;
            }
        } finally {
            endDeferResume();
        }

        r.launchFailed = false;
        if (stack.updateLRUListLocked(r)) {
            Slog.w(TAG, "Activity " + r + " being launched, but already in LRU list");
        }

        // TODO(lifecycler): Resume or pause requests are done as part of launch transaction,
        // so updating the state should be done accordingly.
        if (andResume && readyToResume()) {
            // As part of the process of launching, ActivityThread also performs
            // a resume.
            stack.minimalResumeActivityLocked(r);
        } else {
            // This activity is not starting in the resumed state... which should look like we asked
            // it to pause+stop (but remain visible), and it has done so and reported back the
            // current icicle and other state.
            if (DEBUG_STATES) Slog.v(TAG_STATES,
                    "Moving to PAUSED: " + r + " (starting in paused state)");
            r.setState(PAUSED, "realStartActivityLocked");
        }

        // Launch the new version setup screen if needed.  We do this -after-
        // launching the initial activity (that is, home), so that it can have
        // a chance to initialize itself while in the background, making the
        // switch back to it faster and look better.
        if (isFocusedStack(stack)) {
            mService.getActivityStartController().startSetupActivity();
        }

        // Update any services we are bound to that might care about whether
        // their client may have activities.
        if (r.app != null) {
            mService.mServices.updateServiceConnectionActivitiesLocked(r.app);
        }

        return true;
    }

    /**
     * Ensure all activities visibility, update orientation and configuration.
     */
    boolean ensureVisibilityAndConfig(ActivityRecord r, int displayId,
            boolean markFrozenIfConfigChanged, boolean deferResume) {
        // First ensure visibility without updating the config just yet. We need this to know what
        // activities are affecting configuration now.
        ensureActivitiesVisibleLocked(null /* starting */, 0 /* configChanges */,
                false /* preserveWindows */, false /* updateConfiguration */);

        // Force-update the orientation from the WindowManager, since we need the true configuration
        // to send to the client now.
        final Configuration config = mWindowManager.updateOrientationFromAppTokens(
                getDisplayOverrideConfiguration(displayId),
                r != null && r.mayFreezeScreenLocked(r.app) ? r.appToken : null,
<<<<<<< HEAD
                displayId);
=======
                displayId, true /* forceUpdate */);
>>>>>>> e81a27f4
        if (r != null && markFrozenIfConfigChanged && config != null) {
            r.frozenBeforeDestroy = true;
        }

        // Update the configuration of the activities on the display.
        return mService.updateDisplayOverrideConfigurationLocked(config, r,
                deferResume, displayId);
    }

    private void logIfTransactionTooLarge(Intent intent, Bundle icicle) {
        int extrasSize = 0;
        if (intent != null) {
            final Bundle extras = intent.getExtras();
            if (extras != null) {
                extrasSize = extras.getSize();
            }
        }
        int icicleSize = (icicle == null ? 0 : icicle.getSize());
        if (extrasSize + icicleSize > 200000) {
            Slog.e(TAG, "Transaction too large, intent: " + intent + ", extras size: " + extrasSize
                    + ", icicle size: " + icicleSize);
        }
    }

    void startSpecificActivityLocked(ActivityRecord r,
            boolean andResume, boolean checkConfig) {
        // Is this activity's application already running?
        ProcessRecord app = mService.getProcessRecordLocked(r.processName,
                r.info.applicationInfo.uid, true);

        getLaunchTimeTracker().setLaunchTime(r);

        if (app != null && app.thread != null) {
            try {
                if ((r.info.flags&ActivityInfo.FLAG_MULTIPROCESS) == 0
                        || !"android".equals(r.info.packageName)) {
                    // Don't add this if it is a platform component that is marked
                    // to run in multiple processes, because this is actually
                    // part of the framework so doesn't make sense to track as a
                    // separate apk in the process.
                    app.addPackage(r.info.packageName, r.info.applicationInfo.longVersionCode,
                            mService.mProcessStats);
                }
                realStartActivityLocked(r, app, andResume, checkConfig);
                return;
            } catch (RemoteException e) {
                Slog.w(TAG, "Exception when starting activity "
                        + r.intent.getComponent().flattenToShortString(), e);
            }

            // If a dead object exception was thrown -- fall through to
            // restart the application.
        }

        mService.startProcessLocked(r.processName, r.info.applicationInfo, true, 0,
                "activity", r.intent.getComponent(), false, false, true);
    }

    void sendPowerHintForLaunchStartIfNeeded(boolean forceSend, ActivityRecord targetActivity) {
        boolean sendHint = forceSend;

        if (!sendHint) {
            // If not forced, send power hint when the activity's process is different than the
            // current resumed activity.
            final ActivityRecord resumedActivity = getResumedActivityLocked();
            sendHint = resumedActivity == null
                    || resumedActivity.app == null
                    || !resumedActivity.app.equals(targetActivity.app);
        }

        if (sendHint && mService.mLocalPowerManager != null) {
            mService.mLocalPowerManager.powerHint(PowerHint.LAUNCH, 1);
            mPowerHintSent = true;
        }
    }

    void sendPowerHintForLaunchEndIfNeeded() {
        // Trigger launch power hint if activity is launched
        if (mPowerHintSent && mService.mLocalPowerManager != null) {
            mService.mLocalPowerManager.powerHint(PowerHint.LAUNCH, 0);
            mPowerHintSent = false;
        }
    }

    boolean checkStartAnyActivityPermission(Intent intent, ActivityInfo aInfo,
            String resultWho, int requestCode, int callingPid, int callingUid,
            String callingPackage, boolean ignoreTargetSecurity, boolean launchingInTask,
            ProcessRecord callerApp, ActivityRecord resultRecord, ActivityStack resultStack) {
        final boolean isCallerRecents = mService.getRecentTasks() != null &&
                mService.getRecentTasks().isCallerRecents(callingUid);
        final int startAnyPerm = mService.checkPermission(START_ANY_ACTIVITY, callingPid,
                callingUid);
        if (startAnyPerm == PERMISSION_GRANTED || (isCallerRecents && launchingInTask)) {
            // If the caller has START_ANY_ACTIVITY, ignore all checks below. In addition, if the
            // caller is the recents component and we are specifically starting an activity in an
            // existing task, then also allow the activity to be fully relaunched.
            return true;
        }
        final int componentRestriction = getComponentRestrictionForCallingPackage(
                aInfo, callingPackage, callingPid, callingUid, ignoreTargetSecurity);
        final int actionRestriction = getActionRestrictionForCallingPackage(
                intent.getAction(), callingPackage, callingPid, callingUid);
        if (componentRestriction == ACTIVITY_RESTRICTION_PERMISSION
                || actionRestriction == ACTIVITY_RESTRICTION_PERMISSION) {
            if (resultRecord != null) {
                resultStack.sendActivityResultLocked(-1,
                        resultRecord, resultWho, requestCode,
                        Activity.RESULT_CANCELED, null);
            }
            final String msg;
            if (actionRestriction == ACTIVITY_RESTRICTION_PERMISSION) {
                msg = "Permission Denial: starting " + intent.toString()
                        + " from " + callerApp + " (pid=" + callingPid
                        + ", uid=" + callingUid + ")" + " with revoked permission "
                        + ACTION_TO_RUNTIME_PERMISSION.get(intent.getAction());
            } else if (!aInfo.exported) {
                msg = "Permission Denial: starting " + intent.toString()
                        + " from " + callerApp + " (pid=" + callingPid
                        + ", uid=" + callingUid + ")"
                        + " not exported from uid " + aInfo.applicationInfo.uid;
            } else {
                msg = "Permission Denial: starting " + intent.toString()
                        + " from " + callerApp + " (pid=" + callingPid
                        + ", uid=" + callingUid + ")"
                        + " requires " + aInfo.permission;
            }
            Slog.w(TAG, msg);
            throw new SecurityException(msg);
        }

        if (actionRestriction == ACTIVITY_RESTRICTION_APPOP) {
            final String message = "Appop Denial: starting " + intent.toString()
                    + " from " + callerApp + " (pid=" + callingPid
                    + ", uid=" + callingUid + ")"
                    + " requires " + AppOpsManager.permissionToOp(
                            ACTION_TO_RUNTIME_PERMISSION.get(intent.getAction()));
            Slog.w(TAG, message);
            return false;
        } else if (componentRestriction == ACTIVITY_RESTRICTION_APPOP) {
            final String message = "Appop Denial: starting " + intent.toString()
                    + " from " + callerApp + " (pid=" + callingPid
                    + ", uid=" + callingUid + ")"
                    + " requires appop " + AppOpsManager.permissionToOp(aInfo.permission);
            Slog.w(TAG, message);
            return false;
        }

        return true;
    }

    /** Check if caller is allowed to launch activities on specified display. */
    boolean isCallerAllowedToLaunchOnDisplay(int callingPid, int callingUid, int launchDisplayId,
            ActivityInfo aInfo) {
        if (DEBUG_TASKS) Slog.d(TAG, "Launch on display check: displayId=" + launchDisplayId
                + " callingPid=" + callingPid + " callingUid=" + callingUid);

        if (callingPid == -1 && callingUid == -1) {
            if (DEBUG_TASKS) Slog.d(TAG, "Launch on display check: no caller info, skip check");
            return true;
        }

        final ActivityDisplay activityDisplay = getActivityDisplayOrCreateLocked(launchDisplayId);
        if (activityDisplay == null) {
            Slog.w(TAG, "Launch on display check: display not found");
            return false;
        }

        // Check if the caller has enough privileges to embed activities and launch to private
        // displays.
        final int startAnyPerm = mService.checkPermission(INTERNAL_SYSTEM_WINDOW, callingPid,
                callingUid);
        if (startAnyPerm == PERMISSION_GRANTED) {
            if (DEBUG_TASKS) Slog.d(TAG, "Launch on display check:"
                    + " allow launch any on display");
            return true;
        }

        // Check if caller is already present on display
        final boolean uidPresentOnDisplay = activityDisplay.isUidPresent(callingUid);

        final int displayOwnerUid = activityDisplay.mDisplay.getOwnerUid();
        if (activityDisplay.mDisplay.getType() == TYPE_VIRTUAL && displayOwnerUid != SYSTEM_UID
                && displayOwnerUid != aInfo.applicationInfo.uid) {
            // Limit launching on virtual displays, because their contents can be read from Surface
            // by apps that created them.
            if ((aInfo.flags & ActivityInfo.FLAG_ALLOW_EMBEDDED) == 0) {
                if (DEBUG_TASKS) Slog.d(TAG, "Launch on display check:"
                        + " disallow launch on virtual display for not-embedded activity.");
                return false;
            }
            // Check if the caller is allowed to embed activities from other apps.
            if (mService.checkPermission(ACTIVITY_EMBEDDING, callingPid, callingUid)
                    == PERMISSION_DENIED && !uidPresentOnDisplay) {
                if (DEBUG_TASKS) Slog.d(TAG, "Launch on display check:"
                        + " disallow activity embedding without permission.");
                return false;
            }
        }

        if (!activityDisplay.isPrivate()) {
            // Anyone can launch on a public display.
            if (DEBUG_TASKS) Slog.d(TAG, "Launch on display check:"
                    + " allow launch on public display");
            return true;
        }

        // Check if the caller is the owner of the display.
        if (displayOwnerUid == callingUid) {
            if (DEBUG_TASKS) Slog.d(TAG, "Launch on display check:"
                    + " allow launch for owner of the display");
            return true;
        }

        if (uidPresentOnDisplay) {
            if (DEBUG_TASKS) Slog.d(TAG, "Launch on display check:"
                    + " allow launch for caller present on the display");
            return true;
        }

        Slog.w(TAG, "Launch on display check: denied");
        return false;
    }

    /** Update lists of UIDs that are present on displays and have access to them. */
    void updateUIDsPresentOnDisplay() {
        mDisplayAccessUIDs.clear();
        for (int displayNdx = mActivityDisplays.size() - 1; displayNdx >= 0; --displayNdx) {
            final ActivityDisplay activityDisplay = mActivityDisplays.valueAt(displayNdx);
            // Only bother calculating the whitelist for private displays
            if (activityDisplay.isPrivate()) {
                mDisplayAccessUIDs.append(
                        activityDisplay.mDisplayId, activityDisplay.getPresentUIDs());
            }
        }
        // Store updated lists in DisplayManager. Callers from outside of AM should get them there.
        mDisplayManagerInternal.setDisplayAccessUIDs(mDisplayAccessUIDs);
    }

    UserInfo getUserInfo(int userId) {
        final long identity = Binder.clearCallingIdentity();
        try {
            return UserManager.get(mService.mContext).getUserInfo(userId);
        } finally {
            Binder.restoreCallingIdentity(identity);
        }
    }

    private int getComponentRestrictionForCallingPackage(ActivityInfo activityInfo,
            String callingPackage, int callingPid, int callingUid, boolean ignoreTargetSecurity) {
        if (!ignoreTargetSecurity && mService.checkComponentPermission(activityInfo.permission,
                callingPid, callingUid, activityInfo.applicationInfo.uid, activityInfo.exported)
                == PERMISSION_DENIED) {
            return ACTIVITY_RESTRICTION_PERMISSION;
        }

        if (activityInfo.permission == null) {
            return ACTIVITY_RESTRICTION_NONE;
        }

        final int opCode = AppOpsManager.permissionToOpCode(activityInfo.permission);
        if (opCode == AppOpsManager.OP_NONE) {
            return ACTIVITY_RESTRICTION_NONE;
        }

        if (mService.mAppOpsService.noteOperation(opCode, callingUid,
                callingPackage) != AppOpsManager.MODE_ALLOWED) {
            if (!ignoreTargetSecurity) {
                return ACTIVITY_RESTRICTION_APPOP;
            }
        }

        return ACTIVITY_RESTRICTION_NONE;
    }

    private int getActionRestrictionForCallingPackage(String action,
            String callingPackage, int callingPid, int callingUid) {
        if (action == null) {
            return ACTIVITY_RESTRICTION_NONE;
        }

        String permission = ACTION_TO_RUNTIME_PERMISSION.get(action);
        if (permission == null) {
            return ACTIVITY_RESTRICTION_NONE;
        }

        final PackageInfo packageInfo;
        try {
            packageInfo = mService.mContext.getPackageManager()
                    .getPackageInfo(callingPackage, PackageManager.GET_PERMISSIONS);
        } catch (PackageManager.NameNotFoundException e) {
            Slog.i(TAG, "Cannot find package info for " + callingPackage);
            return ACTIVITY_RESTRICTION_NONE;
        }

        if (!ArrayUtils.contains(packageInfo.requestedPermissions, permission)) {
            return ACTIVITY_RESTRICTION_NONE;
        }

        if (mService.checkPermission(permission, callingPid, callingUid) == PERMISSION_DENIED) {
            return ACTIVITY_RESTRICTION_PERMISSION;
        }

        final int opCode = AppOpsManager.permissionToOpCode(permission);
        if (opCode == AppOpsManager.OP_NONE) {
            return ACTIVITY_RESTRICTION_NONE;
        }

        if (mService.mAppOpsService.noteOperation(opCode, callingUid,
                callingPackage) != AppOpsManager.MODE_ALLOWED) {
            return ACTIVITY_RESTRICTION_APPOP;
        }

        return ACTIVITY_RESTRICTION_NONE;
    }

    void setLaunchSource(int uid) {
        mLaunchingActivity.setWorkSource(new WorkSource(uid));
    }

    void acquireLaunchWakelock() {
        if (VALIDATE_WAKE_LOCK_CALLER && Binder.getCallingUid() != Process.myUid()) {
            throw new IllegalStateException("Calling must be system uid");
        }
        mLaunchingActivity.acquire();
        if (!mHandler.hasMessages(LAUNCH_TIMEOUT_MSG)) {
            // To be safe, don't allow the wake lock to be held for too long.
            mHandler.sendEmptyMessageDelayed(LAUNCH_TIMEOUT_MSG, LAUNCH_TIMEOUT);
        }
    }

    /**
     * Called when the frontmost task is idle.
     * @return the state of mService.mBooting before this was called.
     */
    @GuardedBy("mService")
    private boolean checkFinishBootingLocked() {
        final boolean booting = mService.mBooting;
        boolean enableScreen = false;
        mService.mBooting = false;
        if (!mService.mBooted) {
            mService.mBooted = true;
            enableScreen = true;
        }
        if (booting || enableScreen) {
            mService.postFinishBooting(booting, enableScreen);
        }
        return booting;
    }

    // Checked.
    @GuardedBy("mService")
    final ActivityRecord activityIdleInternalLocked(final IBinder token, boolean fromTimeout,
            boolean processPausingActivities, Configuration config) {
        if (DEBUG_ALL) Slog.v(TAG, "Activity idle: " + token);

        ArrayList<ActivityRecord> finishes = null;
        ArrayList<UserState> startingUsers = null;
        int NS = 0;
        int NF = 0;
        boolean booting = false;
        boolean activityRemoved = false;

        ActivityRecord r = ActivityRecord.forTokenLocked(token);
        if (r != null) {
            if (DEBUG_IDLE) Slog.d(TAG_IDLE, "activityIdleInternalLocked: Callers="
                    + Debug.getCallers(4));
            mHandler.removeMessages(IDLE_TIMEOUT_MSG, r);
            r.finishLaunchTickingLocked();
            if (fromTimeout) {
                reportActivityLaunchedLocked(fromTimeout, r, -1, -1);
            }

            // This is a hack to semi-deal with a race condition
            // in the client where it can be constructed with a
            // newer configuration from when we asked it to launch.
            // We'll update with whatever configuration it now says
            // it used to launch.
            if (config != null) {
                r.setLastReportedGlobalConfiguration(config);
            }

            // We are now idle.  If someone is waiting for a thumbnail from
            // us, we can now deliver.
            r.idle = true;

            //Slog.i(TAG, "IDLE: mBooted=" + mBooted + ", fromTimeout=" + fromTimeout);
            if (isFocusedStack(r.getStack()) || fromTimeout) {
                booting = checkFinishBootingLocked();
            }
        }

        if (allResumedActivitiesIdle()) {
            if (r != null) {
                mService.scheduleAppGcsLocked();
            }

            if (mLaunchingActivity.isHeld()) {
                mHandler.removeMessages(LAUNCH_TIMEOUT_MSG);
                if (VALIDATE_WAKE_LOCK_CALLER &&
                        Binder.getCallingUid() != Process.myUid()) {
                    throw new IllegalStateException("Calling must be system uid");
                }
                mLaunchingActivity.release();
            }
            ensureActivitiesVisibleLocked(null, 0, !PRESERVE_WINDOWS);
        }

        // Atomically retrieve all of the other things to do.
        final ArrayList<ActivityRecord> stops = processStoppingActivitiesLocked(r,
                true /* remove */, processPausingActivities);
        NS = stops != null ? stops.size() : 0;
        if ((NF = mFinishingActivities.size()) > 0) {
            finishes = new ArrayList<>(mFinishingActivities);
            mFinishingActivities.clear();
        }

        if (mStartingUsers.size() > 0) {
            startingUsers = new ArrayList<>(mStartingUsers);
            mStartingUsers.clear();
        }

        // Stop any activities that are scheduled to do so but have been
        // waiting for the next one to start.
        for (int i = 0; i < NS; i++) {
            r = stops.get(i);
            final ActivityStack stack = r.getStack();
            if (stack != null) {
                if (r.finishing) {
                    stack.finishCurrentActivityLocked(r, ActivityStack.FINISH_IMMEDIATELY, false,
                            "activityIdleInternalLocked");
                } else {
                    stack.stopActivityLocked(r);
                }
            }
        }

        // Finish any activities that are scheduled to do so but have been
        // waiting for the next one to start.
        for (int i = 0; i < NF; i++) {
            r = finishes.get(i);
            final ActivityStack stack = r.getStack();
            if (stack != null) {
                activityRemoved |= stack.destroyActivityLocked(r, true, "finish-idle");
            }
        }

        if (!booting) {
            // Complete user switch
            if (startingUsers != null) {
                for (int i = 0; i < startingUsers.size(); i++) {
                    mService.mUserController.finishUserSwitch(startingUsers.get(i));
                }
            }
        }

        mService.trimApplications();
        //dump();
        //mWindowManager.dump();

        if (activityRemoved) {
            resumeFocusedStackTopActivityLocked();
        }

        return r;
    }

    boolean handleAppDiedLocked(ProcessRecord app) {
        boolean hasVisibleActivities = false;
        for (int displayNdx = mActivityDisplays.size() - 1; displayNdx >= 0; --displayNdx) {
            final ActivityDisplay display = mActivityDisplays.valueAt(displayNdx);
            for (int stackNdx = display.getChildCount() - 1; stackNdx >= 0; --stackNdx) {
                final ActivityStack stack = display.getChildAt(stackNdx);
                hasVisibleActivities |= stack.handleAppDiedLocked(app);
            }
        }
        return hasVisibleActivities;
    }

    void closeSystemDialogsLocked() {
        for (int displayNdx = mActivityDisplays.size() - 1; displayNdx >= 0; --displayNdx) {
            final ActivityDisplay display = mActivityDisplays.valueAt(displayNdx);
            for (int stackNdx = display.getChildCount() - 1; stackNdx >= 0; --stackNdx) {
                final ActivityStack stack = display.getChildAt(stackNdx);
                stack.closeSystemDialogsLocked();
            }
        }
    }

    void removeUserLocked(int userId) {
        mUserStackInFront.delete(userId);
    }

    /**
     * Update the last used stack id for non-current user (current user's last
     * used stack is the focused stack)
     */
    void updateUserStackLocked(int userId, ActivityStack stack) {
        if (userId != mCurrentUser) {
            mUserStackInFront.put(userId, stack != null ? stack.getStackId() : mHomeStack.mStackId);
        }
    }

    /**
     * @return true if some activity was finished (or would have finished if doit were true).
     */
    boolean finishDisabledPackageActivitiesLocked(String packageName, Set<String> filterByClasses,
            boolean doit, boolean evenPersistent, int userId) {
        boolean didSomething = false;
        for (int displayNdx = mActivityDisplays.size() - 1; displayNdx >= 0; --displayNdx) {
            final ActivityDisplay display = mActivityDisplays.valueAt(displayNdx);
            for (int stackNdx = display.getChildCount() - 1; stackNdx >= 0; --stackNdx) {
                final ActivityStack stack = display.getChildAt(stackNdx);
                if (stack.finishDisabledPackageActivitiesLocked(
                        packageName, filterByClasses, doit, evenPersistent, userId)) {
                    didSomething = true;
                }
            }
        }
        return didSomething;
    }

    void updatePreviousProcessLocked(ActivityRecord r) {
        // Now that this process has stopped, we may want to consider
        // it to be the previous app to try to keep around in case
        // the user wants to return to it.

        // First, found out what is currently the foreground app, so that
        // we don't blow away the previous app if this activity is being
        // hosted by the process that is actually still the foreground.
        ProcessRecord fgApp = null;
        for (int displayNdx = mActivityDisplays.size() - 1; displayNdx >= 0; --displayNdx) {
            final ActivityDisplay display = mActivityDisplays.valueAt(displayNdx);
            for (int stackNdx = display.getChildCount() - 1; stackNdx >= 0; --stackNdx) {
                final ActivityStack stack = display.getChildAt(stackNdx);
                if (isFocusedStack(stack)) {
                    final ActivityRecord resumedActivity = stack.getResumedActivity();
                    if (resumedActivity != null) {
                        fgApp = resumedActivity.app;
                    } else if (stack.mPausingActivity != null) {
                        fgApp = stack.mPausingActivity.app;
                    }
                    break;
                }
            }
        }

        // Now set this one as the previous process, only if that really
        // makes sense to.
        if (r.app != null && fgApp != null && r.app != fgApp
                && r.lastVisibleTime > mService.mPreviousProcessVisibleTime
                && r.app != mService.mHomeProcess) {
            mService.mPreviousProcess = r.app;
            mService.mPreviousProcessVisibleTime = r.lastVisibleTime;
        }
    }

    boolean resumeFocusedStackTopActivityLocked() {
        return resumeFocusedStackTopActivityLocked(null, null, null);
    }

    boolean resumeFocusedStackTopActivityLocked(
            ActivityStack targetStack, ActivityRecord target, ActivityOptions targetOptions) {

        if (!readyToResume()) {
            return false;
        }

        if (targetStack != null && isFocusedStack(targetStack)) {
            return targetStack.resumeTopActivityUncheckedLocked(target, targetOptions);
        }

        final ActivityRecord r = mFocusedStack.topRunningActivityLocked();
        if (r == null || !r.isState(RESUMED)) {
            mFocusedStack.resumeTopActivityUncheckedLocked(null, null);
        } else if (r.isState(RESUMED)) {
            // Kick off any lingering app transitions form the MoveTaskToFront operation.
            mFocusedStack.executeAppTransition(targetOptions);
        }

        return false;
    }

    void updateActivityApplicationInfoLocked(ApplicationInfo aInfo) {
        for (int displayNdx = mActivityDisplays.size() - 1; displayNdx >= 0; --displayNdx) {
            final ActivityDisplay display = mActivityDisplays.valueAt(displayNdx);
            for (int stackNdx = display.getChildCount() - 1; stackNdx >= 0; --stackNdx) {
                final ActivityStack stack = display.getChildAt(stackNdx);
                stack.updateActivityApplicationInfoLocked(aInfo);
            }
        }
    }

    /**
     * Finish the topmost activities in all stacks that belong to the crashed app.
     * @param app The app that crashed.
     * @param reason Reason to perform this action.
     * @return The task that was finished in this stack, {@code null} if haven't found any.
     */
    TaskRecord finishTopCrashedActivitiesLocked(ProcessRecord app, String reason) {
        TaskRecord finishedTask = null;
        ActivityStack focusedStack = getFocusedStack();
        for (int displayNdx = mActivityDisplays.size() - 1; displayNdx >= 0; --displayNdx) {
            final ActivityDisplay display = mActivityDisplays.valueAt(displayNdx);
            // It is possible that request to finish activity might also remove its task and stack,
            // so we need to be careful with indexes in the loop and check child count every time.
            for (int stackNdx = 0; stackNdx < display.getChildCount(); ++stackNdx) {
                final ActivityStack stack = display.getChildAt(stackNdx);
                final TaskRecord t = stack.finishTopCrashedActivityLocked(app, reason);
                if (stack == focusedStack || finishedTask == null) {
                    finishedTask = t;
                }
            }
        }
        return finishedTask;
    }

    void finishVoiceTask(IVoiceInteractionSession session) {
        for (int displayNdx = mActivityDisplays.size() - 1; displayNdx >= 0; --displayNdx) {
            final ActivityDisplay display = mActivityDisplays.valueAt(displayNdx);
            final int numStacks = display.getChildCount();
            for (int stackNdx = 0; stackNdx < numStacks; ++stackNdx) {
                final ActivityStack stack = display.getChildAt(stackNdx);
                stack.finishVoiceTask(session);
            }
        }
    }

    void findTaskToMoveToFront(TaskRecord task, int flags, ActivityOptions options, String reason,
            boolean forceNonResizeable) {
        final ActivityStack currentStack = task.getStack();
        if (currentStack == null) {
            Slog.e(TAG, "findTaskToMoveToFront: can't move task="
                    + task + " to front. Stack is null");
            return;
        }

        if ((flags & ActivityManager.MOVE_TASK_NO_USER_ACTION) == 0) {
            mUserLeaving = true;
        }

        final ActivityRecord prev = topRunningActivityLocked();

        if ((flags & ActivityManager.MOVE_TASK_WITH_HOME) != 0
                || (prev != null && prev.isActivityTypeRecents())) {
            // Caller wants the home activity moved with it or the previous task is recents in which
            // case we always return home from the task we are moving to the front.
            moveHomeStackToFront("findTaskToMoveToFront");
        }

        if (task.isResizeable() && canUseActivityOptionsLaunchBounds(options)) {
            final Rect bounds = options.getLaunchBounds();
            task.updateOverrideConfiguration(bounds);

            ActivityStack stack = getLaunchStack(null, options, task, ON_TOP);

            if (stack != currentStack) {
                task.reparent(stack, ON_TOP, REPARENT_KEEP_STACK_AT_FRONT, !ANIMATE, DEFER_RESUME,
                        "findTaskToMoveToFront");
                stack = currentStack;
                // moveTaskToStackUncheckedLocked() should already placed the task on top,
                // still need moveTaskToFrontLocked() below for any transition settings.
            }
            if (stack.resizeStackWithLaunchBounds()) {
                resizeStackLocked(stack, bounds, null /* tempTaskBounds */,
                        null /* tempTaskInsetBounds */, !PRESERVE_WINDOWS,
                        true /* allowResizeInDockedMode */, !DEFER_RESUME);
            } else {
                // WM resizeTask must be done after the task is moved to the correct stack,
                // because Task's setBounds() also updates dim layer's bounds, but that has
                // dependency on the stack.
                task.resizeWindowContainer();
            }
        }

        final ActivityRecord r = task.getTopActivity();
        currentStack.moveTaskToFrontLocked(task, false /* noAnimation */, options,
                r == null ? null : r.appTimeTracker, reason);

        if (DEBUG_STACK) Slog.d(TAG_STACK,
                "findTaskToMoveToFront: moved to front of stack=" + currentStack);

        handleNonResizableTaskIfNeeded(task, WINDOWING_MODE_UNDEFINED, DEFAULT_DISPLAY,
                currentStack, forceNonResizeable);
    }

    boolean canUseActivityOptionsLaunchBounds(ActivityOptions options) {
        // We use the launch bounds in the activity options is the device supports freeform
        // window management or is launching into the pinned stack.
        if (options == null || options.getLaunchBounds() == null) {
            return false;
        }
        return (mService.mSupportsPictureInPicture
                && options.getLaunchWindowingMode() == WINDOWING_MODE_PINNED)
                || mService.mSupportsFreeformWindowManagement;
    }

    LaunchParamsController getLaunchParamsController() {
        return mLaunchParamsController;
    }

    protected <T extends ActivityStack> T getStack(int stackId) {
        for (int i = mActivityDisplays.size() - 1; i >= 0; --i) {
            final T stack = mActivityDisplays.valueAt(i).getStack(stackId);
            if (stack != null) {
                return stack;
            }
        }
        return null;
    }

    /** @see ActivityDisplay#getStack(int, int) */
    private <T extends ActivityStack> T getStack(int windowingMode, int activityType) {
        for (int i = mActivityDisplays.size() - 1; i >= 0; --i) {
            final T stack = mActivityDisplays.valueAt(i).getStack(windowingMode, activityType);
            if (stack != null) {
                return stack;
            }
        }
        return null;
    }

    int resolveActivityType(@Nullable ActivityRecord r, @Nullable ActivityOptions options,
            @Nullable TaskRecord task) {
        // Preference is given to the activity type for the activity then the task since the type
        // once set shouldn't change.
        int activityType = r != null ? r.getActivityType() : ACTIVITY_TYPE_UNDEFINED;
        if (activityType == ACTIVITY_TYPE_UNDEFINED && task != null) {
            activityType = task.getActivityType();
        }
        if (activityType != ACTIVITY_TYPE_UNDEFINED) {
            return activityType;
        }
        if (options != null) {
            activityType = options.getLaunchActivityType();
        }
        return activityType != ACTIVITY_TYPE_UNDEFINED ? activityType : ACTIVITY_TYPE_STANDARD;
    }

    <T extends ActivityStack> T getLaunchStack(@Nullable ActivityRecord r,
            @Nullable ActivityOptions options, @Nullable TaskRecord candidateTask, boolean onTop) {
        return getLaunchStack(r, options, candidateTask, onTop, INVALID_DISPLAY);
    }

    /**
     * Returns the right stack to use for launching factoring in all the input parameters.
     *
     * @param r The activity we are trying to launch. Can be null.
     * @param options The activity options used to the launch. Can be null.
     * @param candidateTask The possible task the activity might be launched in. Can be null.
     *
     * @return The stack to use for the launch or INVALID_STACK_ID.
     */
    <T extends ActivityStack> T getLaunchStack(@Nullable ActivityRecord r,
            @Nullable ActivityOptions options, @Nullable TaskRecord candidateTask, boolean onTop,
            int candidateDisplayId) {
        int taskId = INVALID_TASK_ID;
        int displayId = INVALID_DISPLAY;
        //Rect bounds = null;

        // We give preference to the launch preference in activity options.
        if (options != null) {
            taskId = options.getLaunchTaskId();
            displayId = options.getLaunchDisplayId();
            // TODO: Need to work this into the equation...
            //bounds = options.getLaunchBounds();
        }

        // First preference for stack goes to the task Id set in the activity options. Use the stack
        // associated with that if possible.
        if (taskId != INVALID_TASK_ID) {
            // Temporarily set the task id to invalid in case in re-entry.
            options.setLaunchTaskId(INVALID_TASK_ID);
            final TaskRecord task = anyTaskForIdLocked(taskId,
                    MATCH_TASK_IN_STACKS_OR_RECENT_TASKS_AND_RESTORE, options, onTop);
            options.setLaunchTaskId(taskId);
            if (task != null) {
                return task.getStack();
            }
        }

        final int activityType = resolveActivityType(r, options, candidateTask);
        T stack = null;

        // Next preference for stack goes to the display Id set in the activity options or the
        // candidate display.
        if (displayId == INVALID_DISPLAY) {
            displayId = candidateDisplayId;
        }
        if (displayId != INVALID_DISPLAY && canLaunchOnDisplay(r, displayId)) {
            if (r != null) {
                // TODO: This should also take in the windowing mode and activity type into account.
                stack = (T) getValidLaunchStackOnDisplay(displayId, r);
                if (stack != null) {
                    return stack;
                }
            }
            final ActivityDisplay display = getActivityDisplayOrCreateLocked(displayId);
            if (display != null) {
                stack = display.getOrCreateStack(r, options, candidateTask, activityType, onTop);
                if (stack != null) {
                    return stack;
                }
            }
        }

        // Give preference to the stack and display of the input task and activity if they match the
        // mode we want to launch into.
        stack = null;
        ActivityDisplay display = null;
        if (candidateTask != null) {
            stack = candidateTask.getStack();
        }
        if (stack == null && r != null) {
            stack = r.getStack();
        }
        if (stack != null) {
            display = stack.getDisplay();
            if (display != null && canLaunchOnDisplay(r, display.mDisplayId)) {
                final int windowingMode =
                        display.resolveWindowingMode(r, options, candidateTask, activityType);
                if (stack.isCompatible(windowingMode, activityType)) {
                    return stack;
                }
                if (windowingMode == WINDOWING_MODE_FULLSCREEN_OR_SPLIT_SCREEN_SECONDARY
                        && display.getSplitScreenPrimaryStack() == stack
                        && candidateTask == stack.topTask()) {
                    // This is a special case when we try to launch an activity that is currently on
                    // top of split-screen primary stack, but is targeting split-screen secondary.
                    // In this case we don't want to move it to another stack.
                    // TODO(b/78788972): Remove after differentiating between preferred and required
                    // launch options.
                    return stack;
                }
            }
        }

        if (display == null
                || !canLaunchOnDisplay(r, display.mDisplayId)
                // TODO: Can be removed once we figure-out how non-standard types should launch
                // outside the default display.
                || (activityType != ACTIVITY_TYPE_STANDARD
                && activityType != ACTIVITY_TYPE_UNDEFINED)) {
            display = getDefaultDisplay();
        }

        return display.getOrCreateStack(r, options, candidateTask, activityType, onTop);
    }

    /** @return true if activity record is null or can be launched on provided display. */
    private boolean canLaunchOnDisplay(ActivityRecord r, int displayId) {
        if (r == null) {
            return true;
        }
        return r.canBeLaunchedOnDisplay(displayId);
    }

    /**
     * Get a topmost stack on the display, that is a valid launch stack for specified activity.
     * If there is no such stack, new dynamic stack can be created.
     * @param displayId Target display.
     * @param r Activity that should be launched there.
     * @return Existing stack if there is a valid one, new dynamic stack if it is valid or null.
     */
    ActivityStack getValidLaunchStackOnDisplay(int displayId, @NonNull ActivityRecord r) {
        final ActivityDisplay activityDisplay = getActivityDisplayOrCreateLocked(displayId);
        if (activityDisplay == null) {
            throw new IllegalArgumentException(
                    "Display with displayId=" + displayId + " not found.");
        }

        if (!r.canBeLaunchedOnDisplay(displayId)) {
            return null;
        }

        // Return the topmost valid stack on the display.
        for (int i = activityDisplay.getChildCount() - 1; i >= 0; --i) {
            final ActivityStack stack = activityDisplay.getChildAt(i);
            if (isValidLaunchStack(stack, displayId, r)) {
                return stack;
            }
        }

        // If there is no valid stack on the external display - check if new dynamic stack will do.
        if (displayId != DEFAULT_DISPLAY) {
            return activityDisplay.createStack(
                    r.getWindowingMode(), r.getActivityType(), true /*onTop*/);
        }

        Slog.w(TAG, "getValidLaunchStackOnDisplay: can't launch on displayId " + displayId);
        return null;
    }

    // TODO: Can probably be consolidated into getLaunchStack()...
    private boolean isValidLaunchStack(ActivityStack stack, int displayId, ActivityRecord r) {
        switch (stack.getActivityType()) {
            case ACTIVITY_TYPE_HOME: return r.isActivityTypeHome();
            case ACTIVITY_TYPE_RECENTS: return r.isActivityTypeRecents();
            case ACTIVITY_TYPE_ASSISTANT: return r.isActivityTypeAssistant();
        }
        switch (stack.getWindowingMode()) {
            case WINDOWING_MODE_FULLSCREEN: return true;
            case WINDOWING_MODE_FREEFORM: return r.supportsFreeform();
            case WINDOWING_MODE_PINNED: return r.supportsPictureInPicture();
            case WINDOWING_MODE_SPLIT_SCREEN_PRIMARY: return r.supportsSplitScreenWindowingMode();
            case WINDOWING_MODE_SPLIT_SCREEN_SECONDARY: return r.supportsSplitScreenWindowingMode();
        }

        if (!stack.isOnHomeDisplay()) {
            return r.canBeLaunchedOnDisplay(displayId);
        }
        Slog.e(TAG, "isValidLaunchStack: Unexpected stack=" + stack);
        return false;
    }

    /**
     * Get next focusable stack in the system. This will search across displays and stacks
     * in last-focused order for a focusable and visible stack, different from the target stack.
     *
     * @param currentFocus The stack that previously had focus.
     * @param ignoreCurrent If we should ignore {@param currentFocus} when searching for next
     *                     candidate.
     * @return Next focusable {@link ActivityStack}, null if not found.
     */
    ActivityStack getNextFocusableStackLocked(ActivityStack currentFocus, boolean ignoreCurrent) {
        mWindowManager.getDisplaysInFocusOrder(mTmpOrderedDisplayIds);

        final int currentWindowingMode = currentFocus != null
                ? currentFocus.getWindowingMode() : WINDOWING_MODE_UNDEFINED;
        ActivityStack candidate = null;
        for (int i = mTmpOrderedDisplayIds.size() - 1; i >= 0; --i) {
            final int displayId = mTmpOrderedDisplayIds.get(i);
            // If a display is registered in WM, it must also be available in AM.
            final ActivityDisplay display = getActivityDisplayOrCreateLocked(displayId);
            if (display == null) {
                // Looks like the display no longer exists in the system...
                continue;
            }
            for (int j = display.getChildCount() - 1; j >= 0; --j) {
                final ActivityStack stack = display.getChildAt(j);
                if (ignoreCurrent && stack == currentFocus) {
                    continue;
                }
                if (!stack.isFocusable() || !stack.shouldBeVisible(null)) {
                    continue;
                }

                if (currentWindowingMode == WINDOWING_MODE_SPLIT_SCREEN_SECONDARY
                        && candidate == null && stack.inSplitScreenPrimaryWindowingMode()) {
                    // If the currently focused stack is in split-screen secondary we save off the
                    // top primary split-screen stack as a candidate for focus because we might
                    // prefer focus to move to an other stack to avoid primary split-screen stack
                    // overlapping with a fullscreen stack when a fullscreen stack is higher in z
                    // than the next split-screen stack. Assistant stack, I am looking at you...
                    // We only move the focus to the primary-split screen stack if there isn't a
                    // better alternative.
                    candidate = stack;
                    continue;
                }
                if (candidate != null && stack.inSplitScreenSecondaryWindowingMode()) {
                    // Use the candidate stack since we are now at the secondary split-screen.
                    return candidate;
                }
                return stack;
            }
        }

        return candidate;
    }

    /**
     * Get next valid stack for launching provided activity in the system. This will search across
     * displays and stacks in last-focused order for a focusable and visible stack, except those
     * that are on a currently focused display.
     *
     * @param r The activity that is being launched.
     * @param currentFocus The display that previously had focus and thus needs to be ignored when
     *                     searching for the next candidate.
     * @return Next valid {@link ActivityStack}, null if not found.
     */
    ActivityStack getNextValidLaunchStackLocked(@NonNull ActivityRecord r, int currentFocus) {
        mWindowManager.getDisplaysInFocusOrder(mTmpOrderedDisplayIds);
        for (int i = mTmpOrderedDisplayIds.size() - 1; i >= 0; --i) {
            final int displayId = mTmpOrderedDisplayIds.get(i);
            if (displayId == currentFocus) {
                continue;
            }
            final ActivityStack stack = getValidLaunchStackOnDisplay(displayId, r);
            if (stack != null) {
                return stack;
            }
        }
        return null;
    }

    ActivityRecord getHomeActivity() {
        return getHomeActivityForUser(mCurrentUser);
    }

    ActivityRecord getHomeActivityForUser(int userId) {
        final ArrayList<TaskRecord> tasks = mHomeStack.getAllTasks();
        for (int taskNdx = tasks.size() - 1; taskNdx >= 0; --taskNdx) {
            final TaskRecord task = tasks.get(taskNdx);
            if (task.isActivityTypeHome()) {
                final ArrayList<ActivityRecord> activities = task.mActivities;
                for (int activityNdx = activities.size() - 1; activityNdx >= 0; --activityNdx) {
                    final ActivityRecord r = activities.get(activityNdx);
                    if (r.isActivityTypeHome()
                            && ((userId == UserHandle.USER_ALL) || (r.userId == userId))) {
                        return r;
                    }
                }
            }
        }
        return null;
    }

    void resizeStackLocked(ActivityStack stack, Rect bounds, Rect tempTaskBounds,
            Rect tempTaskInsetBounds, boolean preserveWindows, boolean allowResizeInDockedMode,
            boolean deferResume) {

        if (stack.inSplitScreenPrimaryWindowingMode()) {
            resizeDockedStackLocked(bounds, tempTaskBounds, tempTaskInsetBounds, null, null,
                    preserveWindows, deferResume);
            return;
        }

        final boolean splitScreenActive = getDefaultDisplay().hasSplitScreenPrimaryStack();
        if (!allowResizeInDockedMode
                && !stack.getWindowConfiguration().tasksAreFloating() && splitScreenActive) {
            // If the docked stack exists, don't resize non-floating stacks independently of the
            // size computed from the docked stack size (otherwise they will be out of sync)
            return;
        }

        Trace.traceBegin(TRACE_TAG_ACTIVITY_MANAGER, "am.resizeStack_" + stack.mStackId);
        mWindowManager.deferSurfaceLayout();
        try {
            if (stack.affectedBySplitScreenResize()) {
                if (bounds == null && stack.inSplitScreenWindowingMode()) {
                    // null bounds = fullscreen windowing mode...at least for now.
                    stack.setWindowingMode(WINDOWING_MODE_FULLSCREEN);
                } else if (splitScreenActive) {
                    // If we are in split-screen mode and this stack support split-screen, then
                    // it should be split-screen secondary mode. i.e. adjacent to the docked stack.
                    stack.setWindowingMode(WINDOWING_MODE_SPLIT_SCREEN_SECONDARY);
                }
            }
            stack.resize(bounds, tempTaskBounds, tempTaskInsetBounds);
            if (!deferResume) {
                stack.ensureVisibleActivitiesConfigurationLocked(
                        stack.topRunningActivityLocked(), preserveWindows);
            }
        } finally {
            mWindowManager.continueSurfaceLayout();
            Trace.traceEnd(TRACE_TAG_ACTIVITY_MANAGER);
        }
    }

    void deferUpdateRecentsHomeStackBounds() {
        deferUpdateBounds(ACTIVITY_TYPE_RECENTS);
        deferUpdateBounds(ACTIVITY_TYPE_HOME);
    }

    void deferUpdateBounds(int activityType) {
        final ActivityStack stack = getStack(WINDOWING_MODE_UNDEFINED, activityType);
        if (stack != null) {
            stack.deferUpdateBounds();
        }
    }

    void continueUpdateRecentsHomeStackBounds() {
        continueUpdateBounds(ACTIVITY_TYPE_RECENTS);
        continueUpdateBounds(ACTIVITY_TYPE_HOME);
    }

    void continueUpdateBounds(int activityType) {
        final ActivityStack stack = getStack(WINDOWING_MODE_UNDEFINED, activityType);
        if (stack != null) {
            stack.continueUpdateBounds();
        }
    }

    void notifyAppTransitionDone() {
        continueUpdateRecentsHomeStackBounds();
        for (int i = mResizingTasksDuringAnimation.size() - 1; i >= 0; i--) {
            final int taskId = mResizingTasksDuringAnimation.valueAt(i);
            final TaskRecord task = anyTaskForIdLocked(taskId, MATCH_TASK_IN_STACKS_ONLY);
            if (task != null) {
                task.setTaskDockedResizing(false);
            }
        }
        mResizingTasksDuringAnimation.clear();
    }

    /**
     * TODO: This should just change the windowing mode and resize vs. actually moving task around.
     * Can do that once we are no longer using static stack ids.
     */
    private void moveTasksToFullscreenStackInSurfaceTransaction(ActivityStack fromStack,
            int toDisplayId, boolean onTop) {

        mWindowManager.deferSurfaceLayout();
        try {
            final int windowingMode = fromStack.getWindowingMode();
            final boolean inPinnedWindowingMode = windowingMode == WINDOWING_MODE_PINNED;
            final ActivityDisplay toDisplay = getActivityDisplay(toDisplayId);

            if (windowingMode == WINDOWING_MODE_SPLIT_SCREEN_PRIMARY) {
                // Tell the display we are exiting split-screen mode.
                toDisplay.onExitingSplitScreenMode();
                // We are moving all tasks from the docked stack to the fullscreen stack,
                // which is dismissing the docked stack, so resize all other stacks to
                // fullscreen here already so we don't end up with resize trashing.
                for (int i = toDisplay.getChildCount() - 1; i >= 0; --i) {
                    final ActivityStack otherStack = toDisplay.getChildAt(i);
                    if (!otherStack.inSplitScreenSecondaryWindowingMode()) {
                        continue;
                    }
                    resizeStackLocked(otherStack, null, null, null, PRESERVE_WINDOWS,
                            true /* allowResizeInDockedMode */, DEFER_RESUME);
                }

                // Also disable docked stack resizing since we have manually adjusted the
                // size of other stacks above and we don't want to trigger a docked stack
                // resize when we remove task from it below and it is detached from the
                // display because it no longer contains any tasks.
                mAllowDockedStackResize = false;
            }

            // If we are moving from the pinned stack, then the animation takes care of updating
            // the picture-in-picture mode.
            final boolean schedulePictureInPictureModeChange = inPinnedWindowingMode;
            final ArrayList<TaskRecord> tasks = fromStack.getAllTasks();

            if (!tasks.isEmpty()) {
                mTmpOptions.setLaunchWindowingMode(WINDOWING_MODE_FULLSCREEN);
                final int size = tasks.size();
                for (int i = 0; i < size; ++i) {
                    final TaskRecord task = tasks.get(i);
                    final ActivityStack toStack = toDisplay.getOrCreateStack(
                                null, mTmpOptions, task, task.getActivityType(), onTop);

                    if (onTop) {
                        final boolean isTopTask = i == (size - 1);
                        // Defer resume until all the tasks have been moved to the fullscreen stack
                        task.reparent(toStack, ON_TOP, REPARENT_MOVE_STACK_TO_FRONT,
                                isTopTask /* animate */, DEFER_RESUME,
                                schedulePictureInPictureModeChange,
                                "moveTasksToFullscreenStack - onTop");
                        MetricsLoggerWrapper.logPictureInPictureFullScreen(mService.mContext,
                                task.effectiveUid, task.realActivity.flattenToString());
                    } else {
                        // Position the tasks in the fullscreen stack in order at the bottom of the
                        // stack. Also defer resume until all the tasks have been moved to the
                        // fullscreen stack.
                        task.reparent(toStack, ON_TOP,
                                REPARENT_LEAVE_STACK_IN_PLACE, !ANIMATE, DEFER_RESUME,
                                schedulePictureInPictureModeChange,
                                "moveTasksToFullscreenStack - NOT_onTop");
                    }
                }
            }

            ensureActivitiesVisibleLocked(null, 0, PRESERVE_WINDOWS);
            resumeFocusedStackTopActivityLocked();
        } finally {
            mAllowDockedStackResize = true;
            mWindowManager.continueSurfaceLayout();
        }
    }

    void moveTasksToFullscreenStackLocked(ActivityStack fromStack, boolean onTop) {
        moveTasksToFullscreenStackLocked(fromStack, DEFAULT_DISPLAY, onTop);
    }

    void moveTasksToFullscreenStackLocked(ActivityStack fromStack, int toDisplayId, boolean onTop) {
        mWindowManager.inSurfaceTransaction(() ->
                moveTasksToFullscreenStackInSurfaceTransaction(fromStack, toDisplayId, onTop));
    }

    void setSplitScreenResizing(boolean resizing) {
        if (resizing == mDockedStackResizing) {
            return;
        }

        mDockedStackResizing = resizing;
        mWindowManager.setDockedStackResizing(resizing);

        if (!resizing && mHasPendingDockedBounds) {
            resizeDockedStackLocked(mPendingDockedBounds, mPendingTempDockedTaskBounds,
                    mPendingTempDockedTaskInsetBounds, mPendingTempOtherTaskBounds,
                    mPendingTempOtherTaskInsetBounds, PRESERVE_WINDOWS);

            mHasPendingDockedBounds = false;
            mPendingDockedBounds = null;
            mPendingTempDockedTaskBounds = null;
            mPendingTempDockedTaskInsetBounds = null;
            mPendingTempOtherTaskBounds = null;
            mPendingTempOtherTaskInsetBounds = null;
        }
    }

    void resizeDockedStackLocked(Rect dockedBounds, Rect tempDockedTaskBounds,
            Rect tempDockedTaskInsetBounds, Rect tempOtherTaskBounds, Rect tempOtherTaskInsetBounds,
            boolean preserveWindows) {
        resizeDockedStackLocked(dockedBounds, tempDockedTaskBounds, tempDockedTaskInsetBounds,
                tempOtherTaskBounds, tempOtherTaskInsetBounds, preserveWindows,
                false /* deferResume */);
    }

    private void resizeDockedStackLocked(Rect dockedBounds, Rect tempDockedTaskBounds,
            Rect tempDockedTaskInsetBounds, Rect tempOtherTaskBounds, Rect tempOtherTaskInsetBounds,
            boolean preserveWindows, boolean deferResume) {

        if (!mAllowDockedStackResize) {
            // Docked stack resize currently disabled.
            return;
        }

        final ActivityStack stack = getDefaultDisplay().getSplitScreenPrimaryStack();
        if (stack == null) {
            Slog.w(TAG, "resizeDockedStackLocked: docked stack not found");
            return;
        }

        if (mDockedStackResizing) {
            mHasPendingDockedBounds = true;
            mPendingDockedBounds = copyOrNull(dockedBounds);
            mPendingTempDockedTaskBounds = copyOrNull(tempDockedTaskBounds);
            mPendingTempDockedTaskInsetBounds = copyOrNull(tempDockedTaskInsetBounds);
            mPendingTempOtherTaskBounds = copyOrNull(tempOtherTaskBounds);
            mPendingTempOtherTaskInsetBounds = copyOrNull(tempOtherTaskInsetBounds);
        }

        Trace.traceBegin(TRACE_TAG_ACTIVITY_MANAGER, "am.resizeDockedStack");
        mWindowManager.deferSurfaceLayout();
        try {
            // Don't allow re-entry while resizing. E.g. due to docked stack detaching.
            mAllowDockedStackResize = false;
            ActivityRecord r = stack.topRunningActivityLocked();
            stack.resize(dockedBounds, tempDockedTaskBounds, tempDockedTaskInsetBounds);

            // TODO: Checking for isAttached might not be needed as if the user passes in null
            // dockedBounds then they want the docked stack to be dismissed.
            if (stack.getWindowingMode() == WINDOWING_MODE_FULLSCREEN
                    || (dockedBounds == null && !stack.isAttached())) {
                // The dock stack either was dismissed or went fullscreen, which is kinda the same.
                // In this case we make all other static stacks fullscreen and move all
                // docked stack tasks to the fullscreen stack.
                moveTasksToFullscreenStackLocked(stack, ON_TOP);

                // stack shouldn't contain anymore activities, so nothing to resume.
                r = null;
            } else {
                // Docked stacks occupy a dedicated region on screen so the size of all other
                // static stacks need to be adjusted so they don't overlap with the docked stack.
                // We get the bounds to use from window manager which has been adjusted for any
                // screen controls and is also the same for all stacks.
                final ActivityDisplay display = getDefaultDisplay();
                final Rect otherTaskRect = new Rect();
                for (int i = display.getChildCount() - 1; i >= 0; --i) {
                    final ActivityStack current = display.getChildAt(i);
                    if (current.getWindowingMode() == WINDOWING_MODE_SPLIT_SCREEN_PRIMARY) {
                        continue;
                    }
                    if (!current.affectedBySplitScreenResize()) {
                        continue;
                    }
                    if (mDockedStackResizing && !current.isTopActivityVisible()) {
                        // Non-visible stacks get resized once we're done with the resize
                        // interaction.
                        continue;
                    }
                    // Need to set windowing mode here before we try to get the dock bounds.
                    current.setWindowingMode(WINDOWING_MODE_SPLIT_SCREEN_SECONDARY);
                    current.getStackDockedModeBounds(
                            tempOtherTaskBounds /* currentTempTaskBounds */,
                            tempRect /* outStackBounds */,
                            otherTaskRect /* outTempTaskBounds */, true /* ignoreVisibility */);

                    resizeStackLocked(current, !tempRect.isEmpty() ? tempRect : null,
                            !otherTaskRect.isEmpty() ? otherTaskRect : tempOtherTaskBounds,
                            tempOtherTaskInsetBounds, preserveWindows,
                            true /* allowResizeInDockedMode */, deferResume);
                }
            }
            if (!deferResume) {
                stack.ensureVisibleActivitiesConfigurationLocked(r, preserveWindows);
            }
        } finally {
            mAllowDockedStackResize = true;
            mWindowManager.continueSurfaceLayout();
            Trace.traceEnd(TRACE_TAG_ACTIVITY_MANAGER);
        }
    }

    void resizePinnedStackLocked(Rect pinnedBounds, Rect tempPinnedTaskBounds) {
        // TODO(multi-display): Pinned stack display should be passed in.
        final PinnedActivityStack stack = getDefaultDisplay().getPinnedStack();
        if (stack == null) {
            Slog.w(TAG, "resizePinnedStackLocked: pinned stack not found");
            return;
        }

        // It is possible for the bounds animation from the WM to call this but be delayed by
        // another AM call that is holding the AMS lock. In such a case, the pinnedBounds may be
        // incorrect if AMS.resizeStackWithBoundsFromWindowManager() is already called while waiting
        // for the AMS lock to be freed. So check and make sure these bounds are still good.
        final PinnedStackWindowController stackController = stack.getWindowContainerController();
        if (stackController.pinnedStackResizeDisallowed()) {
            return;
        }

        Trace.traceBegin(TRACE_TAG_ACTIVITY_MANAGER, "am.resizePinnedStack");
        mWindowManager.deferSurfaceLayout();
        try {
            ActivityRecord r = stack.topRunningActivityLocked();
            Rect insetBounds = null;
            if (tempPinnedTaskBounds != null && stack.isAnimatingBoundsToFullscreen()) {
                // Use 0,0 as the position for the inset rect because we are headed for fullscreen.
                insetBounds = tempRect;
                insetBounds.top = 0;
                insetBounds.left = 0;
                insetBounds.right = tempPinnedTaskBounds.width();
                insetBounds.bottom = tempPinnedTaskBounds.height();
            }
            stack.resize(pinnedBounds, tempPinnedTaskBounds, insetBounds);
            stack.ensureVisibleActivitiesConfigurationLocked(r, false);
        } finally {
            mWindowManager.continueSurfaceLayout();
            Trace.traceEnd(TRACE_TAG_ACTIVITY_MANAGER);
        }
    }

    private void removeStackInSurfaceTransaction(ActivityStack stack) {
        final ArrayList<TaskRecord> tasks = stack.getAllTasks();
        if (stack.getWindowingMode() == WINDOWING_MODE_PINNED) {
            /**
             * Workaround: Force-stop all the activities in the pinned stack before we reparent them
             * to the fullscreen stack.  This is to guarantee that when we are removing a stack,
             * that the client receives onStop() before it is reparented.  We do this by detaching
             * the stack from the display so that it will be considered invisible when
             * ensureActivitiesVisibleLocked() is called, and all of its activitys will be marked
             * invisible as well and added to the stopping list.  After which we process the
             * stopping list by handling the idle.
             */
            final PinnedActivityStack pinnedStack = (PinnedActivityStack) stack;
            pinnedStack.mForceHidden = true;
            pinnedStack.ensureActivitiesVisibleLocked(null, 0, PRESERVE_WINDOWS);
            pinnedStack.mForceHidden = false;
            activityIdleInternalLocked(null, false /* fromTimeout */,
                    true /* processPausingActivites */, null /* configuration */);

            // Move all the tasks to the bottom of the fullscreen stack
            moveTasksToFullscreenStackLocked(pinnedStack, !ON_TOP);
        } else {
            for (int i = tasks.size() - 1; i >= 0; i--) {
                removeTaskByIdLocked(tasks.get(i).taskId, true /* killProcess */,
                        REMOVE_FROM_RECENTS, "remove-stack");
            }
        }
    }

    /**
     * Removes the stack associated with the given {@param stack}. If the {@param stack} is the
     * pinned stack, then its tasks are not explicitly removed when the stack is destroyed, but
     * instead moved back onto the fullscreen stack.
     */
    void removeStack(ActivityStack stack) {
        mWindowManager.inSurfaceTransaction(() -> removeStackInSurfaceTransaction(stack));
    }

    /**
     * Removes stacks in the input windowing modes from the system if they are of activity type
     * ACTIVITY_TYPE_STANDARD or ACTIVITY_TYPE_UNDEFINED
     */
    void removeStacksInWindowingModes(int... windowingModes) {
        for (int i = mActivityDisplays.size() - 1; i >= 0; --i) {
            mActivityDisplays.valueAt(i).removeStacksInWindowingModes(windowingModes);
        }
    }

    void removeStacksWithActivityTypes(int... activityTypes) {
        for (int i = mActivityDisplays.size() - 1; i >= 0; --i) {
            mActivityDisplays.valueAt(i).removeStacksWithActivityTypes(activityTypes);
        }
    }

    /**
     * See {@link #removeTaskByIdLocked(int, boolean, boolean, boolean)}
     */
    boolean removeTaskByIdLocked(int taskId, boolean killProcess, boolean removeFromRecents,
            String reason) {
        return removeTaskByIdLocked(taskId, killProcess, removeFromRecents, !PAUSE_IMMEDIATELY,
                reason);
    }

    /**
     * Removes the task with the specified task id.
     *
     * @param taskId Identifier of the task to be removed.
     * @param killProcess Kill any process associated with the task if possible.
     * @param removeFromRecents Whether to also remove the task from recents.
     * @param pauseImmediately Pauses all task activities immediately without waiting for the
     *                         pause-complete callback from the activity.
     * @return Returns true if the given task was found and removed.
     */
    boolean removeTaskByIdLocked(int taskId, boolean killProcess, boolean removeFromRecents,
            boolean pauseImmediately, String reason) {
        final TaskRecord tr = anyTaskForIdLocked(taskId, MATCH_TASK_IN_STACKS_OR_RECENT_TASKS);
        if (tr != null) {
            tr.removeTaskActivitiesLocked(pauseImmediately, reason);
            cleanUpRemovedTaskLocked(tr, killProcess, removeFromRecents);
            mService.getLockTaskController().clearLockedTask(tr);
            if (tr.isPersistable) {
                mService.notifyTaskPersisterLocked(null, true);
            }
            return true;
        }
        Slog.w(TAG, "Request to remove task ignored for non-existent task " + taskId);
        return false;
    }

    void cleanUpRemovedTaskLocked(TaskRecord tr, boolean killProcess, boolean removeFromRecents) {
        if (removeFromRecents) {
            mRecentTasks.remove(tr);
        }
        ComponentName component = tr.getBaseIntent().getComponent();
        if (component == null) {
            Slog.w(TAG, "No component for base intent of task: " + tr);
            return;
        }

        // Find any running services associated with this app and stop if needed.
        mService.mServices.cleanUpRemovedTaskLocked(tr, component, new Intent(tr.getBaseIntent()));

        if (!killProcess) {
            return;
        }

        // Determine if the process(es) for this task should be killed.
        final String pkg = component.getPackageName();
        ArrayList<ProcessRecord> procsToKill = new ArrayList<>();
        ArrayMap<String, SparseArray<ProcessRecord>> pmap = mService.mProcessNames.getMap();
        for (int i = 0; i < pmap.size(); i++) {

            SparseArray<ProcessRecord> uids = pmap.valueAt(i);
            for (int j = 0; j < uids.size(); j++) {
                ProcessRecord proc = uids.valueAt(j);
                if (proc.userId != tr.userId) {
                    // Don't kill process for a different user.
                    continue;
                }
                if (proc == mService.mHomeProcess) {
                    // Don't kill the home process along with tasks from the same package.
                    continue;
                }
                if (!proc.pkgList.containsKey(pkg)) {
                    // Don't kill process that is not associated with this task.
                    continue;
                }

                for (int k = 0; k < proc.activities.size(); k++) {
                    TaskRecord otherTask = proc.activities.get(k).getTask();
                    if (tr.taskId != otherTask.taskId && otherTask.inRecents) {
                        // Don't kill process(es) that has an activity in a different task that is
                        // also in recents.
                        return;
                    }
                }

                if (proc.foregroundServices) {
                    // Don't kill process(es) with foreground service.
                    return;
                }

                // Add process to kill list.
                procsToKill.add(proc);
            }
        }

        // Kill the running processes.
        for (int i = 0; i < procsToKill.size(); i++) {
            ProcessRecord pr = procsToKill.get(i);
            if (pr.setSchedGroup == ProcessList.SCHED_GROUP_BACKGROUND
                    && pr.curReceivers.isEmpty()) {
                pr.kill("remove task", true);
            } else {
                // We delay killing processes that are not in the background or running a receiver.
                pr.waitingToKill = "remove task";
            }
        }
    }

    /**
     * Called to restore the state of the task into the stack that it's supposed to go into.
     *
     * @param task The recent task to be restored.
     * @param aOptions The activity options to use for restoration.
     * @param onTop If the stack for the task should be the topmost on the display.
     * @return true if the task has been restored successfully.
     */
    boolean restoreRecentTaskLocked(TaskRecord task, ActivityOptions aOptions, boolean onTop) {
        final ActivityStack stack = getLaunchStack(null, aOptions, task, onTop);
        final ActivityStack currentStack = task.getStack();
        if (currentStack != null) {
            // Task has already been restored once. See if we need to do anything more
            if (currentStack == stack) {
                // Nothing else to do since it is already restored in the right stack.
                return true;
            }
            // Remove current stack association, so we can re-associate the task with the
            // right stack below.
            currentStack.removeTask(task, "restoreRecentTaskLocked", REMOVE_TASK_MODE_MOVING);
        }

        stack.addTask(task, onTop, "restoreRecentTask");
        // TODO: move call for creation here and other place into Stack.addTask()
        task.createWindowContainer(onTop, true /* showForAllUsers */);
        if (DEBUG_RECENTS) Slog.v(TAG_RECENTS,
                "Added restored task=" + task + " to stack=" + stack);
        final ArrayList<ActivityRecord> activities = task.mActivities;
        for (int activityNdx = activities.size() - 1; activityNdx >= 0; --activityNdx) {
            activities.get(activityNdx).createWindowContainer();
        }
        return true;
    }

    @Override
    public void onRecentTaskAdded(TaskRecord task) {
        task.touchActiveTime();
    }

    @Override
    public void onRecentTaskRemoved(TaskRecord task, boolean wasTrimmed) {
        if (wasTrimmed) {
            // Task was trimmed from the recent tasks list -- remove the active task record as well
            // since the user won't really be able to go back to it
            removeTaskByIdLocked(task.taskId, false /* killProcess */,
                    false /* removeFromRecents */, !PAUSE_IMMEDIATELY, "recent-task-trimmed");
        }
        task.removedFromRecents();
    }

    /**
     * Move stack with all its existing content to specified display.
     * @param stackId Id of stack to move.
     * @param displayId Id of display to move stack to.
     * @param onTop Indicates whether container should be place on top or on bottom.
     */
    void moveStackToDisplayLocked(int stackId, int displayId, boolean onTop) {
        final ActivityDisplay activityDisplay = getActivityDisplayOrCreateLocked(displayId);
        if (activityDisplay == null) {
            throw new IllegalArgumentException("moveStackToDisplayLocked: Unknown displayId="
                    + displayId);
        }
        final ActivityStack stack = getStack(stackId);
        if (stack == null) {
            throw new IllegalArgumentException("moveStackToDisplayLocked: Unknown stackId="
                    + stackId);
        }

        final ActivityDisplay currentDisplay = stack.getDisplay();
        if (currentDisplay == null) {
            throw new IllegalStateException("moveStackToDisplayLocked: Stack with stack=" + stack
                    + " is not attached to any display.");
        }

        if (currentDisplay.mDisplayId == displayId) {
            throw new IllegalArgumentException("Trying to move stack=" + stack
                    + " to its current displayId=" + displayId);
        }

        stack.reparent(activityDisplay, onTop);
        // TODO(multi-display): resize stacks properly if moved from split-screen.
    }

    /**
     * Returns the reparent target stack, creating the stack if necessary.  This call also enforces
     * the various checks on tasks that are going to be reparented from one stack to another.
     */
    // TODO: Look into changing users to this method to ActivityDisplay.resolveWindowingMode()
    ActivityStack getReparentTargetStack(TaskRecord task, ActivityStack stack, boolean toTop) {
        final ActivityStack prevStack = task.getStack();
        final int stackId = stack.mStackId;
        final boolean inMultiWindowMode = stack.inMultiWindowMode();

        // Check that we aren't reparenting to the same stack that the task is already in
        if (prevStack != null && prevStack.mStackId == stackId) {
            Slog.w(TAG, "Can not reparent to same stack, task=" + task
                    + " already in stackId=" + stackId);
            return prevStack;
        }

        // Ensure that we aren't trying to move into a multi-window stack without multi-window
        // support
        if (inMultiWindowMode && !mService.mSupportsMultiWindow) {
            throw new IllegalArgumentException("Device doesn't support multi-window, can not"
                    + " reparent task=" + task + " to stack=" + stack);
        }

        // Ensure that we're not moving a task to a dynamic stack if device doesn't support
        // multi-display.
        if (stack.mDisplayId != DEFAULT_DISPLAY && !mService.mSupportsMultiDisplay) {
            throw new IllegalArgumentException("Device doesn't support multi-display, can not"
                    + " reparent task=" + task + " to stackId=" + stackId);
        }

        // Ensure that we aren't trying to move into a freeform stack without freeform support
        if (stack.getWindowingMode() == WINDOWING_MODE_FREEFORM
                && !mService.mSupportsFreeformWindowManagement) {
            throw new IllegalArgumentException("Device doesn't support freeform, can not reparent"
                    + " task=" + task);
        }

        // Leave the task in its current stack or a fullscreen stack if it isn't resizeable and the
        // preferred stack is in multi-window mode.
        if (inMultiWindowMode && !task.isResizeable()) {
            Slog.w(TAG, "Can not move unresizeable task=" + task + " to multi-window stack=" + stack
                    + " Moving to a fullscreen stack instead.");
            if (prevStack != null) {
                return prevStack;
            }
            stack = stack.getDisplay().createStack(
                    WINDOWING_MODE_FULLSCREEN, stack.getActivityType(), toTop);
        }
        return stack;
    }

    boolean moveTopStackActivityToPinnedStackLocked(int stackId, Rect destBounds) {
        final ActivityStack stack = getStack(stackId);
        if (stack == null) {
            throw new IllegalArgumentException(
                    "moveTopStackActivityToPinnedStackLocked: Unknown stackId=" + stackId);
        }

        final ActivityRecord r = stack.topRunningActivityLocked();
        if (r == null) {
            Slog.w(TAG, "moveTopStackActivityToPinnedStackLocked: No top running activity"
                    + " in stack=" + stack);
            return false;
        }

        if (!mService.mForceResizableActivities && !r.supportsPictureInPicture()) {
            Slog.w(TAG,
                    "moveTopStackActivityToPinnedStackLocked: Picture-In-Picture not supported for "
                            + " r=" + r);
            return false;
        }

        moveActivityToPinnedStackLocked(r, null /* sourceBounds */, 0f /* aspectRatio */,
                "moveTopActivityToPinnedStack");
        return true;
    }

    void moveActivityToPinnedStackLocked(ActivityRecord r, Rect sourceHintBounds, float aspectRatio,
            String reason) {

        mWindowManager.deferSurfaceLayout();

        final ActivityDisplay display = r.getStack().getDisplay();
        PinnedActivityStack stack = display.getPinnedStack();

        // This will clear the pinned stack by moving an existing task to the full screen stack,
        // ensuring only one task is present.
        if (stack != null) {
            moveTasksToFullscreenStackLocked(stack, !ON_TOP);
        }

        // Need to make sure the pinned stack exist so we can resize it below...
        stack = display.getOrCreateStack(WINDOWING_MODE_PINNED, r.getActivityType(), ON_TOP);

        // Calculate the target bounds here before the task is reparented back into pinned windowing
        // mode (which will reset the saved bounds)
        final Rect destBounds = stack.getDefaultPictureInPictureBounds(aspectRatio);

        try {
            final TaskRecord task = r.getTask();
            // Resize the pinned stack to match the current size of the task the activity we are
            // going to be moving is currently contained in. We do this to have the right starting
            // animation bounds for the pinned stack to the desired bounds the caller wants.
            resizeStackLocked(stack, task.getOverrideBounds(), null /* tempTaskBounds */,
                    null /* tempTaskInsetBounds */, !PRESERVE_WINDOWS,
                    true /* allowResizeInDockedMode */, !DEFER_RESUME);

            if (task.mActivities.size() == 1) {
                // Defer resume until below, and do not schedule PiP changes until we animate below
                task.reparent(stack, ON_TOP, REPARENT_MOVE_STACK_TO_FRONT, !ANIMATE, DEFER_RESUME,
                        false /* schedulePictureInPictureModeChange */, reason);
            } else {
                // There are multiple activities in the task and moving the top activity should
                // reveal/leave the other activities in their original task.

                // Currently, we don't support reparenting activities across tasks in two different
                // stacks, so instead, just create a new task in the same stack, reparent the
                // activity into that task, and then reparent the whole task to the new stack. This
                // ensures that all the necessary work to migrate states in the old and new stacks
                // is also done.
                final TaskRecord newTask = task.getStack().createTaskRecord(
                        getNextTaskIdForUserLocked(r.userId), r.info, r.intent, null, null, true);
                r.reparent(newTask, MAX_VALUE, "moveActivityToStack");

                // Defer resume until below, and do not schedule PiP changes until we animate below
                newTask.reparent(stack, ON_TOP, REPARENT_MOVE_STACK_TO_FRONT, !ANIMATE,
                        DEFER_RESUME, false /* schedulePictureInPictureModeChange */, reason);
            }

            // Reset the state that indicates it can enter PiP while pausing after we've moved it
            // to the pinned stack
            r.supportsEnterPipOnTaskSwitch = false;
        } finally {
            mWindowManager.continueSurfaceLayout();
        }

        stack.animateResizePinnedStack(sourceHintBounds, destBounds, -1 /* animationDuration */,
                true /* fromFullscreen */);

        // Update the visibility of all activities after the they have been reparented to the new
        // stack.  This MUST run after the animation above is scheduled to ensure that the windows
        // drawn signal is scheduled after the bounds animation start call on the bounds animator
        // thread.
        ensureActivitiesVisibleLocked(null, 0, !PRESERVE_WINDOWS);
        resumeFocusedStackTopActivityLocked();

        mService.mTaskChangeNotificationController.notifyActivityPinned(r);
    }

    /** Move activity with its stack to front and make the stack focused. */
    boolean moveFocusableActivityStackToFrontLocked(ActivityRecord r, String reason) {
        if (r == null || !r.isFocusable()) {
            if (DEBUG_FOCUS) Slog.d(TAG_FOCUS,
                    "moveActivityStackToFront: unfocusable r=" + r);
            return false;
        }

        final TaskRecord task = r.getTask();
        final ActivityStack stack = r.getStack();
        if (stack == null) {
            Slog.w(TAG, "moveActivityStackToFront: invalid task or stack: r="
                    + r + " task=" + task);
            return false;
        }

        if (stack == mFocusedStack && stack.topRunningActivityLocked() == r) {
            if (DEBUG_FOCUS) Slog.d(TAG_FOCUS,
                    "moveActivityStackToFront: already on top, r=" + r);
            return false;
        }

        if (DEBUG_FOCUS) Slog.d(TAG_FOCUS,
                "moveActivityStackToFront: r=" + r);

        stack.moveToFront(reason, task);
        return true;
    }

    ActivityRecord findTaskLocked(ActivityRecord r, int displayId) {
        mTmpFindTaskResult.r = null;
        mTmpFindTaskResult.matchedByRootAffinity = false;
        ActivityRecord affinityMatch = null;
        if (DEBUG_TASKS) Slog.d(TAG_TASKS, "Looking for task of " + r);
        for (int displayNdx = mActivityDisplays.size() - 1; displayNdx >= 0; --displayNdx) {
            final ActivityDisplay display = mActivityDisplays.valueAt(displayNdx);
            for (int stackNdx = display.getChildCount() - 1; stackNdx >= 0; --stackNdx) {
                final ActivityStack stack = display.getChildAt(stackNdx);
                if (!r.hasCompatibleActivityType(stack)) {
                    if (DEBUG_TASKS) Slog.d(TAG_TASKS, "Skipping stack: (mismatch activity/stack) "
                            + stack);
                    continue;
                }
                stack.findTaskLocked(r, mTmpFindTaskResult);
                // It is possible to have tasks in multiple stacks with the same root affinity, so
                // we should keep looking after finding an affinity match to see if there is a
                // better match in another stack. Also, task affinity isn't a good enough reason
                // to target a display which isn't the source of the intent, so skip any affinity
                // matches not on the specified display.
                if (mTmpFindTaskResult.r != null) {
                    if (!mTmpFindTaskResult.matchedByRootAffinity) {
                        return mTmpFindTaskResult.r;
                    } else if (mTmpFindTaskResult.r.getDisplayId() == displayId) {
                        // Note: since the traversing through the stacks is top down, the floating
                        // tasks should always have lower priority than any affinity-matching tasks
                        // in the fullscreen stacks
                        affinityMatch = mTmpFindTaskResult.r;
                    } else if (DEBUG_TASKS && mTmpFindTaskResult.matchedByRootAffinity) {
                        Slog.d(TAG_TASKS, "Skipping match on different display "
                                + mTmpFindTaskResult.r.getDisplayId() + " " + displayId);
                    }
                }
            }
        }

        if (DEBUG_TASKS && affinityMatch == null) Slog.d(TAG_TASKS, "No task found");
        return affinityMatch;
    }

    ActivityRecord findActivityLocked(Intent intent, ActivityInfo info,
            boolean compareIntentFilters) {
        for (int displayNdx = mActivityDisplays.size() - 1; displayNdx >= 0; --displayNdx) {
            final ActivityDisplay display = mActivityDisplays.valueAt(displayNdx);
            for (int stackNdx = display.getChildCount() - 1; stackNdx >= 0; --stackNdx) {
                final ActivityStack stack = display.getChildAt(stackNdx);
                final ActivityRecord ar = stack.findActivityLocked(
                        intent, info, compareIntentFilters);
                if (ar != null) {
                    return ar;
                }
            }
        }
        return null;
    }

    boolean hasAwakeDisplay() {
        for (int displayNdx = mActivityDisplays.size() - 1; displayNdx >= 0; --displayNdx) {
            final ActivityDisplay display = mActivityDisplays.valueAt(displayNdx);
            if (!display.shouldSleep()) {
                return true;
            }
        }
        return false;
    }

    void goingToSleepLocked() {
        scheduleSleepTimeout();
        if (!mGoingToSleep.isHeld()) {
            mGoingToSleep.acquire();
            if (mLaunchingActivity.isHeld()) {
                if (VALIDATE_WAKE_LOCK_CALLER && Binder.getCallingUid() != Process.myUid()) {
                    throw new IllegalStateException("Calling must be system uid");
                }
                mLaunchingActivity.release();
                mService.mHandler.removeMessages(LAUNCH_TIMEOUT_MSG);
            }
        }

        applySleepTokensLocked(false /* applyToStacks */);

        checkReadyForSleepLocked(true /* allowDelay */);
    }

    void prepareForShutdownLocked() {
        for (int i = 0; i < mActivityDisplays.size(); i++) {
            createSleepTokenLocked("shutdown", mActivityDisplays.keyAt(i));
        }
    }

    boolean shutdownLocked(int timeout) {
        goingToSleepLocked();

        boolean timedout = false;
        final long endTime = System.currentTimeMillis() + timeout;
        while (true) {
            if (!putStacksToSleepLocked(true /* allowDelay */, true /* shuttingDown */)) {
                long timeRemaining = endTime - System.currentTimeMillis();
                if (timeRemaining > 0) {
                    try {
                        mService.wait(timeRemaining);
                    } catch (InterruptedException e) {
                    }
                } else {
                    Slog.w(TAG, "Activity manager shutdown timed out");
                    timedout = true;
                    break;
                }
            } else {
                break;
            }
        }

        // Force checkReadyForSleep to complete.
        checkReadyForSleepLocked(false /* allowDelay */);

        return timedout;
    }

    void comeOutOfSleepIfNeededLocked() {
        removeSleepTimeouts();
        if (mGoingToSleep.isHeld()) {
            mGoingToSleep.release();
        }
    }

    void applySleepTokensLocked(boolean applyToStacks) {
        for (int displayNdx = mActivityDisplays.size() - 1; displayNdx >= 0; --displayNdx) {
            // Set the sleeping state of the display.
            final ActivityDisplay display = mActivityDisplays.valueAt(displayNdx);
            final boolean displayShouldSleep = display.shouldSleep();
            if (displayShouldSleep == display.isSleeping()) {
                continue;
            }
            display.setIsSleeping(displayShouldSleep);

            if (!applyToStacks) {
                continue;
            }

            // Set the sleeping state of the stacks on the display.
            for (int stackNdx = display.getChildCount() - 1; stackNdx >= 0; --stackNdx) {
                final ActivityStack stack = display.getChildAt(stackNdx);
                if (displayShouldSleep) {
                    stack.goToSleepIfPossible(false /* shuttingDown */);
                } else {
                    stack.awakeFromSleepingLocked();
                    if (isFocusedStack(stack) && !getKeyguardController().isKeyguardOrAodShowing(
                            display.mDisplayId)) {
                        // If the keyguard is unlocked - resume immediately.
                        // It is possible that the display will not be awake at the time we
                        // process the keyguard going away, which can happen before the sleep token
                        // is released. As a result, it is important we resume the activity here.
                        resumeFocusedStackTopActivityLocked();
                    }
                }
            }

            if (displayShouldSleep || mGoingToSleepActivities.isEmpty()) {
                continue;
            }
            // The display is awake now, so clean up the going to sleep list.
            for (Iterator<ActivityRecord> it = mGoingToSleepActivities.iterator(); it.hasNext(); ) {
                final ActivityRecord r = it.next();
                if (r.getDisplayId() == display.mDisplayId) {
                    it.remove();
                }
            }
        }
    }

    void activitySleptLocked(ActivityRecord r) {
        mGoingToSleepActivities.remove(r);
        final ActivityStack s = r.getStack();
        if (s != null) {
            s.checkReadyForSleep();
        } else {
            checkReadyForSleepLocked(true);
        }
    }

    void checkReadyForSleepLocked(boolean allowDelay) {
        if (!mService.isSleepingOrShuttingDownLocked()) {
            // Do not care.
            return;
        }

        if (!putStacksToSleepLocked(allowDelay, false /* shuttingDown */)) {
            return;
        }

        // Send launch end powerhint before going sleep
        sendPowerHintForLaunchEndIfNeeded();

        removeSleepTimeouts();

        if (mGoingToSleep.isHeld()) {
            mGoingToSleep.release();
        }
        if (mService.mShuttingDown) {
            mService.notifyAll();
        }
    }

    // Tries to put all activity stacks to sleep. Returns true if all stacks were
    // successfully put to sleep.
    private boolean putStacksToSleepLocked(boolean allowDelay, boolean shuttingDown) {
        boolean allSleep = true;
        for (int displayNdx = mActivityDisplays.size() - 1; displayNdx >= 0; --displayNdx) {
            final ActivityDisplay display = mActivityDisplays.valueAt(displayNdx);
            for (int stackNdx = display.getChildCount() - 1; stackNdx >= 0; --stackNdx) {
                final ActivityStack stack = display.getChildAt(stackNdx);
                if (allowDelay) {
                    allSleep &= stack.goToSleepIfPossible(shuttingDown);
                } else {
                    stack.goToSleep();
                }
            }
        }
        return allSleep;
    }

    boolean reportResumedActivityLocked(ActivityRecord r) {
        // A resumed activity cannot be stopping. remove from list
        mStoppingActivities.remove(r);

        final ActivityStack stack = r.getStack();
        if (isFocusedStack(stack)) {
            mService.updateUsageStats(r, true);
        }
        if (allResumedActivitiesComplete()) {
            ensureActivitiesVisibleLocked(null, 0, !PRESERVE_WINDOWS);
            mWindowManager.executeAppTransition();
            return true;
        }
        return false;
    }

    void handleAppCrashLocked(ProcessRecord app) {
        for (int displayNdx = mActivityDisplays.size() - 1; displayNdx >= 0; --displayNdx) {
            final ActivityDisplay display = mActivityDisplays.valueAt(displayNdx);
            for (int stackNdx = display.getChildCount() - 1; stackNdx >= 0; --stackNdx) {
                final ActivityStack stack = display.getChildAt(stackNdx);
                stack.handleAppCrashLocked(app);
            }
        }
    }

    // Called when WindowManager has finished animating the launchingBehind activity to the back.
    private void handleLaunchTaskBehindCompleteLocked(ActivityRecord r) {
        final TaskRecord task = r.getTask();
        final ActivityStack stack = task.getStack();

        r.mLaunchTaskBehind = false;
        mRecentTasks.add(task);
        mService.mTaskChangeNotificationController.notifyTaskStackChanged();
        r.setVisibility(false);

        // When launching tasks behind, update the last active time of the top task after the new
        // task has been shown briefly
        final ActivityRecord top = stack.getTopActivity();
        if (top != null) {
            top.getTask().touchActiveTime();
        }
    }

    void scheduleLaunchTaskBehindComplete(IBinder token) {
        mHandler.obtainMessage(LAUNCH_TASK_BEHIND_COMPLETE, token).sendToTarget();
    }

    /**
     * Make sure that all activities that need to be visible in the system actually are and update
     * their configuration.
     */
    void ensureActivitiesVisibleLocked(ActivityRecord starting, int configChanges,
            boolean preserveWindows) {
        ensureActivitiesVisibleLocked(starting, configChanges, preserveWindows,
                true /* updateConfiguration */);
    }

    /**
     * @see #ensureActivitiesVisibleLocked(ActivityRecord, int, boolean)
     */
    void ensureActivitiesVisibleLocked(ActivityRecord starting, int configChanges,
            boolean preserveWindows, boolean updateConfiguration) {
        getKeyguardController().beginActivityVisibilityUpdate();
        try {
            // First the front stacks. In case any are not fullscreen and are in front of home.
            for (int displayNdx = mActivityDisplays.size() - 1; displayNdx >= 0; --displayNdx) {
                final ActivityDisplay display = mActivityDisplays.valueAt(displayNdx);
                for (int stackNdx = display.getChildCount() - 1; stackNdx >= 0; --stackNdx) {
                    final ActivityStack stack = display.getChildAt(stackNdx);
                    stack.ensureActivitiesVisibleLocked(starting, configChanges, preserveWindows,
                            updateConfiguration);
                }
            }
        } finally {
            getKeyguardController().endActivityVisibilityUpdate();
        }
    }

    void addStartingWindowsForVisibleActivities(boolean taskSwitch) {
        for (int displayNdx = mActivityDisplays.size() - 1; displayNdx >= 0; --displayNdx) {
            final ActivityDisplay display = mActivityDisplays.valueAt(displayNdx);
            for (int stackNdx = display.getChildCount() - 1; stackNdx >= 0; --stackNdx) {
                final ActivityStack stack = display.getChildAt(stackNdx);
                stack.addStartingWindowsForVisibleActivities(taskSwitch);
            }
        }
    }

    void invalidateTaskLayers() {
        mTaskLayersChanged = true;
    }

    void rankTaskLayersIfNeeded() {
        if (!mTaskLayersChanged) {
            return;
        }
        mTaskLayersChanged = false;
        for (int displayNdx = 0; displayNdx < mActivityDisplays.size(); displayNdx++) {
            final ActivityDisplay display = mActivityDisplays.valueAt(displayNdx);
            int baseLayer = 0;
            for (int stackNdx = display.getChildCount() - 1; stackNdx >= 0; --stackNdx) {
                final ActivityStack stack = display.getChildAt(stackNdx);
                baseLayer += stack.rankTaskLayers(baseLayer);
            }
        }
    }

    void clearOtherAppTimeTrackers(AppTimeTracker except) {
        for (int displayNdx = mActivityDisplays.size() - 1; displayNdx >= 0; --displayNdx) {
            final ActivityDisplay display = mActivityDisplays.valueAt(displayNdx);
            for (int stackNdx = display.getChildCount() - 1; stackNdx >= 0; --stackNdx) {
                final ActivityStack stack = display.getChildAt(stackNdx);
                stack.clearOtherAppTimeTrackers(except);
            }
        }
    }

    void scheduleDestroyAllActivities(ProcessRecord app, String reason) {
        for (int displayNdx = mActivityDisplays.size() - 1; displayNdx >= 0; --displayNdx) {
            final ActivityDisplay display = mActivityDisplays.valueAt(displayNdx);
            for (int stackNdx = display.getChildCount() - 1; stackNdx >= 0; --stackNdx) {
                final ActivityStack stack = display.getChildAt(stackNdx);
                stack.scheduleDestroyActivities(app, reason);
            }
        }
    }

    void releaseSomeActivitiesLocked(ProcessRecord app, String reason) {
        // Examine all activities currently running in the process.
        TaskRecord firstTask = null;
        // Tasks is non-null only if two or more tasks are found.
        ArraySet<TaskRecord> tasks = null;
        if (DEBUG_RELEASE) Slog.d(TAG_RELEASE, "Trying to release some activities in " + app);
        for (int i = 0; i < app.activities.size(); i++) {
            ActivityRecord r = app.activities.get(i);
            // First, if we find an activity that is in the process of being destroyed,
            // then we just aren't going to do anything for now; we want things to settle
            // down before we try to prune more activities.
            if (r.finishing || r.isState(DESTROYING, DESTROYED)) {
                if (DEBUG_RELEASE) Slog.d(TAG_RELEASE, "Abort release; already destroying: " + r);
                return;
            }
            // Don't consider any activies that are currently not in a state where they
            // can be destroyed.
            if (r.visible || !r.stopped || !r.haveState
                    || r.isState(RESUMED, PAUSING, PAUSED, STOPPING)) {
                if (DEBUG_RELEASE) Slog.d(TAG_RELEASE, "Not releasing in-use activity: " + r);
                continue;
            }

            final TaskRecord task = r.getTask();
            if (task != null) {
                if (DEBUG_RELEASE) Slog.d(TAG_RELEASE, "Collecting release task " + task
                        + " from " + r);
                if (firstTask == null) {
                    firstTask = task;
                } else if (firstTask != task) {
                    if (tasks == null) {
                        tasks = new ArraySet<>();
                        tasks.add(firstTask);
                    }
                    tasks.add(task);
                }
            }
        }
        if (tasks == null) {
            if (DEBUG_RELEASE) Slog.d(TAG_RELEASE, "Didn't find two or more tasks to release");
            return;
        }
        // If we have activities in multiple tasks that are in a position to be destroyed,
        // let's iterate through the tasks and release the oldest one.
        final int numDisplays = mActivityDisplays.size();
        for (int displayNdx = 0; displayNdx < numDisplays; ++displayNdx) {
            final ActivityDisplay display = mActivityDisplays.valueAt(displayNdx);
            final int stackCount = display.getChildCount();
            // Step through all stacks starting from behind, to hit the oldest things first.
            for (int stackNdx = 0; stackNdx < stackCount; stackNdx++) {
                final ActivityStack stack = display.getChildAt(stackNdx);
                // Try to release activities in this stack; if we manage to, we are done.
                if (stack.releaseSomeActivitiesLocked(app, tasks, reason) > 0) {
                    return;
                }
            }
        }
    }

    boolean switchUserLocked(int userId, UserState uss) {
        final int focusStackId = mFocusedStack.getStackId();
        // We dismiss the docked stack whenever we switch users.
        final ActivityStack dockedStack = getDefaultDisplay().getSplitScreenPrimaryStack();
        if (dockedStack != null) {
            moveTasksToFullscreenStackLocked(dockedStack, mFocusedStack == dockedStack);
        }
        // Also dismiss the pinned stack whenever we switch users. Removing the pinned stack will
        // also cause all tasks to be moved to the fullscreen stack at a position that is
        // appropriate.
        removeStacksInWindowingModes(WINDOWING_MODE_PINNED);

        mUserStackInFront.put(mCurrentUser, focusStackId);
        final int restoreStackId = mUserStackInFront.get(userId, mHomeStack.mStackId);
        mCurrentUser = userId;

        mStartingUsers.add(uss);
        for (int displayNdx = mActivityDisplays.size() - 1; displayNdx >= 0; --displayNdx) {
            final ActivityDisplay display = mActivityDisplays.valueAt(displayNdx);
            for (int stackNdx = display.getChildCount() - 1; stackNdx >= 0; --stackNdx) {
                final ActivityStack stack = display.getChildAt(stackNdx);
                stack.switchUserLocked(userId);
                TaskRecord task = stack.topTask();
                if (task != null) {
                    stack.positionChildWindowContainerAtTop(task);
                }
            }
        }

        ActivityStack stack = getStack(restoreStackId);
        if (stack == null) {
            stack = mHomeStack;
        }
        final boolean homeInFront = stack.isActivityTypeHome();
        if (stack.isOnHomeDisplay()) {
            stack.moveToFront("switchUserOnHomeDisplay");
        } else {
            // Stack was moved to another display while user was swapped out.
            resumeHomeStackTask(null, "switchUserOnOtherDisplay");
        }
        return homeInFront;
    }

    /** Checks whether the userid is a profile of the current user. */
    boolean isCurrentProfileLocked(int userId) {
        if (userId == mCurrentUser) return true;
        return mService.mUserController.isCurrentProfile(userId);
    }

    /**
     * Returns whether a stopping activity is present that should be stopped after visible, rather
     * than idle.
     * @return {@code true} if such activity is present. {@code false} otherwise.
     */
    boolean isStoppingNoHistoryActivity() {
        // Activities that are marked as nohistory should be stopped immediately after the resumed
        // activity has become visible.
        for (ActivityRecord record : mStoppingActivities) {
            if (record.isNoHistory()) {
                return true;
            }
        }

        return false;
    }

    final ArrayList<ActivityRecord> processStoppingActivitiesLocked(ActivityRecord idleActivity,
            boolean remove, boolean processPausingActivities) {
        ArrayList<ActivityRecord> stops = null;

        final boolean nowVisible = allResumedActivitiesVisible();
        for (int activityNdx = mStoppingActivities.size() - 1; activityNdx >= 0; --activityNdx) {
            ActivityRecord s = mStoppingActivities.get(activityNdx);
            boolean waitingVisible = mActivitiesWaitingForVisibleActivity.contains(s);
            if (DEBUG_STATES) Slog.v(TAG, "Stopping " + s + ": nowVisible=" + nowVisible
                    + " waitingVisible=" + waitingVisible + " finishing=" + s.finishing);
            if (waitingVisible && nowVisible) {
                mActivitiesWaitingForVisibleActivity.remove(s);
                waitingVisible = false;
                if (s.finishing) {
                    // If this activity is finishing, it is sitting on top of
                    // everyone else but we now know it is no longer needed...
                    // so get rid of it.  Otherwise, we need to go through the
                    // normal flow and hide it once we determine that it is
                    // hidden by the activities in front of it.
                    if (DEBUG_STATES) Slog.v(TAG, "Before stopping, can hide: " + s);
                    s.setVisibility(false);
                }
            }
            if (remove) {
                final ActivityStack stack = s.getStack();
                final boolean shouldSleepOrShutDown = stack != null
                        ? stack.shouldSleepOrShutDownActivities()
                        : mService.isSleepingOrShuttingDownLocked();
                if (!waitingVisible || shouldSleepOrShutDown) {
                    if (!processPausingActivities && s.isState(PAUSING)) {
                        // Defer processing pausing activities in this iteration and reschedule
                        // a delayed idle to reprocess it again
                        removeTimeoutsForActivityLocked(idleActivity);
                        scheduleIdleTimeoutLocked(idleActivity);
                        continue;
                    }

                    if (DEBUG_STATES) Slog.v(TAG, "Ready to stop: " + s);
                    if (stops == null) {
                        stops = new ArrayList<>();
                    }
                    stops.add(s);
                    mStoppingActivities.remove(activityNdx);
                }
            }
        }

        return stops;
    }

    void validateTopActivitiesLocked() {
        for (int displayNdx = mActivityDisplays.size() - 1; displayNdx >= 0; --displayNdx) {
            final ActivityDisplay display = mActivityDisplays.valueAt(displayNdx);
            for (int stackNdx = display.getChildCount() - 1; stackNdx >= 0; --stackNdx) {
                final ActivityStack stack = display.getChildAt(stackNdx);
                final ActivityRecord r = stack.topRunningActivityLocked();
                final ActivityState state = r == null ? DESTROYED : r.getState();
                if (isFocusedStack(stack)) {
                    if (r == null) Slog.e(TAG,
                            "validateTop...: null top activity, stack=" + stack);
                    else {
                        final ActivityRecord pausing = stack.mPausingActivity;
                        if (pausing != null && pausing == r) Slog.e(TAG,
                                "validateTop...: top stack has pausing activity r=" + r
                                + " state=" + state);
                        if (state != INITIALIZING && state != RESUMED) Slog.e(TAG,
                                "validateTop...: activity in front not resumed r=" + r
                                + " state=" + state);
                    }
                } else {
                    final ActivityRecord resumed = stack.getResumedActivity();
                    if (resumed != null && resumed == r) Slog.e(TAG,
                            "validateTop...: back stack has resumed activity r=" + r
                            + " state=" + state);
                    if (r != null && (state == INITIALIZING || state == RESUMED)) Slog.e(TAG,
                            "validateTop...: activity in back resumed r=" + r + " state=" + state);
                }
            }
        }
    }

    public void dumpDisplays(PrintWriter pw) {
        for (int i = mActivityDisplays.size() - 1; i >= 0; --i) {
            final ActivityDisplay display = mActivityDisplays.valueAt(i);
            pw.print("[id:" + display.mDisplayId + " stacks:");
            display.dumpStacks(pw);
            pw.print("]");
        }
    }

    public void dump(PrintWriter pw, String prefix) {
        pw.print(prefix); pw.print("mFocusedStack=" + mFocusedStack);
                pw.print(" mLastFocusedStack="); pw.println(mLastFocusedStack);
        pw.print(prefix);
        pw.println("mCurTaskIdForUser=" + mCurTaskIdForUser);
        pw.print(prefix); pw.println("mUserStackInFront=" + mUserStackInFront);
        for (int i = mActivityDisplays.size() - 1; i >= 0; --i) {
            final ActivityDisplay display = mActivityDisplays.valueAt(i);
            display.dump(pw, prefix);
        }
        if (!mWaitingForActivityVisible.isEmpty()) {
            pw.print(prefix); pw.println("mWaitingForActivityVisible=");
            for (int i = 0; i < mWaitingForActivityVisible.size(); ++i) {
                pw.print(prefix); pw.print(prefix); mWaitingForActivityVisible.get(i).dump(pw, prefix);
            }
        }
        pw.print(prefix); pw.print("isHomeRecentsComponent=");
        pw.print(mRecentTasks.isRecentsComponentHomeActivity(mCurrentUser));

        getKeyguardController().dump(pw, prefix);
        mService.getLockTaskController().dump(pw, prefix);
    }

    public void writeToProto(ProtoOutputStream proto, long fieldId) {
        final long token = proto.start(fieldId);
        super.writeToProto(proto, CONFIGURATION_CONTAINER, false /* trim */);
        for (int displayNdx = 0; displayNdx < mActivityDisplays.size(); ++displayNdx) {
            ActivityDisplay activityDisplay = mActivityDisplays.valueAt(displayNdx);
            activityDisplay.writeToProto(proto, DISPLAYS);
        }
        getKeyguardController().writeToProto(proto, KEYGUARD_CONTROLLER);
        if (mFocusedStack != null) {
            proto.write(FOCUSED_STACK_ID, mFocusedStack.mStackId);
            ActivityRecord focusedActivity = getResumedActivityLocked();
            if (focusedActivity != null) {
                focusedActivity.writeIdentifierToProto(proto, RESUMED_ACTIVITY);
            }
        } else {
            proto.write(FOCUSED_STACK_ID, INVALID_STACK_ID);
        }
        proto.write(IS_HOME_RECENTS_COMPONENT,
                mRecentTasks.isRecentsComponentHomeActivity(mCurrentUser));
        proto.end(token);
    }

    /**
     * Dump all connected displays' configurations.
     * @param prefix Prefix to apply to each line of the dump.
     */
    void dumpDisplayConfigs(PrintWriter pw, String prefix) {
        pw.print(prefix); pw.println("Display override configurations:");
        final int displayCount = mActivityDisplays.size();
        for (int i = 0; i < displayCount; i++) {
            final ActivityDisplay activityDisplay = mActivityDisplays.valueAt(i);
            pw.print(prefix); pw.print("  "); pw.print(activityDisplay.mDisplayId); pw.print(": ");
                    pw.println(activityDisplay.getOverrideConfiguration());
        }
    }

    /**
     * Dumps the activities matching the given {@param name} in the either the focused stack
     * or all visible stacks if {@param dumpVisibleStacks} is true.
     */
    ArrayList<ActivityRecord> getDumpActivitiesLocked(String name, boolean dumpVisibleStacksOnly,
            boolean dumpFocusedStackOnly) {
        if (dumpFocusedStackOnly) {
            return mFocusedStack.getDumpActivitiesLocked(name);
        } else {
            ArrayList<ActivityRecord> activities = new ArrayList<>();
            int numDisplays = mActivityDisplays.size();
            for (int displayNdx = 0; displayNdx < numDisplays; ++displayNdx) {
                final ActivityDisplay display = mActivityDisplays.valueAt(displayNdx);
                for (int stackNdx = display.getChildCount() - 1; stackNdx >= 0; --stackNdx) {
                    final ActivityStack stack = display.getChildAt(stackNdx);
                    if (!dumpVisibleStacksOnly || stack.shouldBeVisible(null)) {
                        activities.addAll(stack.getDumpActivitiesLocked(name));
                    }
                }
            }
            return activities;
        }
    }

    static boolean printThisActivity(PrintWriter pw, ActivityRecord activity, String dumpPackage,
            boolean needSep, String prefix) {
        if (activity != null) {
            if (dumpPackage == null || dumpPackage.equals(activity.packageName)) {
                if (needSep) {
                    pw.println();
                }
                pw.print(prefix);
                pw.println(activity);
                return true;
            }
        }
        return false;
    }

    boolean dumpActivitiesLocked(FileDescriptor fd, PrintWriter pw, boolean dumpAll,
            boolean dumpClient, String dumpPackage) {
        boolean printed = false;
        boolean needSep = false;
        for (int displayNdx = 0; displayNdx < mActivityDisplays.size(); ++displayNdx) {
            ActivityDisplay activityDisplay = mActivityDisplays.valueAt(displayNdx);
            pw.print("Display #"); pw.print(activityDisplay.mDisplayId);
                    pw.println(" (activities from top to bottom):");
            final ActivityDisplay display = mActivityDisplays.valueAt(displayNdx);
            for (int stackNdx = display.getChildCount() - 1; stackNdx >= 0; --stackNdx) {
                final ActivityStack stack = display.getChildAt(stackNdx);
                pw.println();
                pw.println("  Stack #" + stack.mStackId
                        + ": type=" + activityTypeToString(stack.getActivityType())
                        + " mode=" + windowingModeToString(stack.getWindowingMode()));
                pw.println("  isSleeping=" + stack.shouldSleepActivities());
                pw.println("  mBounds=" + stack.getOverrideBounds());

                printed |= stack.dumpActivitiesLocked(fd, pw, dumpAll, dumpClient, dumpPackage,
                        needSep);

                printed |= dumpHistoryList(fd, pw, stack.mLRUActivities, "    ", "Run", false,
                        !dumpAll, false, dumpPackage, true,
                        "    Running activities (most recent first):", null);

                needSep = printed;
                boolean pr = printThisActivity(pw, stack.mPausingActivity, dumpPackage, needSep,
                        "    mPausingActivity: ");
                if (pr) {
                    printed = true;
                    needSep = false;
                }
                pr = printThisActivity(pw, stack.getResumedActivity(), dumpPackage, needSep,
                        "    mResumedActivity: ");
                if (pr) {
                    printed = true;
                    needSep = false;
                }
                if (dumpAll) {
                    pr = printThisActivity(pw, stack.mLastPausedActivity, dumpPackage, needSep,
                            "    mLastPausedActivity: ");
                    if (pr) {
                        printed = true;
                        needSep = true;
                    }
                    printed |= printThisActivity(pw, stack.mLastNoHistoryActivity, dumpPackage,
                            needSep, "    mLastNoHistoryActivity: ");
                }
                needSep = printed;
            }
        }

        printed |= dumpHistoryList(fd, pw, mFinishingActivities, "  ", "Fin", false, !dumpAll,
                false, dumpPackage, true, "  Activities waiting to finish:", null);
        printed |= dumpHistoryList(fd, pw, mStoppingActivities, "  ", "Stop", false, !dumpAll,
                false, dumpPackage, true, "  Activities waiting to stop:", null);
        printed |= dumpHistoryList(fd, pw, mActivitiesWaitingForVisibleActivity, "  ", "Wait",
                false, !dumpAll, false, dumpPackage, true,
                "  Activities waiting for another to become visible:", null);
        printed |= dumpHistoryList(fd, pw, mGoingToSleepActivities, "  ", "Sleep", false, !dumpAll,
                false, dumpPackage, true, "  Activities waiting to sleep:", null);

        return printed;
    }

    static boolean dumpHistoryList(FileDescriptor fd, PrintWriter pw, List<ActivityRecord> list,
            String prefix, String label, boolean complete, boolean brief, boolean client,
            String dumpPackage, boolean needNL, String header, TaskRecord lastTask) {
        String innerPrefix = null;
        String[] args = null;
        boolean printed = false;
        for (int i=list.size()-1; i>=0; i--) {
            final ActivityRecord r = list.get(i);
            if (dumpPackage != null && !dumpPackage.equals(r.packageName)) {
                continue;
            }
            if (innerPrefix == null) {
                innerPrefix = prefix + "      ";
                args = new String[0];
            }
            printed = true;
            final boolean full = !brief && (complete || !r.isInHistory());
            if (needNL) {
                pw.println("");
                needNL = false;
            }
            if (header != null) {
                pw.println(header);
                header = null;
            }
            if (lastTask != r.getTask()) {
                lastTask = r.getTask();
                pw.print(prefix);
                pw.print(full ? "* " : "  ");
                pw.println(lastTask);
                if (full) {
                    lastTask.dump(pw, prefix + "  ");
                } else if (complete) {
                    // Complete + brief == give a summary.  Isn't that obvious?!?
                    if (lastTask.intent != null) {
                        pw.print(prefix); pw.print("  ");
                                pw.println(lastTask.intent.toInsecureStringWithClip());
                    }
                }
            }
            pw.print(prefix); pw.print(full ? "  * " : "    "); pw.print(label);
            pw.print(" #"); pw.print(i); pw.print(": ");
            pw.println(r);
            if (full) {
                r.dump(pw, innerPrefix);
            } else if (complete) {
                // Complete + brief == give a summary.  Isn't that obvious?!?
                pw.print(innerPrefix); pw.println(r.intent.toInsecureString());
                if (r.app != null) {
                    pw.print(innerPrefix); pw.println(r.app);
                }
            }
            if (client && r.app != null && r.app.thread != null) {
                // flush anything that is already in the PrintWriter since the thread is going
                // to write to the file descriptor directly
                pw.flush();
                try {
                    TransferPipe tp = new TransferPipe();
                    try {
                        r.app.thread.dumpActivity(tp.getWriteFd(), r.appToken, innerPrefix, args);
                        // Short timeout, since blocking here can
                        // deadlock with the application.
                        tp.go(fd, 2000);
                    } finally {
                        tp.kill();
                    }
                } catch (IOException e) {
                    pw.println(innerPrefix + "Failure while dumping the activity: " + e);
                } catch (RemoteException e) {
                    pw.println(innerPrefix + "Got a RemoteException while dumping the activity");
                }
                needNL = true;
            }
        }
        return printed;
    }

    void scheduleIdleTimeoutLocked(ActivityRecord next) {
        if (DEBUG_IDLE) Slog.d(TAG_IDLE,
                "scheduleIdleTimeoutLocked: Callers=" + Debug.getCallers(4));
        Message msg = mHandler.obtainMessage(IDLE_TIMEOUT_MSG, next);
        mHandler.sendMessageDelayed(msg, IDLE_TIMEOUT);
    }

    final void scheduleIdleLocked() {
        mHandler.sendEmptyMessage(IDLE_NOW_MSG);
    }

    void removeTimeoutsForActivityLocked(ActivityRecord r) {
        if (DEBUG_IDLE) Slog.d(TAG_IDLE, "removeTimeoutsForActivity: Callers="
                + Debug.getCallers(4));
        mHandler.removeMessages(IDLE_TIMEOUT_MSG, r);
    }

    final void scheduleResumeTopActivities() {
        if (!mHandler.hasMessages(RESUME_TOP_ACTIVITY_MSG)) {
            mHandler.sendEmptyMessage(RESUME_TOP_ACTIVITY_MSG);
        }
    }

    void removeSleepTimeouts() {
        mHandler.removeMessages(SLEEP_TIMEOUT_MSG);
    }

    final void scheduleSleepTimeout() {
        removeSleepTimeouts();
        mHandler.sendEmptyMessageDelayed(SLEEP_TIMEOUT_MSG, SLEEP_TIMEOUT);
    }

    @Override
    public void onDisplayAdded(int displayId) {
        if (DEBUG_STACK) Slog.v(TAG, "Display added displayId=" + displayId);
        mHandler.sendMessage(mHandler.obtainMessage(HANDLE_DISPLAY_ADDED, displayId, 0));
    }

    @Override
    public void onDisplayRemoved(int displayId) {
        if (DEBUG_STACK) Slog.v(TAG, "Display removed displayId=" + displayId);
        mHandler.sendMessage(mHandler.obtainMessage(HANDLE_DISPLAY_REMOVED, displayId, 0));
    }

    @Override
    public void onDisplayChanged(int displayId) {
        if (DEBUG_STACK) Slog.v(TAG, "Display changed displayId=" + displayId);
        mHandler.sendMessage(mHandler.obtainMessage(HANDLE_DISPLAY_CHANGED, displayId, 0));
    }

    private void handleDisplayAdded(int displayId) {
        synchronized (mService) {
            getActivityDisplayOrCreateLocked(displayId);
        }
    }

    /** Check if display with specified id is added to the list. */
    boolean isDisplayAdded(int displayId) {
        return getActivityDisplayOrCreateLocked(displayId) != null;
    }

    // TODO: Look into consolidating with getActivityDisplayOrCreateLocked()
    ActivityDisplay getActivityDisplay(int displayId) {
        return mActivityDisplays.get(displayId);
    }

    // TODO(multi-display): Look at all callpoints to make sure they make sense in multi-display.
    ActivityDisplay getDefaultDisplay() {
        return mActivityDisplays.get(DEFAULT_DISPLAY);
    }

    /**
     * Get an existing instance of {@link ActivityDisplay} or create new if there is a
     * corresponding record in display manager.
     */
    // TODO: Look into consolidating with getActivityDisplay()
    ActivityDisplay getActivityDisplayOrCreateLocked(int displayId) {
        ActivityDisplay activityDisplay = mActivityDisplays.get(displayId);
        if (activityDisplay != null) {
            return activityDisplay;
        }
        if (mDisplayManager == null) {
            // The system isn't fully initialized yet.
            return null;
        }
        final Display display = mDisplayManager.getDisplay(displayId);
        if (display == null) {
            // The display is not registered in DisplayManager.
            return null;
        }
        // The display hasn't been added to ActivityManager yet, create a new record now.
        activityDisplay = new ActivityDisplay(this, display);
        attachDisplay(activityDisplay);
        calculateDefaultMinimalSizeOfResizeableTasks(activityDisplay);
        mWindowManager.onDisplayAdded(displayId);
        return activityDisplay;
    }

    @VisibleForTesting
    void attachDisplay(ActivityDisplay display) {
        mActivityDisplays.put(display.mDisplayId, display);
    }

    private void calculateDefaultMinimalSizeOfResizeableTasks(ActivityDisplay display) {
        mDefaultMinSizeOfResizeableTask =
                mService.mContext.getResources().getDimensionPixelSize(
                        com.android.internal.R.dimen.default_minimal_size_resizable_task);
    }

    private void handleDisplayRemoved(int displayId) {
        if (displayId == DEFAULT_DISPLAY) {
            throw new IllegalArgumentException("Can't remove the primary display.");
        }

        synchronized (mService) {
            final ActivityDisplay activityDisplay = mActivityDisplays.get(displayId);
            if (activityDisplay == null) {
                return;
            }

            activityDisplay.remove();

            releaseSleepTokens(activityDisplay);

            mActivityDisplays.remove(displayId);
        }
    }

    private void handleDisplayChanged(int displayId) {
        synchronized (mService) {
            ActivityDisplay activityDisplay = mActivityDisplays.get(displayId);
            // TODO: The following code block should be moved into {@link ActivityDisplay}.
            if (activityDisplay != null) {
                // The window policy is responsible for stopping activities on the default display
                if (displayId != Display.DEFAULT_DISPLAY) {
                    int displayState = activityDisplay.mDisplay.getState();
                    if (displayState == Display.STATE_OFF && activityDisplay.mOffToken == null) {
                        activityDisplay.mOffToken =
                                mService.acquireSleepToken("Display-off", displayId);
                    } else if (displayState == Display.STATE_ON
                            && activityDisplay.mOffToken != null) {
                        activityDisplay.mOffToken.release();
                        activityDisplay.mOffToken = null;
                    }
                }

                activityDisplay.updateBounds();
            }
            mWindowManager.onDisplayChanged(displayId);
        }
    }

    SleepToken createSleepTokenLocked(String tag, int displayId) {
        ActivityDisplay display = mActivityDisplays.get(displayId);
        if (display == null) {
            throw new IllegalArgumentException("Invalid display: " + displayId);
        }

        final SleepTokenImpl token = new SleepTokenImpl(tag, displayId);
        mSleepTokens.add(token);
        display.mAllSleepTokens.add(token);
        return token;
    }

    private void removeSleepTokenLocked(SleepTokenImpl token) {
        mSleepTokens.remove(token);

        ActivityDisplay display = mActivityDisplays.get(token.mDisplayId);
        if (display != null) {
            display.mAllSleepTokens.remove(token);
            if (display.mAllSleepTokens.isEmpty()) {
                mService.updateSleepIfNeededLocked();
            }
        }
    }

    private void releaseSleepTokens(ActivityDisplay display) {
        if (display.mAllSleepTokens.isEmpty()) {
            return;
        }
        for (SleepToken token : display.mAllSleepTokens) {
            mSleepTokens.remove(token);
        }
        display.mAllSleepTokens.clear();

        mService.updateSleepIfNeededLocked();
    }

    private StackInfo getStackInfo(ActivityStack stack) {
        final int displayId = stack.mDisplayId;
        final ActivityDisplay display = mActivityDisplays.get(displayId);
        StackInfo info = new StackInfo();
        stack.getWindowContainerBounds(info.bounds);
        info.displayId = displayId;
        info.stackId = stack.mStackId;
        info.userId = stack.mCurrentUser;
        info.visible = stack.shouldBeVisible(null);
        // A stack might be not attached to a display.
        info.position = display != null ? display.getIndexOf(stack) : 0;
        info.configuration.setTo(stack.getConfiguration());

        ArrayList<TaskRecord> tasks = stack.getAllTasks();
        final int numTasks = tasks.size();
        int[] taskIds = new int[numTasks];
        String[] taskNames = new String[numTasks];
        Rect[] taskBounds = new Rect[numTasks];
        int[] taskUserIds = new int[numTasks];
        for (int i = 0; i < numTasks; ++i) {
            final TaskRecord task = tasks.get(i);
            taskIds[i] = task.taskId;
            taskNames[i] = task.origActivity != null ? task.origActivity.flattenToString()
                    : task.realActivity != null ? task.realActivity.flattenToString()
                    : task.getTopActivity() != null ? task.getTopActivity().packageName
                    : "unknown";
            taskBounds[i] = new Rect();
            task.getWindowContainerBounds(taskBounds[i]);
            taskUserIds[i] = task.userId;
        }
        info.taskIds = taskIds;
        info.taskNames = taskNames;
        info.taskBounds = taskBounds;
        info.taskUserIds = taskUserIds;

        final ActivityRecord top = stack.topRunningActivityLocked();
        info.topActivity = top != null ? top.intent.getComponent() : null;
        return info;
    }

    StackInfo getStackInfo(int stackId) {
        ActivityStack stack = getStack(stackId);
        if (stack != null) {
            return getStackInfo(stack);
        }
        return null;
    }

    StackInfo getStackInfo(int windowingMode, int activityType) {
        final ActivityStack stack = getStack(windowingMode, activityType);
        return (stack != null) ? getStackInfo(stack) : null;
    }

    ArrayList<StackInfo> getAllStackInfosLocked() {
        ArrayList<StackInfo> list = new ArrayList<>();
        for (int displayNdx = 0; displayNdx < mActivityDisplays.size(); ++displayNdx) {
            final ActivityDisplay display = mActivityDisplays.valueAt(displayNdx);
            for (int stackNdx = display.getChildCount() - 1; stackNdx >= 0; --stackNdx) {
                final ActivityStack stack = display.getChildAt(stackNdx);
                list.add(getStackInfo(stack));
            }
        }
        return list;
    }

    void handleNonResizableTaskIfNeeded(TaskRecord task, int preferredWindowingMode,
            int preferredDisplayId, ActivityStack actualStack) {
        handleNonResizableTaskIfNeeded(task, preferredWindowingMode, preferredDisplayId,
                actualStack, false /* forceNonResizable */);
    }

    void handleNonResizableTaskIfNeeded(TaskRecord task, int preferredWindowingMode,
            int preferredDisplayId, ActivityStack actualStack, boolean forceNonResizable) {
        final boolean isSecondaryDisplayPreferred =
                (preferredDisplayId != DEFAULT_DISPLAY && preferredDisplayId != INVALID_DISPLAY);
        final boolean inSplitScreenMode = actualStack != null
                && actualStack.getDisplay().hasSplitScreenPrimaryStack();
        if (((!inSplitScreenMode && preferredWindowingMode != WINDOWING_MODE_SPLIT_SCREEN_PRIMARY)
                && !isSecondaryDisplayPreferred) || !task.isActivityTypeStandardOrUndefined()) {
            return;
        }

        // Handle incorrect launch/move to secondary display if needed.
        if (isSecondaryDisplayPreferred) {
            final int actualDisplayId = task.getStack().mDisplayId;
            if (!task.canBeLaunchedOnDisplay(actualDisplayId)) {
                throw new IllegalStateException("Task resolved to incompatible display");
            }
            // The task might have landed on a display different from requested.
            // TODO(multi-display): Find proper stack for the task on the default display.
            mService.setTaskWindowingMode(task.taskId,
                    WINDOWING_MODE_FULLSCREEN_OR_SPLIT_SCREEN_SECONDARY, true /* toTop */);
            if (preferredDisplayId != actualDisplayId) {
                // Display a warning toast that we tried to put a non-resizeable task on a secondary
                // display with config different from global config.
                mService.mTaskChangeNotificationController
                        .notifyActivityLaunchOnSecondaryDisplayFailed();
                return;
            }
        }

        if (!task.supportsSplitScreenWindowingMode() || forceNonResizable) {
            // Display a warning toast that we tried to put an app that doesn't support split-screen
            // in split-screen.
            mService.mTaskChangeNotificationController.notifyActivityDismissingDockedStack();

            // Dismiss docked stack. If task appeared to be in docked stack but is not resizable -
            // we need to move it to top of fullscreen stack, otherwise it will be covered.

            final ActivityStack dockedStack =
                    task.getStack().getDisplay().getSplitScreenPrimaryStack();
            if (dockedStack != null) {
                moveTasksToFullscreenStackLocked(dockedStack, actualStack == dockedStack);
            }
            return;
        }

        final ActivityRecord topActivity = task.getTopActivity();
        if (topActivity != null && topActivity.isNonResizableOrForcedResizable()
            && !topActivity.noDisplay) {
            final String packageName = topActivity.appInfo.packageName;
            final int reason = isSecondaryDisplayPreferred
                    ? FORCED_RESIZEABLE_REASON_SECONDARY_DISPLAY
                    : FORCED_RESIZEABLE_REASON_SPLIT_SCREEN;
            mService.mTaskChangeNotificationController.notifyActivityForcedResizable(
                    task.taskId, reason, packageName);
        }
    }

    void activityRelaunchedLocked(IBinder token) {
        mWindowManager.notifyAppRelaunchingFinished(token);
        final ActivityRecord r = ActivityRecord.isInStackLocked(token);
        if (r != null) {
            if (r.getStack().shouldSleepOrShutDownActivities()) {
                r.setSleeping(true, true);
            }
        }
    }

    void activityRelaunchingLocked(ActivityRecord r) {
        mWindowManager.notifyAppRelaunching(r.appToken);
    }

    void logStackState() {
        mActivityMetricsLogger.logWindowState();
    }

    void scheduleUpdateMultiWindowMode(TaskRecord task) {
        // If the stack is animating in a way where we will be forcing a multi-mode change at the
        // end, then ensure that we defer all in between multi-window mode changes
        if (task.getStack().deferScheduleMultiWindowModeChanged()) {
            return;
        }

        for (int i = task.mActivities.size() - 1; i >= 0; i--) {
            final ActivityRecord r = task.mActivities.get(i);
            if (r.app != null && r.app.thread != null) {
                mMultiWindowModeChangedActivities.add(r);
            }
        }

        if (!mHandler.hasMessages(REPORT_MULTI_WINDOW_MODE_CHANGED_MSG)) {
            mHandler.sendEmptyMessage(REPORT_MULTI_WINDOW_MODE_CHANGED_MSG);
        }
    }

    void scheduleUpdatePictureInPictureModeIfNeeded(TaskRecord task, ActivityStack prevStack) {
        final ActivityStack stack = task.getStack();
        if (prevStack == null || prevStack == stack
                || (!prevStack.inPinnedWindowingMode() && !stack.inPinnedWindowingMode())) {
            return;
        }

        scheduleUpdatePictureInPictureModeIfNeeded(task, stack.getOverrideBounds());
    }

    void scheduleUpdatePictureInPictureModeIfNeeded(TaskRecord task, Rect targetStackBounds) {
        for (int i = task.mActivities.size() - 1; i >= 0; i--) {
            final ActivityRecord r = task.mActivities.get(i);
            if (r.app != null && r.app.thread != null) {
                mPipModeChangedActivities.add(r);
                // If we are scheduling pip change, then remove this activity from multi-window
                // change list as the processing of pip change will make sure multi-window changed
                // message is processed in the right order relative to pip changed.
                mMultiWindowModeChangedActivities.remove(r);
            }
        }
        mPipModeChangedTargetStackBounds = targetStackBounds;

        if (!mHandler.hasMessages(REPORT_PIP_MODE_CHANGED_MSG)) {
            mHandler.sendEmptyMessage(REPORT_PIP_MODE_CHANGED_MSG);
        }
    }

    void updatePictureInPictureMode(TaskRecord task, Rect targetStackBounds, boolean forceUpdate) {
        mHandler.removeMessages(REPORT_PIP_MODE_CHANGED_MSG);
        for (int i = task.mActivities.size() - 1; i >= 0; i--) {
            final ActivityRecord r = task.mActivities.get(i);
            if (r.app != null && r.app.thread != null) {
                r.updatePictureInPictureMode(targetStackBounds, forceUpdate);
            }
        }
    }

    void setDockedStackMinimized(boolean minimized) {
        mIsDockMinimized = minimized;
        if (mIsDockMinimized) {
            final ActivityStack current = getFocusedStack();
            if (current.inSplitScreenPrimaryWindowingMode()) {
                // The primary split-screen stack can't be focused while it is minimize, so move
                // focus to something else.
                current.adjustFocusToNextFocusableStack("setDockedStackMinimized");
            }
        }
    }

    void wakeUp(String reason) {
        mPowerManager.wakeUp(SystemClock.uptimeMillis(), "android.server.am:TURN_ON:" + reason);
    }

    /**
     * Begin deferring resume to avoid duplicate resumes in one pass.
     */
    private void beginDeferResume() {
        mDeferResumeCount++;
    }

    /**
     * End deferring resume and determine if resume can be called.
     */
    private void endDeferResume() {
        mDeferResumeCount--;
    }

    /**
     * @return True if resume can be called.
     */
    private boolean readyToResume() {
        return mDeferResumeCount == 0;
    }

    private final class ActivityStackSupervisorHandler extends Handler {

        public ActivityStackSupervisorHandler(Looper looper) {
            super(looper);
        }

        void activityIdleInternal(ActivityRecord r, boolean processPausingActivities) {
            synchronized (mService) {
                activityIdleInternalLocked(r != null ? r.appToken : null, true /* fromTimeout */,
                        processPausingActivities, null);
            }
        }

        @Override
        public void handleMessage(Message msg) {
            switch (msg.what) {
                case REPORT_MULTI_WINDOW_MODE_CHANGED_MSG: {
                    synchronized (mService) {
                        for (int i = mMultiWindowModeChangedActivities.size() - 1; i >= 0; i--) {
                            final ActivityRecord r = mMultiWindowModeChangedActivities.remove(i);
                            r.updateMultiWindowMode();
                        }
                    }
                } break;
                case REPORT_PIP_MODE_CHANGED_MSG: {
                    synchronized (mService) {
                        for (int i = mPipModeChangedActivities.size() - 1; i >= 0; i--) {
                            final ActivityRecord r = mPipModeChangedActivities.remove(i);
                            r.updatePictureInPictureMode(mPipModeChangedTargetStackBounds,
                                    false /* forceUpdate */);
                        }
                    }
                } break;
                case IDLE_TIMEOUT_MSG: {
                    if (DEBUG_IDLE) Slog.d(TAG_IDLE,
                            "handleMessage: IDLE_TIMEOUT_MSG: r=" + msg.obj);
                    // We don't at this point know if the activity is fullscreen,
                    // so we need to be conservative and assume it isn't.
                    activityIdleInternal((ActivityRecord) msg.obj,
                            true /* processPausingActivities */);
                } break;
                case IDLE_NOW_MSG: {
                    if (DEBUG_IDLE) Slog.d(TAG_IDLE, "handleMessage: IDLE_NOW_MSG: r=" + msg.obj);
                    activityIdleInternal((ActivityRecord) msg.obj,
                            false /* processPausingActivities */);
                } break;
                case RESUME_TOP_ACTIVITY_MSG: {
                    synchronized (mService) {
                        resumeFocusedStackTopActivityLocked();
                    }
                } break;
                case SLEEP_TIMEOUT_MSG: {
                    synchronized (mService) {
                        if (mService.isSleepingOrShuttingDownLocked()) {
                            Slog.w(TAG, "Sleep timeout!  Sleeping now.");
                            checkReadyForSleepLocked(false /* allowDelay */);
                        }
                    }
                } break;
                case LAUNCH_TIMEOUT_MSG: {
                    synchronized (mService) {
                        if (mLaunchingActivity.isHeld()) {
                            Slog.w(TAG, "Launch timeout has expired, giving up wake lock!");
                            if (VALIDATE_WAKE_LOCK_CALLER
                                    && Binder.getCallingUid() != Process.myUid()) {
                                throw new IllegalStateException("Calling must be system uid");
                            }
                            mLaunchingActivity.release();
                        }
                    }
                } break;
                case HANDLE_DISPLAY_ADDED: {
                    handleDisplayAdded(msg.arg1);
                } break;
                case HANDLE_DISPLAY_CHANGED: {
                    handleDisplayChanged(msg.arg1);
                } break;
                case HANDLE_DISPLAY_REMOVED: {
                    handleDisplayRemoved(msg.arg1);
                } break;
                case LAUNCH_TASK_BEHIND_COMPLETE: {
                    synchronized (mService) {
                        ActivityRecord r = ActivityRecord.forTokenLocked((IBinder) msg.obj);
                        if (r != null) {
                            handleLaunchTaskBehindCompleteLocked(r);
                        }
                    }
                } break;

            }
        }
    }

    ActivityStack findStackBehind(ActivityStack stack) {
        // TODO(multi-display): We are only looking for stacks on the default display.
        final ActivityDisplay display = mActivityDisplays.get(DEFAULT_DISPLAY);
        if (display == null) {
            return null;
        }
        for (int i = display.getChildCount() - 1; i >= 0; i--) {
            if (display.getChildAt(i) == stack && i > 0) {
                return display.getChildAt(i - 1);
            }
        }
        throw new IllegalStateException("Failed to find a stack behind stack=" + stack
                + " in=" + display);
    }

    /**
     * Puts a task into resizing mode during the next app transition.
     *
     * @param task The task to put into resizing mode
     */
    void setResizingDuringAnimation(TaskRecord task) {
        mResizingTasksDuringAnimation.add(task.taskId);
        task.setTaskDockedResizing(true);
    }

    int startActivityFromRecents(int callingPid, int callingUid, int taskId,
            SafeActivityOptions options) {
        TaskRecord task = null;
        final String callingPackage;
        final Intent intent;
        final int userId;
        int activityType = ACTIVITY_TYPE_UNDEFINED;
        int windowingMode = WINDOWING_MODE_UNDEFINED;
        final ActivityOptions activityOptions = options != null
                ? options.getOptions(this)
                : null;
        if (activityOptions != null) {
            activityType = activityOptions.getLaunchActivityType();
            windowingMode = activityOptions.getLaunchWindowingMode();
        }
        if (activityType == ACTIVITY_TYPE_HOME || activityType == ACTIVITY_TYPE_RECENTS) {
            throw new IllegalArgumentException("startActivityFromRecents: Task "
                    + taskId + " can't be launch in the home/recents stack.");
        }

        mWindowManager.deferSurfaceLayout();
        try {
            if (windowingMode == WINDOWING_MODE_SPLIT_SCREEN_PRIMARY) {
                mWindowManager.setDockedStackCreateState(
                        activityOptions.getSplitScreenCreateMode(), null /* initialBounds */);

                // Defer updating the stack in which recents is until the app transition is done, to
                // not run into issues where we still need to draw the task in recents but the
                // docked stack is already created.
                deferUpdateRecentsHomeStackBounds();
                mWindowManager.prepareAppTransition(TRANSIT_DOCK_TASK_FROM_RECENTS, false);
            }

            task = anyTaskForIdLocked(taskId, MATCH_TASK_IN_STACKS_OR_RECENT_TASKS_AND_RESTORE,
                    activityOptions, ON_TOP);
            if (task == null) {
                continueUpdateRecentsHomeStackBounds();
                mWindowManager.executeAppTransition();
                throw new IllegalArgumentException(
                        "startActivityFromRecents: Task " + taskId + " not found.");
            }

            if (windowingMode != WINDOWING_MODE_SPLIT_SCREEN_PRIMARY) {
                // We always want to return to the home activity instead of the recents activity
                // from whatever is started from the recents activity, so move the home stack
                // forward.
                moveHomeStackToFront("startActivityFromRecents");
            }

            // If the user must confirm credentials (e.g. when first launching a work app and the
            // Work Challenge is present) let startActivityInPackage handle the intercepting.
            if (!mService.mUserController.shouldConfirmCredentials(task.userId)
                    && task.getRootActivity() != null) {
                final ActivityRecord targetActivity = task.getTopActivity();

                sendPowerHintForLaunchStartIfNeeded(true /* forceSend */, targetActivity);
                mActivityMetricsLogger.notifyActivityLaunching();
                try {
                    mService.moveTaskToFrontLocked(task.taskId, 0, options,
                            true /* fromRecents */);
                } finally {
                    mActivityMetricsLogger.notifyActivityLaunched(START_TASK_TO_FRONT,
                            targetActivity);
                }

                mService.getActivityStartController().postStartActivityProcessingForLastStarter(
                        task.getTopActivity(), ActivityManager.START_TASK_TO_FRONT,
                        task.getStack());
                return ActivityManager.START_TASK_TO_FRONT;
            }
            callingPackage = task.mCallingPackage;
            intent = task.intent;
            intent.addFlags(Intent.FLAG_ACTIVITY_LAUNCHED_FROM_HISTORY);
            userId = task.userId;
            return mService.getActivityStartController().startActivityInPackage(
                    task.mCallingUid, callingPid, callingUid, callingPackage, intent, null, null,
                    null, 0, 0, options, userId, task, "startActivityFromRecents",
                    false /* validateIncomingUser */);
        } finally {
            if (windowingMode == WINDOWING_MODE_SPLIT_SCREEN_PRIMARY && task != null) {
                // If we are launching the task in the docked stack, put it into resizing mode so
                // the window renders full-screen with the background filling the void. Also only
                // call this at the end to make sure that tasks exists on the window manager side.
                setResizingDuringAnimation(task);

                final ActivityDisplay display = task.getStack().getDisplay();
                final ActivityStack topSecondaryStack =
                        display.getTopStackInWindowingMode(WINDOWING_MODE_SPLIT_SCREEN_SECONDARY);
                if (topSecondaryStack.isActivityTypeHome()) {
                    // If the home activity if the top split-screen secondary stack, then the
                    // primary split-screen stack is in the minimized mode which means it can't
                    // receive input keys, so we should move the focused app to the home app so that
                    // window manager can correctly calculate the focus window that can receive
                    // input keys.
                    moveHomeStackToFront("startActivityFromRecents: homeVisibleInSplitScreen");

                    // Immediately update the minimized docked stack mode, the upcoming animation
                    // for the docked activity (WMS.overridePendingAppTransitionMultiThumbFuture)
                    // will do the animation to the target bounds
                    mWindowManager.checkSplitScreenMinimizedChanged(false /* animate */);
                }
            }
            mWindowManager.continueSurfaceLayout();
        }
    }

    /**
     * @return a list of activities which are the top ones in each visible stack. The first
     * entry will be the focused activity.
     */
    List<IBinder> getTopVisibleActivities() {
        final ArrayList<IBinder> topActivityTokens = new ArrayList<>();
        // Traverse all displays.
        for (int i = mActivityDisplays.size() - 1; i >= 0; i--) {
            final ActivityDisplay display = mActivityDisplays.valueAt(i);
            // Traverse all stacks on a display.
            for (int j = display.getChildCount() - 1; j >= 0; --j) {
                final ActivityStack stack = display.getChildAt(j);
                // Get top activity from a visible stack and add it to the list.
                if (stack.shouldBeVisible(null /* starting */)) {
                    final ActivityRecord top = stack.getTopActivity();
                    if (top != null) {
                        if (stack == mFocusedStack) {
                            topActivityTokens.add(0, top.appToken);
                        } else {
                            topActivityTokens.add(top.appToken);
                        }
                    }
                }
            }
        }
        return topActivityTokens;
    }

    /**
     * Internal container to store a match qualifier alongside a WaitResult.
     */
    static class WaitInfo {
        private final ComponentName mTargetComponent;
        private final WaitResult mResult;

        public WaitInfo(ComponentName targetComponent, WaitResult result) {
            this.mTargetComponent = targetComponent;
            this.mResult = result;
        }

        public boolean matches(ComponentName targetComponent) {
            return mTargetComponent == null || mTargetComponent.equals(targetComponent);
        }

        public WaitResult getResult() {
            return mResult;
        }

        public ComponentName getComponent() {
            return mTargetComponent;
        }

        public void dump(PrintWriter pw, String prefix) {
            pw.println(prefix + "WaitInfo:");
            pw.println(prefix + "  mTargetComponent=" + mTargetComponent);
            pw.println(prefix + "  mResult=");
            mResult.dump(pw, prefix);
        }
    }

    private final class SleepTokenImpl extends SleepToken {
        private final String mTag;
        private final long mAcquireTime;
        private final int mDisplayId;

        public SleepTokenImpl(String tag, int displayId) {
            mTag = tag;
            mDisplayId = displayId;
            mAcquireTime = SystemClock.uptimeMillis();
        }

        @Override
        public void release() {
            synchronized (mService) {
                removeSleepTokenLocked(this);
            }
        }

        @Override
        public String toString() {
            return "{\"" + mTag + "\", display " + mDisplayId
                    + ", acquire at " + TimeUtils.formatUptime(mAcquireTime) + "}";
        }
    }

}<|MERGE_RESOLUTION|>--- conflicted
+++ resolved
@@ -1641,11 +1641,7 @@
         final Configuration config = mWindowManager.updateOrientationFromAppTokens(
                 getDisplayOverrideConfiguration(displayId),
                 r != null && r.mayFreezeScreenLocked(r.app) ? r.appToken : null,
-<<<<<<< HEAD
-                displayId);
-=======
                 displayId, true /* forceUpdate */);
->>>>>>> e81a27f4
         if (r != null && markFrozenIfConfigChanged && config != null) {
             r.frozenBeforeDestroy = true;
         }
