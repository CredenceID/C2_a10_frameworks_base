/**
 * Copyright (c) 2018, The Android Open Source Project
 *
 * Licensed under the Apache License, Version 2.0 (the "License");
 * you may not use this file except in compliance with the License.
 * You may obtain a copy of the License at
 *
 * http://www.apache.org/licenses/LICENSE-2.0
 *
 * Unless required by applicable law or agreed to in writing, software
 * distributed under the License is distributed on an "AS IS" BASIS,
 * WITHOUT WARRANTIES OR CONDITIONS OF ANY KIND, either express or implied.
 * See the License for the specific language governing permissions and
 * limitations under the License.
 */

package com.android.server.notification;

import static android.app.NotificationManager.IMPORTANCE_NONE;

import android.annotation.IntDef;
import android.annotation.NonNull;
import android.annotation.Nullable;
import android.app.Notification;
import android.app.NotificationChannel;
import android.app.NotificationChannelGroup;
import android.app.NotificationManager;
import android.content.Context;
import android.content.pm.ApplicationInfo;
import android.content.pm.PackageManager;
import android.content.pm.ParceledListSlice;
import android.metrics.LogMaker;
import android.os.Build;
import android.os.UserHandle;
import android.provider.Settings;
import android.service.notification.NotificationListenerService;
import android.service.notification.RankingHelperProto;
import android.text.TextUtils;
import android.util.ArrayMap;
import android.util.ArraySet;
import android.util.Pair;
import android.util.Slog;
import android.util.SparseBooleanArray;
import android.util.proto.ProtoOutputStream;

import com.android.internal.R;
import com.android.internal.annotations.VisibleForTesting;
import com.android.internal.logging.MetricsLogger;
import com.android.internal.util.Preconditions;
import com.android.internal.util.XmlUtils;

import org.json.JSONArray;
import org.json.JSONException;
import org.json.JSONObject;
import org.xmlpull.v1.XmlPullParser;
import org.xmlpull.v1.XmlPullParserException;
import org.xmlpull.v1.XmlSerializer;

import java.io.IOException;
import java.io.PrintWriter;
import java.util.ArrayList;
import java.util.Arrays;
import java.util.Collection;
import java.util.List;
import java.util.Map;
import java.util.Objects;
import java.util.concurrent.ConcurrentHashMap;

public class PreferencesHelper implements RankingConfig {
    private static final String TAG = "NotificationPrefHelper";
    private static final int XML_VERSION = 1;
    private static final int UNKNOWN_UID = UserHandle.USER_NULL;
    private static final String NON_BLOCKABLE_CHANNEL_DELIM = ":";

    @VisibleForTesting
<<<<<<< HEAD
    static final int NOTIFICATION_CHANNEL_COUNT_LIMIT = 50000;
=======
    static final int NOTIFICATION_CHANNEL_COUNT_LIMIT = 5000;
>>>>>>> a5813e0e

    @VisibleForTesting
    static final String TAG_RANKING = "ranking";
    private static final String TAG_PACKAGE = "package";
    private static final String TAG_CHANNEL = "channel";
    private static final String TAG_GROUP = "channelGroup";
    private static final String TAG_DELEGATE = "delegate";
    private static final String TAG_STATUS_ICONS = "silent_status_icons";

    private static final String ATT_VERSION = "version";
    private static final String ATT_NAME = "name";
    private static final String ATT_UID = "uid";
    private static final String ATT_ID = "id";
    private static final String ATT_ALLOW_BUBBLE = "allow_bubble";
    private static final String ATT_PRIORITY = "priority";
    private static final String ATT_VISIBILITY = "visibility";
    private static final String ATT_IMPORTANCE = "importance";
    private static final String ATT_SHOW_BADGE = "show_badge";
    private static final String ATT_APP_USER_LOCKED_FIELDS = "app_user_locked_fields";
    private static final String ATT_ENABLED = "enabled";
    private static final String ATT_USER_ALLOWED = "allowed";
    private static final String ATT_HIDE_SILENT = "hide_gentle";

    private static final int DEFAULT_PRIORITY = Notification.PRIORITY_DEFAULT;
    private static final int DEFAULT_VISIBILITY = NotificationManager.VISIBILITY_NO_OVERRIDE;
    private static final int DEFAULT_IMPORTANCE = NotificationManager.IMPORTANCE_UNSPECIFIED;
    @VisibleForTesting
    static final boolean DEFAULT_HIDE_SILENT_STATUS_BAR_ICONS = false;
    private static final boolean DEFAULT_SHOW_BADGE = true;
    static final boolean DEFAULT_ALLOW_BUBBLE = true;
    private static final boolean DEFAULT_OEM_LOCKED_IMPORTANCE  = false;
    private static final boolean DEFAULT_APP_LOCKED_IMPORTANCE  = false;

    /**
     * Default value for what fields are user locked. See {@link LockableAppFields} for all lockable
     * fields.
     */
    private static final int DEFAULT_LOCKED_APP_FIELDS = 0;

    /**
     * All user-lockable fields for a given application.
     */
    @IntDef({LockableAppFields.USER_LOCKED_IMPORTANCE})
    public @interface LockableAppFields {
        int USER_LOCKED_IMPORTANCE = 0x00000001;
        int USER_LOCKED_BUBBLE = 0x00000002;
    }

    // pkg|uid => PackagePreferences
    private final ArrayMap<String, PackagePreferences> mPackagePreferences = new ArrayMap<>();
    // pkg => PackagePreferences
    private final ArrayMap<String, PackagePreferences> mRestoredWithoutUids = new ArrayMap<>();

    private final Context mContext;
    private final PackageManager mPm;
    private final RankingHandler mRankingHandler;
    private final ZenModeHelper mZenModeHelper;

    private SparseBooleanArray mBadgingEnabled;
    private boolean mBubblesEnabled = DEFAULT_ALLOW_BUBBLE;
    private boolean mAreChannelsBypassingDnd;
    private boolean mHideSilentStatusBarIcons = DEFAULT_HIDE_SILENT_STATUS_BAR_ICONS;

    public PreferencesHelper(Context context, PackageManager pm, RankingHandler rankingHandler,
            ZenModeHelper zenHelper) {
        mContext = context;
        mZenModeHelper = zenHelper;
        mRankingHandler = rankingHandler;
        mPm = pm;

        updateBadgingEnabled();
        updateBubblesEnabled();
        syncChannelsBypassingDnd(mContext.getUserId());
    }

    public void readXml(XmlPullParser parser, boolean forRestore, int userId)
            throws XmlPullParserException, IOException {
        int type = parser.getEventType();
        if (type != XmlPullParser.START_TAG) return;
        String tag = parser.getName();
        if (!TAG_RANKING.equals(tag)) return;
        synchronized (mPackagePreferences) {
            // Clobber groups and channels with the xml, but don't delete other data that wasn't
            // present at the time of serialization.
            mRestoredWithoutUids.clear();
            while ((type = parser.next()) != XmlPullParser.END_DOCUMENT) {
                tag = parser.getName();
                if (type == XmlPullParser.END_TAG && TAG_RANKING.equals(tag)) {
                    return;
                }
                if (type == XmlPullParser.START_TAG) {
                    if (TAG_STATUS_ICONS.equals(tag)) {
                        if (forRestore && userId != UserHandle.USER_SYSTEM) {
                            continue;
                        }
                        mHideSilentStatusBarIcons = XmlUtils.readBooleanAttribute(
                                parser, ATT_HIDE_SILENT, DEFAULT_HIDE_SILENT_STATUS_BAR_ICONS);
                    } else if (TAG_PACKAGE.equals(tag)) {
                        int uid = XmlUtils.readIntAttribute(parser, ATT_UID, UNKNOWN_UID);
                        String name = parser.getAttributeValue(null, ATT_NAME);
                        if (!TextUtils.isEmpty(name)) {
                            if (forRestore) {
                                try {
                                    uid = mPm.getPackageUidAsUser(name, userId);
                                } catch (PackageManager.NameNotFoundException e) {
                                    // noop
                                }
                            }
                            boolean skipWarningLogged = false;

                            PackagePreferences r = getOrCreatePackagePreferencesLocked(name, uid,
                                    XmlUtils.readIntAttribute(
                                            parser, ATT_IMPORTANCE, DEFAULT_IMPORTANCE),
                                    XmlUtils.readIntAttribute(parser, ATT_PRIORITY,
                                            DEFAULT_PRIORITY),
                                    XmlUtils.readIntAttribute(
                                            parser, ATT_VISIBILITY, DEFAULT_VISIBILITY),
                                    XmlUtils.readBooleanAttribute(
                                            parser, ATT_SHOW_BADGE, DEFAULT_SHOW_BADGE),
                                    XmlUtils.readBooleanAttribute(
                                            parser, ATT_ALLOW_BUBBLE, DEFAULT_ALLOW_BUBBLE));
                            r.importance = XmlUtils.readIntAttribute(
                                    parser, ATT_IMPORTANCE, DEFAULT_IMPORTANCE);
                            r.priority = XmlUtils.readIntAttribute(
                                    parser, ATT_PRIORITY, DEFAULT_PRIORITY);
                            r.visibility = XmlUtils.readIntAttribute(
                                    parser, ATT_VISIBILITY, DEFAULT_VISIBILITY);
                            r.showBadge = XmlUtils.readBooleanAttribute(
                                    parser, ATT_SHOW_BADGE, DEFAULT_SHOW_BADGE);
                            r.lockedAppFields = XmlUtils.readIntAttribute(parser,
                                    ATT_APP_USER_LOCKED_FIELDS, DEFAULT_LOCKED_APP_FIELDS);

                            final int innerDepth = parser.getDepth();
                            while ((type = parser.next()) != XmlPullParser.END_DOCUMENT
                                    && (type != XmlPullParser.END_TAG
                                    || parser.getDepth() > innerDepth)) {
                                if (type == XmlPullParser.END_TAG || type == XmlPullParser.TEXT) {
                                    continue;
                                }

                                String tagName = parser.getName();
                                // Channel groups
                                if (TAG_GROUP.equals(tagName)) {
                                    String id = parser.getAttributeValue(null, ATT_ID);
                                    CharSequence groupName = parser.getAttributeValue(null,
                                            ATT_NAME);
                                    if (!TextUtils.isEmpty(id)) {
                                        NotificationChannelGroup group
                                                = new NotificationChannelGroup(id, groupName);
                                        group.populateFromXml(parser);
                                        r.groups.put(id, group);
                                    }
                                }
                                // Channels
                                if (TAG_CHANNEL.equals(tagName)) {
                                    if (r.channels.size() >= NOTIFICATION_CHANNEL_COUNT_LIMIT) {
                                        if (!skipWarningLogged) {
                                            Slog.w(TAG, "Skipping further channels for " + r.pkg
                                                    + "; app has too many");
                                            skipWarningLogged = true;
                                        }
                                        continue;
                                    }
                                    String id = parser.getAttributeValue(null, ATT_ID);
                                    String channelName = parser.getAttributeValue(null, ATT_NAME);
                                    int channelImportance = XmlUtils.readIntAttribute(
                                            parser, ATT_IMPORTANCE, DEFAULT_IMPORTANCE);
                                    if (!TextUtils.isEmpty(id) && !TextUtils.isEmpty(channelName)) {
                                        NotificationChannel channel = new NotificationChannel(id,
                                                channelName, channelImportance);
                                        if (forRestore) {
                                            channel.populateFromXmlForRestore(parser, mContext);
                                        } else {
                                            channel.populateFromXml(parser);
                                        }
                                        channel.setImportanceLockedByCriticalDeviceFunction(
                                                r.defaultAppLockedImportance);
                                        r.channels.put(id, channel);
                                    }
                                }
                                // Delegate
                                if (TAG_DELEGATE.equals(tagName)) {
                                    int delegateId =
                                            XmlUtils.readIntAttribute(parser, ATT_UID, UNKNOWN_UID);
                                    String delegateName =
                                            XmlUtils.readStringAttribute(parser, ATT_NAME);
                                    boolean delegateEnabled = XmlUtils.readBooleanAttribute(
                                            parser, ATT_ENABLED, Delegate.DEFAULT_ENABLED);
                                    boolean userAllowed = XmlUtils.readBooleanAttribute(
                                            parser, ATT_USER_ALLOWED,
                                            Delegate.DEFAULT_USER_ALLOWED);
                                    Delegate d = null;
                                    if (delegateId != UNKNOWN_UID && !TextUtils.isEmpty(
                                            delegateName)) {
                                        d = new Delegate(
                                                delegateName, delegateId, delegateEnabled,
                                                userAllowed);
                                    }
                                    r.delegate = d;
                                }

                            }

                            try {
                                deleteDefaultChannelIfNeededLocked(r);
                            } catch (PackageManager.NameNotFoundException e) {
                                Slog.e(TAG, "deleteDefaultChannelIfNeededLocked - Exception: " + e);
                            }
                        }
                    }
                }
            }
        }
        throw new IllegalStateException("Failed to reach END_DOCUMENT");
    }

    private PackagePreferences getPackagePreferencesLocked(String pkg, int uid) {
        final String key = packagePreferencesKey(pkg, uid);
        return mPackagePreferences.get(key);
    }

    private PackagePreferences getOrCreatePackagePreferencesLocked(String pkg, int uid) {
        return getOrCreatePackagePreferencesLocked(pkg, uid,
                DEFAULT_IMPORTANCE, DEFAULT_PRIORITY, DEFAULT_VISIBILITY, DEFAULT_SHOW_BADGE,
                DEFAULT_ALLOW_BUBBLE);
    }

    private PackagePreferences getOrCreatePackagePreferencesLocked(String pkg, int uid,
            int importance, int priority, int visibility, boolean showBadge, boolean allowBubble) {
        final String key = packagePreferencesKey(pkg, uid);
        PackagePreferences
                r = (uid == UNKNOWN_UID) ? mRestoredWithoutUids.get(pkg)
                : mPackagePreferences.get(key);
        if (r == null) {
            r = new PackagePreferences();
            r.pkg = pkg;
            r.uid = uid;
            r.importance = importance;
            r.priority = priority;
            r.visibility = visibility;
            r.showBadge = showBadge;
            r.allowBubble = allowBubble;

            try {
                createDefaultChannelIfNeededLocked(r);
            } catch (PackageManager.NameNotFoundException e) {
                Slog.e(TAG, "createDefaultChannelIfNeededLocked - Exception: " + e);
            }

            if (r.uid == UNKNOWN_UID) {
                mRestoredWithoutUids.put(pkg, r);
            } else {
                mPackagePreferences.put(key, r);
            }
        }
        return r;
    }

    private boolean shouldHaveDefaultChannel(PackagePreferences r) throws
            PackageManager.NameNotFoundException {
        final int userId = UserHandle.getUserId(r.uid);
        final ApplicationInfo applicationInfo =
                mPm.getApplicationInfoAsUser(r.pkg, 0, userId);
        if (applicationInfo.targetSdkVersion >= Build.VERSION_CODES.O) {
            // O apps should not have the default channel.
            return false;
        }

        // Otherwise, this app should have the default channel.
        return true;
    }

    private boolean deleteDefaultChannelIfNeededLocked(PackagePreferences r) throws
            PackageManager.NameNotFoundException {
        if (!r.channels.containsKey(NotificationChannel.DEFAULT_CHANNEL_ID)) {
            // Not present
            return false;
        }

        if (shouldHaveDefaultChannel(r)) {
            // Keep the default channel until upgraded.
            return false;
        }

        // Remove Default Channel.
        r.channels.remove(NotificationChannel.DEFAULT_CHANNEL_ID);

        return true;
    }

    private boolean createDefaultChannelIfNeededLocked(PackagePreferences r) throws
            PackageManager.NameNotFoundException {
        if (r.channels.containsKey(NotificationChannel.DEFAULT_CHANNEL_ID)) {
            r.channels.get(NotificationChannel.DEFAULT_CHANNEL_ID).setName(mContext.getString(
                    com.android.internal.R.string.default_notification_channel_label));
            return false;
        }

        if (!shouldHaveDefaultChannel(r)) {
            // Keep the default channel until upgraded.
            return false;
        }

        // Create Default Channel
        NotificationChannel channel;
        channel = new NotificationChannel(
                NotificationChannel.DEFAULT_CHANNEL_ID,
                mContext.getString(R.string.default_notification_channel_label),
                r.importance);
        channel.setBypassDnd(r.priority == Notification.PRIORITY_MAX);
        channel.setLockscreenVisibility(r.visibility);
        if (r.importance != NotificationManager.IMPORTANCE_UNSPECIFIED) {
            channel.lockFields(NotificationChannel.USER_LOCKED_IMPORTANCE);
        }
        if (r.priority != DEFAULT_PRIORITY) {
            channel.lockFields(NotificationChannel.USER_LOCKED_PRIORITY);
        }
        if (r.visibility != DEFAULT_VISIBILITY) {
            channel.lockFields(NotificationChannel.USER_LOCKED_VISIBILITY);
        }
        r.channels.put(channel.getId(), channel);

        return true;
    }

    public void writeXml(XmlSerializer out, boolean forBackup, int userId) throws IOException {
        out.startTag(null, TAG_RANKING);
        out.attribute(null, ATT_VERSION, Integer.toString(XML_VERSION));
        if (mHideSilentStatusBarIcons != DEFAULT_HIDE_SILENT_STATUS_BAR_ICONS
                && (!forBackup || userId == UserHandle.USER_SYSTEM)) {
            out.startTag(null, TAG_STATUS_ICONS);
            out.attribute(null, ATT_HIDE_SILENT, String.valueOf(mHideSilentStatusBarIcons));
            out.endTag(null, TAG_STATUS_ICONS);
        }

        synchronized (mPackagePreferences) {
            final int N = mPackagePreferences.size();
            for (int i = 0; i < N; i++) {
                final PackagePreferences r = mPackagePreferences.valueAt(i);
                if (forBackup && UserHandle.getUserId(r.uid) != userId) {
                    continue;
                }
                final boolean hasNonDefaultSettings =
                        r.importance != DEFAULT_IMPORTANCE
                                || r.priority != DEFAULT_PRIORITY
                                || r.visibility != DEFAULT_VISIBILITY
                                || r.showBadge != DEFAULT_SHOW_BADGE
                                || r.lockedAppFields != DEFAULT_LOCKED_APP_FIELDS
                                || r.channels.size() > 0
                                || r.groups.size() > 0
                                || r.delegate != null
                                || r.allowBubble != DEFAULT_ALLOW_BUBBLE;
                if (hasNonDefaultSettings) {
                    out.startTag(null, TAG_PACKAGE);
                    out.attribute(null, ATT_NAME, r.pkg);
                    if (r.importance != DEFAULT_IMPORTANCE) {
                        out.attribute(null, ATT_IMPORTANCE, Integer.toString(r.importance));
                    }
                    if (r.priority != DEFAULT_PRIORITY) {
                        out.attribute(null, ATT_PRIORITY, Integer.toString(r.priority));
                    }
                    if (r.visibility != DEFAULT_VISIBILITY) {
                        out.attribute(null, ATT_VISIBILITY, Integer.toString(r.visibility));
                    }
                    if (r.allowBubble != DEFAULT_ALLOW_BUBBLE) {
                        out.attribute(null, ATT_ALLOW_BUBBLE, Boolean.toString(r.allowBubble));
                    }
                    out.attribute(null, ATT_SHOW_BADGE, Boolean.toString(r.showBadge));
                    out.attribute(null, ATT_APP_USER_LOCKED_FIELDS,
                            Integer.toString(r.lockedAppFields));

                    if (!forBackup) {
                        out.attribute(null, ATT_UID, Integer.toString(r.uid));
                    }

                    if (r.delegate != null) {
                        out.startTag(null, TAG_DELEGATE);

                        out.attribute(null, ATT_NAME, r.delegate.mPkg);
                        out.attribute(null, ATT_UID, Integer.toString(r.delegate.mUid));
                        if (r.delegate.mEnabled != Delegate.DEFAULT_ENABLED) {
                            out.attribute(null, ATT_ENABLED, Boolean.toString(r.delegate.mEnabled));
                        }
                        if (r.delegate.mUserAllowed != Delegate.DEFAULT_USER_ALLOWED) {
                            out.attribute(null, ATT_USER_ALLOWED,
                                    Boolean.toString(r.delegate.mUserAllowed));
                        }
                        out.endTag(null, TAG_DELEGATE);
                    }

                    for (NotificationChannelGroup group : r.groups.values()) {
                        group.writeXml(out);
                    }

                    for (NotificationChannel channel : r.channels.values()) {
                        if (forBackup) {
                            if (!channel.isDeleted()) {
                                channel.writeXmlForBackup(out, mContext);
                            }
                        } else {
                            channel.writeXml(out);
                        }
                    }

                    out.endTag(null, TAG_PACKAGE);
                }
            }
        }
        out.endTag(null, TAG_RANKING);
    }

    /**
     * Sets whether bubbles are allowed.
     *
     * @param pkg the package to allow or not allow bubbles for.
     * @param uid the uid to allow or not allow bubbles for.
     * @param allowed whether bubbles are allowed.
     */
    public void setBubblesAllowed(String pkg, int uid, boolean allowed) {
        boolean changed = false;
        synchronized (mPackagePreferences) {
            PackagePreferences p = getOrCreatePackagePreferencesLocked(pkg, uid);
            changed = p.allowBubble != allowed;
            p.allowBubble = allowed;
            p.lockedAppFields = p.lockedAppFields | LockableAppFields.USER_LOCKED_BUBBLE;
        }
        if (changed) {
            updateConfig();
        }
    }

    /**
     * Whether bubbles are allowed.
     *
     * @param pkg the package to check if bubbles are allowed for
     * @param uid the uid to check if bubbles are allowed for.
     * @return whether bubbles are allowed.
     */
    @Override
    public boolean areBubblesAllowed(String pkg, int uid) {
        synchronized (mPackagePreferences) {
            return getOrCreatePackagePreferencesLocked(pkg, uid).allowBubble;
        }
    }

    public int getAppLockedFields(String pkg, int uid) {
        synchronized (mPackagePreferences) {
            return getOrCreatePackagePreferencesLocked(pkg, uid).lockedAppFields;
        }
    }

    /**
     * Gets importance.
     */
    @Override
    public int getImportance(String packageName, int uid) {
        synchronized (mPackagePreferences) {
            return getOrCreatePackagePreferencesLocked(packageName, uid).importance;
        }
    }

    /**
     * Returns whether the importance of the corresponding notification is user-locked and shouldn't
     * be adjusted by an assistant (via means of a blocking helper, for example). For the channel
     * locking field, see {@link NotificationChannel#USER_LOCKED_IMPORTANCE}.
     */
    public boolean getIsAppImportanceLocked(String packageName, int uid) {
        synchronized (mPackagePreferences) {
            int userLockedFields = getOrCreatePackagePreferencesLocked(packageName, uid).lockedAppFields;
            return (userLockedFields & LockableAppFields.USER_LOCKED_IMPORTANCE) != 0;
        }
    }

    @Override
    public boolean canShowBadge(String packageName, int uid) {
        synchronized (mPackagePreferences) {
            return getOrCreatePackagePreferencesLocked(packageName, uid).showBadge;
        }
    }

    @Override
    public void setShowBadge(String packageName, int uid, boolean showBadge) {
        synchronized (mPackagePreferences) {
            getOrCreatePackagePreferencesLocked(packageName, uid).showBadge = showBadge;
        }
        updateConfig();
    }

    @Override
    public boolean isGroupBlocked(String packageName, int uid, String groupId) {
        if (groupId == null) {
            return false;
        }
        synchronized (mPackagePreferences) {
            PackagePreferences r = getOrCreatePackagePreferencesLocked(packageName, uid);
            NotificationChannelGroup group = r.groups.get(groupId);
            if (group == null) {
                return false;
            }
            return group.isBlocked();
        }
    }

    int getPackagePriority(String pkg, int uid) {
        synchronized (mPackagePreferences) {
            return getOrCreatePackagePreferencesLocked(pkg, uid).priority;
        }
    }

    int getPackageVisibility(String pkg, int uid) {
        synchronized (mPackagePreferences) {
            return getOrCreatePackagePreferencesLocked(pkg, uid).visibility;
        }
    }

    @Override
    public void createNotificationChannelGroup(String pkg, int uid, NotificationChannelGroup group,
            boolean fromTargetApp) {
        Preconditions.checkNotNull(pkg);
        Preconditions.checkNotNull(group);
        Preconditions.checkNotNull(group.getId());
        Preconditions.checkNotNull(!TextUtils.isEmpty(group.getName()));
        synchronized (mPackagePreferences) {
            PackagePreferences r = getOrCreatePackagePreferencesLocked(pkg, uid);
            if (r == null) {
                throw new IllegalArgumentException("Invalid package");
            }
            final NotificationChannelGroup oldGroup = r.groups.get(group.getId());
            if (!group.equals(oldGroup)) {
                // will log for new entries as well as name/description changes
                MetricsLogger.action(getChannelGroupLog(group.getId(), pkg));
            }
            if (oldGroup != null) {
                group.setChannels(oldGroup.getChannels());

                // apps can't update the blocked status or app overlay permission
                if (fromTargetApp) {
                    group.setBlocked(oldGroup.isBlocked());
                    group.unlockFields(group.getUserLockedFields());
                    group.lockFields(oldGroup.getUserLockedFields());
                } else {
                    // but the system can
                    if (group.isBlocked() != oldGroup.isBlocked()) {
                        group.lockFields(NotificationChannelGroup.USER_LOCKED_BLOCKED_STATE);
                        updateChannelsBypassingDnd(mContext.getUserId());
                    }
                }
            }
            r.groups.put(group.getId(), group);
        }
    }

    @Override
    public boolean createNotificationChannel(String pkg, int uid, NotificationChannel channel,
            boolean fromTargetApp, boolean hasDndAccess) {
        Preconditions.checkNotNull(pkg);
        Preconditions.checkNotNull(channel);
        Preconditions.checkNotNull(channel.getId());
        Preconditions.checkArgument(!TextUtils.isEmpty(channel.getName()));
        boolean needsPolicyFileChange = false;
        synchronized (mPackagePreferences) {
            PackagePreferences r = getOrCreatePackagePreferencesLocked(pkg, uid);
            if (r == null) {
                throw new IllegalArgumentException("Invalid package");
            }
            if (channel.getGroup() != null && !r.groups.containsKey(channel.getGroup())) {
                throw new IllegalArgumentException("NotificationChannelGroup doesn't exist");
            }
            if (NotificationChannel.DEFAULT_CHANNEL_ID.equals(channel.getId())) {
                throw new IllegalArgumentException("Reserved id");
            }
            NotificationChannel existing = r.channels.get(channel.getId());
            // Keep most of the existing settings
            if (existing != null && fromTargetApp) {
                if (existing.isDeleted()) {
                    existing.setDeleted(false);
                    needsPolicyFileChange = true;

                    // log a resurrected channel as if it's new again
                    MetricsLogger.action(getChannelLog(channel, pkg).setType(
                            com.android.internal.logging.nano.MetricsProto.MetricsEvent.TYPE_OPEN));
                }

                if (!Objects.equals(channel.getName().toString(), existing.getName().toString())) {
                    existing.setName(channel.getName().toString());
                    needsPolicyFileChange = true;
                }
                if (!Objects.equals(channel.getDescription(), existing.getDescription())) {
                    existing.setDescription(channel.getDescription());
                    needsPolicyFileChange = true;
                }
                if (channel.isBlockableSystem() != existing.isBlockableSystem()) {
                    existing.setBlockableSystem(channel.isBlockableSystem());
                    needsPolicyFileChange = true;
                }
                if (channel.getGroup() != null && existing.getGroup() == null) {
                    existing.setGroup(channel.getGroup());
                    needsPolicyFileChange = true;
                }

                // Apps are allowed to downgrade channel importance if the user has not changed any
                // fields on this channel yet.
                final int previousExistingImportance = existing.getImportance();
                if (existing.getUserLockedFields() == 0 &&
                        channel.getImportance() < existing.getImportance()) {
                    existing.setImportance(channel.getImportance());
                    needsPolicyFileChange = true;
                }

                // system apps and dnd access apps can bypass dnd if the user hasn't changed any
                // fields on the channel yet
                if (existing.getUserLockedFields() == 0 && hasDndAccess) {
                    boolean bypassDnd = channel.canBypassDnd();
                    if (bypassDnd != existing.canBypassDnd()) {
                        existing.setBypassDnd(bypassDnd);
                        needsPolicyFileChange = true;

                        if (bypassDnd != mAreChannelsBypassingDnd
                                || previousExistingImportance != existing.getImportance()) {
                            updateChannelsBypassingDnd(mContext.getUserId());
                        }
                    }
                }

                updateConfig();
                return needsPolicyFileChange;
            }

            if (r.channels.size() >= NOTIFICATION_CHANNEL_COUNT_LIMIT) {
                throw new IllegalStateException("Limit exceed; cannot create more channels");
            }

            needsPolicyFileChange = true;

            if (channel.getImportance() < IMPORTANCE_NONE
                    || channel.getImportance() > NotificationManager.IMPORTANCE_MAX) {
                throw new IllegalArgumentException("Invalid importance level");
            }

            // Reset fields that apps aren't allowed to set.
            if (fromTargetApp && !hasDndAccess) {
                channel.setBypassDnd(r.priority == Notification.PRIORITY_MAX);
            }
            if (fromTargetApp) {
                channel.setLockscreenVisibility(r.visibility);
            }
            clearLockedFieldsLocked(channel);
            channel.setImportanceLockedByOEM(r.oemLockedImportance);
            if (!channel.isImportanceLockedByOEM()) {
                if (r.futureOemLockedChannels.remove(channel.getId())) {
                    channel.setImportanceLockedByOEM(true);
                }
            }
            channel.setImportanceLockedByCriticalDeviceFunction(r.defaultAppLockedImportance);
            if (channel.getLockscreenVisibility() == Notification.VISIBILITY_PUBLIC) {
                channel.setLockscreenVisibility(
                        NotificationListenerService.Ranking.VISIBILITY_NO_OVERRIDE);
            }
            if (!r.showBadge) {
                channel.setShowBadge(false);
            }

            r.channels.put(channel.getId(), channel);
            if (channel.canBypassDnd() != mAreChannelsBypassingDnd) {
                updateChannelsBypassingDnd(mContext.getUserId());
            }
            MetricsLogger.action(getChannelLog(channel, pkg).setType(
                    com.android.internal.logging.nano.MetricsProto.MetricsEvent.TYPE_OPEN));
        }

        return needsPolicyFileChange;
    }

    void clearLockedFieldsLocked(NotificationChannel channel) {
        channel.unlockFields(channel.getUserLockedFields());
    }

    @Override
    public void updateNotificationChannel(String pkg, int uid, NotificationChannel updatedChannel,
            boolean fromUser) {
        Preconditions.checkNotNull(updatedChannel);
        Preconditions.checkNotNull(updatedChannel.getId());
        synchronized (mPackagePreferences) {
            PackagePreferences r = getOrCreatePackagePreferencesLocked(pkg, uid);
            if (r == null) {
                throw new IllegalArgumentException("Invalid package");
            }
            NotificationChannel channel = r.channels.get(updatedChannel.getId());
            if (channel == null || channel.isDeleted()) {
                throw new IllegalArgumentException("Channel does not exist");
            }
            if (updatedChannel.getLockscreenVisibility() == Notification.VISIBILITY_PUBLIC) {
                updatedChannel.setLockscreenVisibility(
                        NotificationListenerService.Ranking.VISIBILITY_NO_OVERRIDE);
            }
            if (fromUser) {
                updatedChannel.lockFields(channel.getUserLockedFields());
                lockFieldsForUpdateLocked(channel, updatedChannel);
            } else {
                updatedChannel.unlockFields(updatedChannel.getUserLockedFields());
            }
            // no importance updates are allowed if OEM blocked it
            updatedChannel.setImportanceLockedByOEM(channel.isImportanceLockedByOEM());
            if (updatedChannel.isImportanceLockedByOEM()) {
                updatedChannel.setImportance(channel.getImportance());
            }
            updatedChannel.setImportanceLockedByCriticalDeviceFunction(
                    r.defaultAppLockedImportance);
            if (updatedChannel.isImportanceLockedByCriticalDeviceFunction()
                    && updatedChannel.getImportance() == IMPORTANCE_NONE) {
                updatedChannel.setImportance(channel.getImportance());
            }

            r.channels.put(updatedChannel.getId(), updatedChannel);

            if (onlyHasDefaultChannel(pkg, uid)) {
                // copy settings to app level so they are inherited by new channels
                // when the app migrates
                r.importance = updatedChannel.getImportance();
                r.priority = updatedChannel.canBypassDnd()
                        ? Notification.PRIORITY_MAX : Notification.PRIORITY_DEFAULT;
                r.visibility = updatedChannel.getLockscreenVisibility();
                r.showBadge = updatedChannel.canShowBadge();
            }

            if (!channel.equals(updatedChannel)) {
                // only log if there are real changes
                MetricsLogger.action(getChannelLog(updatedChannel, pkg)
                        .setSubtype(fromUser ? 1 : 0));
            }

            if (updatedChannel.canBypassDnd() != mAreChannelsBypassingDnd
                    || channel.getImportance() != updatedChannel.getImportance()) {
                updateChannelsBypassingDnd(mContext.getUserId());
            }
        }
        updateConfig();
    }

    @Override
    public NotificationChannel getNotificationChannel(String pkg, int uid, String channelId,
            boolean includeDeleted) {
        Preconditions.checkNotNull(pkg);
        synchronized (mPackagePreferences) {
            PackagePreferences r = getOrCreatePackagePreferencesLocked(pkg, uid);
            if (r == null) {
                return null;
            }
            if (channelId == null) {
                channelId = NotificationChannel.DEFAULT_CHANNEL_ID;
            }
            final NotificationChannel nc = r.channels.get(channelId);
            if (nc != null && (includeDeleted || !nc.isDeleted())) {
                return nc;
            }
            return null;
        }
    }

    @Override
    public void deleteNotificationChannel(String pkg, int uid, String channelId) {
        synchronized (mPackagePreferences) {
            PackagePreferences r = getPackagePreferencesLocked(pkg, uid);
            if (r == null) {
                return;
            }
            NotificationChannel channel = r.channels.get(channelId);
            if (channel != null) {
                channel.setDeleted(true);
                LogMaker lm = getChannelLog(channel, pkg);
                lm.setType(com.android.internal.logging.nano.MetricsProto.MetricsEvent.TYPE_CLOSE);
                MetricsLogger.action(lm);

                if (mAreChannelsBypassingDnd && channel.canBypassDnd()) {
                    updateChannelsBypassingDnd(mContext.getUserId());
                }
            }
        }
    }

    @Override
    @VisibleForTesting
    public void permanentlyDeleteNotificationChannel(String pkg, int uid, String channelId) {
        Preconditions.checkNotNull(pkg);
        Preconditions.checkNotNull(channelId);
        synchronized (mPackagePreferences) {
            PackagePreferences r = getPackagePreferencesLocked(pkg, uid);
            if (r == null) {
                return;
            }
            r.channels.remove(channelId);
        }
    }

    @Override
    public void permanentlyDeleteNotificationChannels(String pkg, int uid) {
        Preconditions.checkNotNull(pkg);
        synchronized (mPackagePreferences) {
            PackagePreferences r = getPackagePreferencesLocked(pkg, uid);
            if (r == null) {
                return;
            }
            int N = r.channels.size() - 1;
            for (int i = N; i >= 0; i--) {
                String key = r.channels.keyAt(i);
                if (!NotificationChannel.DEFAULT_CHANNEL_ID.equals(key)) {
                    r.channels.remove(key);
                }
            }
        }
    }

    public boolean shouldHideSilentStatusIcons() {
        return mHideSilentStatusBarIcons;
    }

    public void setHideSilentStatusIcons(boolean hide) {
        mHideSilentStatusBarIcons = hide;
    }

    public void lockChannelsForOEM(String[] appOrChannelList) {
        if (appOrChannelList == null) {
            return;
        }
        for (String appOrChannel : appOrChannelList) {
            if (!TextUtils.isEmpty(appOrChannel)) {
                String[] appSplit = appOrChannel.split(NON_BLOCKABLE_CHANNEL_DELIM);
                if (appSplit != null && appSplit.length > 0) {
                    String appName = appSplit[0];
                    String channelId = appSplit.length == 2 ? appSplit[1] : null;

                    synchronized (mPackagePreferences) {
                        for (PackagePreferences r : mPackagePreferences.values()) {
                            if (r.pkg.equals(appName)) {
                                if (channelId == null) {
                                    // lock all channels for the app
                                    r.oemLockedImportance = true;
                                    for (NotificationChannel channel : r.channels.values()) {
                                        channel.setImportanceLockedByOEM(true);
                                    }
                                } else {
                                    NotificationChannel channel = r.channels.get(channelId);
                                    if (channel != null) {
                                        channel.setImportanceLockedByOEM(true);
                                    } else {
                                        // if this channel shows up in the future, make sure it'll
                                        // be locked immediately
                                        r.futureOemLockedChannels.add(channelId);
                                    }
                                }
                            }
                        }
                    }
                }
            }
        }
    }

    public void updateDefaultApps(int userId, ArraySet<String> toRemove,
            ArraySet<Pair<String, Integer>> toAdd) {
        synchronized (mPackagePreferences) {
            for (PackagePreferences p : mPackagePreferences.values()) {
                if (userId == UserHandle.getUserId(p.uid)) {
                    if (toRemove != null && toRemove.contains(p.pkg)) {
                        p.defaultAppLockedImportance = false;
                        for (NotificationChannel channel : p.channels.values()) {
                            channel.setImportanceLockedByCriticalDeviceFunction(false);
                        }
                    }
                }
            }
            if (toAdd != null) {
                for (Pair<String, Integer> approvedApp : toAdd) {
                    PackagePreferences p = getOrCreatePackagePreferencesLocked(approvedApp.first,
                            approvedApp.second);
                    p.defaultAppLockedImportance = true;
                    for (NotificationChannel channel : p.channels.values()) {
                        channel.setImportanceLockedByCriticalDeviceFunction(true);
                    }
                }
            }
        }
    }

    public NotificationChannelGroup getNotificationChannelGroupWithChannels(String pkg,
            int uid, String groupId, boolean includeDeleted) {
        Preconditions.checkNotNull(pkg);
        synchronized (mPackagePreferences) {
            PackagePreferences r = getPackagePreferencesLocked(pkg, uid);
            if (r == null || groupId == null || !r.groups.containsKey(groupId)) {
                return null;
            }
            NotificationChannelGroup group = r.groups.get(groupId).clone();
            group.setChannels(new ArrayList<>());
            int N = r.channels.size();
            for (int i = 0; i < N; i++) {
                final NotificationChannel nc = r.channels.valueAt(i);
                if (includeDeleted || !nc.isDeleted()) {
                    if (groupId.equals(nc.getGroup())) {
                        group.addChannel(nc);
                    }
                }
            }
            return group;
        }
    }

    public NotificationChannelGroup getNotificationChannelGroup(String groupId, String pkg,
            int uid) {
        Preconditions.checkNotNull(pkg);
        synchronized (mPackagePreferences) {
            PackagePreferences r = getPackagePreferencesLocked(pkg, uid);
            if (r == null) {
                return null;
            }
            return r.groups.get(groupId);
        }
    }

    @Override
    public ParceledListSlice<NotificationChannelGroup> getNotificationChannelGroups(String pkg,
            int uid, boolean includeDeleted, boolean includeNonGrouped, boolean includeEmpty) {
        Preconditions.checkNotNull(pkg);
        Map<String, NotificationChannelGroup> groups = new ArrayMap<>();
        synchronized (mPackagePreferences) {
            PackagePreferences r = getPackagePreferencesLocked(pkg, uid);
            if (r == null) {
                return ParceledListSlice.emptyList();
            }
            NotificationChannelGroup nonGrouped = new NotificationChannelGroup(null, null);
            int N = r.channels.size();
            for (int i = 0; i < N; i++) {
                final NotificationChannel nc = r.channels.valueAt(i);
                if (includeDeleted || !nc.isDeleted()) {
                    if (nc.getGroup() != null) {
                        if (r.groups.get(nc.getGroup()) != null) {
                            NotificationChannelGroup ncg = groups.get(nc.getGroup());
                            if (ncg == null) {
                                ncg = r.groups.get(nc.getGroup()).clone();
                                ncg.setChannels(new ArrayList<>());
                                groups.put(nc.getGroup(), ncg);

                            }
                            ncg.addChannel(nc);
                        }
                    } else {
                        nonGrouped.addChannel(nc);
                    }
                }
            }
            if (includeNonGrouped && nonGrouped.getChannels().size() > 0) {
                groups.put(null, nonGrouped);
            }
            if (includeEmpty) {
                for (NotificationChannelGroup group : r.groups.values()) {
                    if (!groups.containsKey(group.getId())) {
                        groups.put(group.getId(), group);
                    }
                }
            }
            return new ParceledListSlice<>(new ArrayList<>(groups.values()));
        }
    }

    public List<NotificationChannel> deleteNotificationChannelGroup(String pkg, int uid,
            String groupId) {
        List<NotificationChannel> deletedChannels = new ArrayList<>();
        synchronized (mPackagePreferences) {
            PackagePreferences r = getPackagePreferencesLocked(pkg, uid);
            if (r == null || TextUtils.isEmpty(groupId)) {
                return deletedChannels;
            }

            r.groups.remove(groupId);

            int N = r.channels.size();
            for (int i = 0; i < N; i++) {
                final NotificationChannel nc = r.channels.valueAt(i);
                if (groupId.equals(nc.getGroup())) {
                    nc.setDeleted(true);
                    deletedChannels.add(nc);
                }
            }
        }
        return deletedChannels;
    }

    @Override
    public Collection<NotificationChannelGroup> getNotificationChannelGroups(String pkg,
            int uid) {
        List<NotificationChannelGroup> groups = new ArrayList<>();
        synchronized (mPackagePreferences) {
            PackagePreferences r = getPackagePreferencesLocked(pkg, uid);
            if (r == null) {
                return groups;
            }
            groups.addAll(r.groups.values());
        }
        return groups;
    }

    @Override
    public ParceledListSlice<NotificationChannel> getNotificationChannels(String pkg, int uid,
            boolean includeDeleted) {
        Preconditions.checkNotNull(pkg);
        List<NotificationChannel> channels = new ArrayList<>();
        synchronized (mPackagePreferences) {
            PackagePreferences r = getPackagePreferencesLocked(pkg, uid);
            if (r == null) {
                return ParceledListSlice.emptyList();
            }
            int N = r.channels.size();
            for (int i = 0; i < N; i++) {
                final NotificationChannel nc = r.channels.valueAt(i);
                if (includeDeleted || !nc.isDeleted()) {
                    channels.add(nc);
                }
            }
            return new ParceledListSlice<>(channels);
        }
    }

    /**
     * Gets all notification channels associated with the given pkg and userId that can bypass dnd
     */
    public ParceledListSlice<NotificationChannel> getNotificationChannelsBypassingDnd(String pkg,
            int userId) {
        List<NotificationChannel> channels = new ArrayList<>();
        synchronized (mPackagePreferences) {
            final PackagePreferences r = mPackagePreferences.get(
                    packagePreferencesKey(pkg, userId));
            // notifications from this package aren't blocked
            if (r != null && r.importance != IMPORTANCE_NONE) {
                for (NotificationChannel channel : r.channels.values()) {
                    if (channelIsLiveLocked(r, channel) && channel.canBypassDnd()) {
                        channels.add(channel);
                    }
                }
            }
        }
        return new ParceledListSlice<>(channels);
    }

    /**
     * True for pre-O apps that only have the default channel, or pre O apps that have no
     * channels yet. This method will create the default channel for pre-O apps that don't have it.
     * Should never be true for O+ targeting apps, but that's enforced on boot/when an app
     * upgrades.
     */
    public boolean onlyHasDefaultChannel(String pkg, int uid) {
        synchronized (mPackagePreferences) {
            PackagePreferences r = getOrCreatePackagePreferencesLocked(pkg, uid);
            if (r.channels.size() == 1
                    && r.channels.containsKey(NotificationChannel.DEFAULT_CHANNEL_ID)) {
                return true;
            }
            return false;
        }
    }

    public int getDeletedChannelCount(String pkg, int uid) {
        Preconditions.checkNotNull(pkg);
        int deletedCount = 0;
        synchronized (mPackagePreferences) {
            PackagePreferences r = getPackagePreferencesLocked(pkg, uid);
            if (r == null) {
                return deletedCount;
            }
            int N = r.channels.size();
            for (int i = 0; i < N; i++) {
                final NotificationChannel nc = r.channels.valueAt(i);
                if (nc.isDeleted()) {
                    deletedCount++;
                }
            }
            return deletedCount;
        }
    }

    public int getBlockedChannelCount(String pkg, int uid) {
        Preconditions.checkNotNull(pkg);
        int blockedCount = 0;
        synchronized (mPackagePreferences) {
            PackagePreferences r = getPackagePreferencesLocked(pkg, uid);
            if (r == null) {
                return blockedCount;
            }
            int N = r.channels.size();
            for (int i = 0; i < N; i++) {
                final NotificationChannel nc = r.channels.valueAt(i);
                if (!nc.isDeleted() && IMPORTANCE_NONE == nc.getImportance()) {
                    blockedCount++;
                }
            }
            return blockedCount;
        }
    }

    public int getBlockedAppCount(int userId) {
        int count = 0;
        synchronized (mPackagePreferences) {
            final int N = mPackagePreferences.size();
            for (int i = 0; i < N; i++) {
                final PackagePreferences r = mPackagePreferences.valueAt(i);
                if (userId == UserHandle.getUserId(r.uid)
                        && r.importance == IMPORTANCE_NONE) {
                    count++;
                }
            }
        }
        return count;
    }

    /**
     * Returns the number of apps that have at least one notification channel that can bypass DND
     * for given particular user
     */
    public int getAppsBypassingDndCount(int userId) {
        int count = 0;
        synchronized (mPackagePreferences) {
            final int numPackagePreferences = mPackagePreferences.size();
            for (int i = 0; i < numPackagePreferences; i++) {
                final PackagePreferences r = mPackagePreferences.valueAt(i);
                // Package isn't associated with this userId or notifications from this package are
                // blocked
                if (userId != UserHandle.getUserId(r.uid) || r.importance == IMPORTANCE_NONE) {
                    continue;
                }

                for (NotificationChannel channel : r.channels.values()) {
                    if (channelIsLiveLocked(r, channel) && channel.canBypassDnd()) {
                        count++;
                        break;
                    }
                }
            }
        }
        return count;
    }

    /**
     * Syncs {@link #mAreChannelsBypassingDnd} with the user's notification policy before
     * updating
     * @param userId
     */
    private void syncChannelsBypassingDnd(int userId) {
        mAreChannelsBypassingDnd = (mZenModeHelper.getNotificationPolicy().state
                & NotificationManager.Policy.STATE_CHANNELS_BYPASSING_DND) == 1;
        updateChannelsBypassingDnd(userId);
    }

    /**
     * Updates the user's NotificationPolicy based on whether the given userId
     * has channels bypassing DND
     * @param userId
     */
    private void updateChannelsBypassingDnd(int userId) {
        synchronized (mPackagePreferences) {
            final int numPackagePreferences = mPackagePreferences.size();
            for (int i = 0; i < numPackagePreferences; i++) {
                final PackagePreferences r = mPackagePreferences.valueAt(i);
                // Package isn't associated with this userId or notifications from this package are
                // blocked
                if (userId != UserHandle.getUserId(r.uid) || r.importance == IMPORTANCE_NONE) {
                    continue;
                }

                for (NotificationChannel channel : r.channels.values()) {
                    if (channelIsLiveLocked(r, channel) && channel.canBypassDnd()) {
                        if (!mAreChannelsBypassingDnd) {
                            mAreChannelsBypassingDnd = true;
                            updateZenPolicy(true);
                        }
                        return;
                    }
                }
            }
        }
        // If no channels bypass DND, update the zen policy once to disable DND bypass.
        if (mAreChannelsBypassingDnd) {
            mAreChannelsBypassingDnd = false;
            updateZenPolicy(false);
        }
    }

    private boolean channelIsLiveLocked(PackagePreferences pkgPref, NotificationChannel channel) {
        // Channel is in a group that's blocked
        if (isGroupBlocked(pkgPref.pkg, pkgPref.uid, channel.getGroup())) {
            return false;
        }

        // Channel is deleted or is blocked
        if (channel.isDeleted() || channel.getImportance() == IMPORTANCE_NONE) {
            return false;
        }

        return true;
    }

    public void updateZenPolicy(boolean areChannelsBypassingDnd) {
        NotificationManager.Policy policy = mZenModeHelper.getNotificationPolicy();
        mZenModeHelper.setNotificationPolicy(new NotificationManager.Policy(
                policy.priorityCategories, policy.priorityCallSenders,
                policy.priorityMessageSenders, policy.suppressedVisualEffects,
                (areChannelsBypassingDnd ? NotificationManager.Policy.STATE_CHANNELS_BYPASSING_DND
                        : 0)));
    }

    public boolean areChannelsBypassingDnd() {
        return mAreChannelsBypassingDnd;
    }

    /**
     * Sets importance.
     */
    @Override
    public void setImportance(String pkgName, int uid, int importance) {
        synchronized (mPackagePreferences) {
            getOrCreatePackagePreferencesLocked(pkgName, uid).importance = importance;
        }
        updateConfig();
    }

    public void setEnabled(String packageName, int uid, boolean enabled) {
        boolean wasEnabled = getImportance(packageName, uid) != IMPORTANCE_NONE;
        if (wasEnabled == enabled) {
            return;
        }
        setImportance(packageName, uid,
                enabled ? DEFAULT_IMPORTANCE : IMPORTANCE_NONE);
    }

    /**
     * Sets whether any notifications from the app, represented by the given {@code pkgName} and
     * {@code uid}, have their importance locked by the user. Locked notifications don't get
     * considered for sentiment adjustments (and thus never show a blocking helper).
     */
    public void setAppImportanceLocked(String packageName, int uid) {
        synchronized (mPackagePreferences) {
            PackagePreferences prefs = getOrCreatePackagePreferencesLocked(packageName, uid);
            if ((prefs.lockedAppFields & LockableAppFields.USER_LOCKED_IMPORTANCE) != 0) {
                return;
            }

            prefs.lockedAppFields =
                    prefs.lockedAppFields | LockableAppFields.USER_LOCKED_IMPORTANCE;
        }
        updateConfig();
    }

    /**
     * Returns the delegate for a given package, if it's allowed by the package and the user.
     */
    public @Nullable String getNotificationDelegate(String sourcePkg, int sourceUid) {
        synchronized (mPackagePreferences) {
            PackagePreferences prefs = getPackagePreferencesLocked(sourcePkg, sourceUid);

            if (prefs == null || prefs.delegate == null) {
                return null;
            }
            if (!prefs.delegate.mUserAllowed || !prefs.delegate.mEnabled) {
                return null;
            }
            return prefs.delegate.mPkg;
        }
    }

    /**
     * Used by an app to delegate notification posting privileges to another apps.
     */
    public void setNotificationDelegate(String sourcePkg, int sourceUid,
            String delegatePkg, int delegateUid) {
        synchronized (mPackagePreferences) {
            PackagePreferences prefs = getOrCreatePackagePreferencesLocked(sourcePkg, sourceUid);

            boolean userAllowed = prefs.delegate == null || prefs.delegate.mUserAllowed;
            Delegate delegate = new Delegate(delegatePkg, delegateUid, true, userAllowed);
            prefs.delegate = delegate;
        }
        updateConfig();
    }

    /**
     * Used by an app to turn off its notification delegate.
     */
    public void revokeNotificationDelegate(String sourcePkg, int sourceUid) {
        boolean changed = false;
        synchronized (mPackagePreferences) {
            PackagePreferences prefs = getPackagePreferencesLocked(sourcePkg, sourceUid);
            if (prefs != null && prefs.delegate != null) {
                prefs.delegate.mEnabled = false;
                changed = true;
            }
        }
        if (changed) {
            updateConfig();
        }
    }

    /**
     * Toggles whether an app can have a notification delegate on behalf of a user.
     */
    public void toggleNotificationDelegate(String sourcePkg, int sourceUid, boolean userAllowed) {
        boolean changed = false;
        synchronized (mPackagePreferences) {
            PackagePreferences prefs = getPackagePreferencesLocked(sourcePkg, sourceUid);
            if (prefs != null && prefs.delegate != null) {
                prefs.delegate.mUserAllowed = userAllowed;
                changed = true;
            }
        }
        if (changed) {
            updateConfig();
        }
    }

    /**
     * Returns whether the given app is allowed on post notifications on behalf of the other given
     * app.
     */
    public boolean isDelegateAllowed(String sourcePkg, int sourceUid,
            String potentialDelegatePkg, int potentialDelegateUid) {
        synchronized (mPackagePreferences) {
            PackagePreferences prefs = getPackagePreferencesLocked(sourcePkg, sourceUid);

            return prefs != null && prefs.isValidDelegate(potentialDelegatePkg,
                    potentialDelegateUid);
        }
    }

    @VisibleForTesting
    void lockFieldsForUpdateLocked(NotificationChannel original, NotificationChannel update) {
        if (original.canBypassDnd() != update.canBypassDnd()) {
            update.lockFields(NotificationChannel.USER_LOCKED_PRIORITY);
        }
        if (original.getLockscreenVisibility() != update.getLockscreenVisibility()) {
            update.lockFields(NotificationChannel.USER_LOCKED_VISIBILITY);
        }
        if (original.getImportance() != update.getImportance()) {
            update.lockFields(NotificationChannel.USER_LOCKED_IMPORTANCE);
        }
        if (original.shouldShowLights() != update.shouldShowLights()
                || original.getLightColor() != update.getLightColor()) {
            update.lockFields(NotificationChannel.USER_LOCKED_LIGHTS);
        }
        if (!Objects.equals(original.getSound(), update.getSound())) {
            update.lockFields(NotificationChannel.USER_LOCKED_SOUND);
        }
        if (!Arrays.equals(original.getVibrationPattern(), update.getVibrationPattern())
                || original.shouldVibrate() != update.shouldVibrate()) {
            update.lockFields(NotificationChannel.USER_LOCKED_VIBRATION);
        }
        if (original.canShowBadge() != update.canShowBadge()) {
            update.lockFields(NotificationChannel.USER_LOCKED_SHOW_BADGE);
        }
        if (original.canBubble() != update.canBubble()) {
            update.lockFields(NotificationChannel.USER_LOCKED_ALLOW_BUBBLE);
        }
    }

    public void dump(PrintWriter pw, String prefix,
            @NonNull NotificationManagerService.DumpFilter filter) {
        pw.print(prefix);
        pw.println("per-package config:");

        pw.println("PackagePreferences:");
        synchronized (mPackagePreferences) {
            dumpPackagePreferencesLocked(pw, prefix, filter, mPackagePreferences);
        }
        pw.println("Restored without uid:");
        dumpPackagePreferencesLocked(pw, prefix, filter, mRestoredWithoutUids);
    }

    public void dump(ProtoOutputStream proto,
            @NonNull NotificationManagerService.DumpFilter filter) {
        synchronized (mPackagePreferences) {
            dumpPackagePreferencesLocked(proto, RankingHelperProto.RECORDS, filter,
                    mPackagePreferences);
        }
        dumpPackagePreferencesLocked(proto, RankingHelperProto.RECORDS_RESTORED_WITHOUT_UID, filter,
                mRestoredWithoutUids);
    }

    private static void dumpPackagePreferencesLocked(PrintWriter pw, String prefix,
            @NonNull NotificationManagerService.DumpFilter filter,
            ArrayMap<String, PackagePreferences> packagePreferences) {
        final int N = packagePreferences.size();
        for (int i = 0; i < N; i++) {
            final PackagePreferences r = packagePreferences.valueAt(i);
            if (filter.matches(r.pkg)) {
                pw.print(prefix);
                pw.print("  AppSettings: ");
                pw.print(r.pkg);
                pw.print(" (");
                pw.print(r.uid == UNKNOWN_UID ? "UNKNOWN_UID" : Integer.toString(r.uid));
                pw.print(')');
                if (r.importance != DEFAULT_IMPORTANCE) {
                    pw.print(" importance=");
                    pw.print(NotificationListenerService.Ranking.importanceToString(r.importance));
                }
                if (r.priority != DEFAULT_PRIORITY) {
                    pw.print(" priority=");
                    pw.print(Notification.priorityToString(r.priority));
                }
                if (r.visibility != DEFAULT_VISIBILITY) {
                    pw.print(" visibility=");
                    pw.print(Notification.visibilityToString(r.visibility));
                }
                if (r.showBadge != DEFAULT_SHOW_BADGE) {
                    pw.print(" showBadge=");
                    pw.print(r.showBadge);
                }
                if (r.defaultAppLockedImportance != DEFAULT_APP_LOCKED_IMPORTANCE) {
                    pw.print(" defaultAppLocked=");
                    pw.print(r.defaultAppLockedImportance);
                }
                if (r.oemLockedImportance != DEFAULT_OEM_LOCKED_IMPORTANCE) {
                    pw.print(" oemLocked=");
                    pw.print(r.oemLockedImportance);
                }
                if (!r.futureOemLockedChannels.isEmpty()) {
                    pw.print(" futureLockedChannels=");
                    pw.print(r.futureOemLockedChannels);
                }
                pw.println();
                for (NotificationChannel channel : r.channels.values()) {
                    pw.print(prefix);
                    channel.dump(pw, "    ", filter.redact);
                }
                for (NotificationChannelGroup group : r.groups.values()) {
                    pw.print(prefix);
                    pw.print("  ");
                    pw.print("  ");
                    pw.println(group);
                }
            }
        }
    }

    private static void dumpPackagePreferencesLocked(ProtoOutputStream proto, long fieldId,
            @NonNull NotificationManagerService.DumpFilter filter,
            ArrayMap<String, PackagePreferences> packagePreferences) {
        final int N = packagePreferences.size();
        long fToken;
        for (int i = 0; i < N; i++) {
            final PackagePreferences r = packagePreferences.valueAt(i);
            if (filter.matches(r.pkg)) {
                fToken = proto.start(fieldId);

                proto.write(RankingHelperProto.RecordProto.PACKAGE, r.pkg);
                proto.write(RankingHelperProto.RecordProto.UID, r.uid);
                proto.write(RankingHelperProto.RecordProto.IMPORTANCE, r.importance);
                proto.write(RankingHelperProto.RecordProto.PRIORITY, r.priority);
                proto.write(RankingHelperProto.RecordProto.VISIBILITY, r.visibility);
                proto.write(RankingHelperProto.RecordProto.SHOW_BADGE, r.showBadge);

                for (NotificationChannel channel : r.channels.values()) {
                    channel.writeToProto(proto, RankingHelperProto.RecordProto.CHANNELS);
                }
                for (NotificationChannelGroup group : r.groups.values()) {
                    group.writeToProto(proto, RankingHelperProto.RecordProto.CHANNEL_GROUPS);
                }

                proto.end(fToken);
            }
        }
    }

    public JSONObject dumpJson(NotificationManagerService.DumpFilter filter) {
        JSONObject ranking = new JSONObject();
        JSONArray PackagePreferencess = new JSONArray();
        try {
            ranking.put("noUid", mRestoredWithoutUids.size());
        } catch (JSONException e) {
            // pass
        }
        synchronized (mPackagePreferences) {
            final int N = mPackagePreferences.size();
            for (int i = 0; i < N; i++) {
                final PackagePreferences r = mPackagePreferences.valueAt(i);
                if (filter == null || filter.matches(r.pkg)) {
                    JSONObject PackagePreferences = new JSONObject();
                    try {
                        PackagePreferences.put("userId", UserHandle.getUserId(r.uid));
                        PackagePreferences.put("packageName", r.pkg);
                        if (r.importance != DEFAULT_IMPORTANCE) {
                            PackagePreferences.put("importance",
                                    NotificationListenerService.Ranking.importanceToString(
                                            r.importance));
                        }
                        if (r.priority != DEFAULT_PRIORITY) {
                            PackagePreferences.put("priority",
                                    Notification.priorityToString(r.priority));
                        }
                        if (r.visibility != DEFAULT_VISIBILITY) {
                            PackagePreferences.put("visibility",
                                    Notification.visibilityToString(r.visibility));
                        }
                        if (r.showBadge != DEFAULT_SHOW_BADGE) {
                            PackagePreferences.put("showBadge", Boolean.valueOf(r.showBadge));
                        }
                        JSONArray channels = new JSONArray();
                        for (NotificationChannel channel : r.channels.values()) {
                            channels.put(channel.toJson());
                        }
                        PackagePreferences.put("channels", channels);
                        JSONArray groups = new JSONArray();
                        for (NotificationChannelGroup group : r.groups.values()) {
                            groups.put(group.toJson());
                        }
                        PackagePreferences.put("groups", groups);
                    } catch (JSONException e) {
                        // pass
                    }
                    PackagePreferencess.put(PackagePreferences);
                }
            }
        }
        try {
            ranking.put("PackagePreferencess", PackagePreferencess);
        } catch (JSONException e) {
            // pass
        }
        return ranking;
    }

    /**
     * Dump only the ban information as structured JSON for the stats collector.
     *
     * This is intentionally redundant with {#link dumpJson} because the old
     * scraper will expect this format.
     *
     * @param filter
     * @return
     */
    public JSONArray dumpBansJson(NotificationManagerService.DumpFilter filter) {
        JSONArray bans = new JSONArray();
        Map<Integer, String> packageBans = getPackageBans();
        for (Map.Entry<Integer, String> ban : packageBans.entrySet()) {
            final int userId = UserHandle.getUserId(ban.getKey());
            final String packageName = ban.getValue();
            if (filter == null || filter.matches(packageName)) {
                JSONObject banJson = new JSONObject();
                try {
                    banJson.put("userId", userId);
                    banJson.put("packageName", packageName);
                } catch (JSONException e) {
                    e.printStackTrace();
                }
                bans.put(banJson);
            }
        }
        return bans;
    }

    public Map<Integer, String> getPackageBans() {
        synchronized (mPackagePreferences) {
            final int N = mPackagePreferences.size();
            ArrayMap<Integer, String> packageBans = new ArrayMap<>(N);
            for (int i = 0; i < N; i++) {
                final PackagePreferences r = mPackagePreferences.valueAt(i);
                if (r.importance == IMPORTANCE_NONE) {
                    packageBans.put(r.uid, r.pkg);
                }
            }

            return packageBans;
        }
    }

    /**
     * Dump only the channel information as structured JSON for the stats collector.
     *
     * This is intentionally redundant with {#link dumpJson} because the old
     * scraper will expect this format.
     *
     * @param filter
     * @return
     */
    public JSONArray dumpChannelsJson(NotificationManagerService.DumpFilter filter) {
        JSONArray channels = new JSONArray();
        Map<String, Integer> packageChannels = getPackageChannels();
        for (Map.Entry<String, Integer> channelCount : packageChannels.entrySet()) {
            final String packageName = channelCount.getKey();
            if (filter == null || filter.matches(packageName)) {
                JSONObject channelCountJson = new JSONObject();
                try {
                    channelCountJson.put("packageName", packageName);
                    channelCountJson.put("channelCount", channelCount.getValue());
                } catch (JSONException e) {
                    e.printStackTrace();
                }
                channels.put(channelCountJson);
            }
        }
        return channels;
    }

    private Map<String, Integer> getPackageChannels() {
        ArrayMap<String, Integer> packageChannels = new ArrayMap<>();
        synchronized (mPackagePreferences) {
            for (int i = 0; i < mPackagePreferences.size(); i++) {
                final PackagePreferences r = mPackagePreferences.valueAt(i);
                int channelCount = 0;
                for (int j = 0; j < r.channels.size(); j++) {
                    if (!r.channels.valueAt(j).isDeleted()) {
                        channelCount++;
                    }
                }
                packageChannels.put(r.pkg, channelCount);
            }
        }
        return packageChannels;
    }

    /**
     * Called when user switches
     */
    public void onUserSwitched(int userId) {
        syncChannelsBypassingDnd(userId);
    }

    /**
     * Called when user is unlocked
     */
    public void onUserUnlocked(int userId) {
        syncChannelsBypassingDnd(userId);
    }

    public void onUserRemoved(int userId) {
        synchronized (mPackagePreferences) {
            int N = mPackagePreferences.size();
            for (int i = N - 1; i >= 0; i--) {
                PackagePreferences PackagePreferences = mPackagePreferences.valueAt(i);
                if (UserHandle.getUserId(PackagePreferences.uid) == userId) {
                    mPackagePreferences.removeAt(i);
                }
            }
        }
    }

    protected void onLocaleChanged(Context context, int userId) {
        synchronized (mPackagePreferences) {
            int N = mPackagePreferences.size();
            for (int i = 0; i < N; i++) {
                PackagePreferences PackagePreferences = mPackagePreferences.valueAt(i);
                if (UserHandle.getUserId(PackagePreferences.uid) == userId) {
                    if (PackagePreferences.channels.containsKey(
                            NotificationChannel.DEFAULT_CHANNEL_ID)) {
                        PackagePreferences.channels.get(
                                NotificationChannel.DEFAULT_CHANNEL_ID).setName(
                                context.getResources().getString(
                                        R.string.default_notification_channel_label));
                    }
                }
            }
        }
    }

    public boolean onPackagesChanged(boolean removingPackage, int changeUserId, String[] pkgList,
            int[] uidList) {
        if (pkgList == null || pkgList.length == 0) {
            return false; // nothing to do
        }
        boolean updated = false;
        if (removingPackage) {
            // Remove notification settings for uninstalled package
            int size = Math.min(pkgList.length, uidList.length);
            for (int i = 0; i < size; i++) {
                final String pkg = pkgList[i];
                final int uid = uidList[i];
                synchronized (mPackagePreferences) {
                    mPackagePreferences.remove(packagePreferencesKey(pkg, uid));
                }
                mRestoredWithoutUids.remove(pkg);
                updated = true;
            }
        } else {
            for (String pkg : pkgList) {
                // Package install
                final PackagePreferences r = mRestoredWithoutUids.get(pkg);
                if (r != null) {
                    try {
                        r.uid = mPm.getPackageUidAsUser(r.pkg, changeUserId);
                        mRestoredWithoutUids.remove(pkg);
                        synchronized (mPackagePreferences) {
                            mPackagePreferences.put(packagePreferencesKey(r.pkg, r.uid), r);
                        }
                        updated = true;
                    } catch (PackageManager.NameNotFoundException e) {
                        // noop
                    }
                }
                // Package upgrade
                try {
                    synchronized (mPackagePreferences) {
                        PackagePreferences fullPackagePreferences = getPackagePreferencesLocked(pkg,
                                mPm.getPackageUidAsUser(pkg, changeUserId));
                        if (fullPackagePreferences != null) {
                            updated |= createDefaultChannelIfNeededLocked(fullPackagePreferences);
                            updated |= deleteDefaultChannelIfNeededLocked(fullPackagePreferences);
                        }
                    }
                } catch (PackageManager.NameNotFoundException e) {
                }
            }
        }

        if (updated) {
            updateConfig();
        }
        return updated;
    }

    public void clearData(String pkg, int uid) {
        synchronized (mPackagePreferences) {
            PackagePreferences p = getPackagePreferencesLocked(pkg, uid);
            if (p != null) {
                p.channels = new ArrayMap<>();
                p.groups = new ArrayMap<>();
                p.delegate = null;
                p.lockedAppFields = DEFAULT_LOCKED_APP_FIELDS;
                p.allowBubble = DEFAULT_ALLOW_BUBBLE;
                p.importance = DEFAULT_IMPORTANCE;
                p.priority = DEFAULT_PRIORITY;
                p.visibility = DEFAULT_VISIBILITY;
                p.showBadge = DEFAULT_SHOW_BADGE;
            }
        }
    }

    private LogMaker getChannelLog(NotificationChannel channel, String pkg) {
        return new LogMaker(
                com.android.internal.logging.nano.MetricsProto.MetricsEvent
                        .ACTION_NOTIFICATION_CHANNEL)
                .setType(com.android.internal.logging.nano.MetricsProto.MetricsEvent.TYPE_UPDATE)
                .setPackageName(pkg)
                .addTaggedData(
                        com.android.internal.logging.nano.MetricsProto.MetricsEvent
                                .FIELD_NOTIFICATION_CHANNEL_ID,
                        channel.getId())
                .addTaggedData(
                        com.android.internal.logging.nano.MetricsProto.MetricsEvent
                                .FIELD_NOTIFICATION_CHANNEL_IMPORTANCE,
                        channel.getImportance());
    }

    private LogMaker getChannelGroupLog(String groupId, String pkg) {
        return new LogMaker(
                com.android.internal.logging.nano.MetricsProto.MetricsEvent
                        .ACTION_NOTIFICATION_CHANNEL_GROUP)
                .setType(com.android.internal.logging.nano.MetricsProto.MetricsEvent.TYPE_UPDATE)
                .addTaggedData(
                        com.android.internal.logging.nano.MetricsProto.MetricsEvent
                                .FIELD_NOTIFICATION_CHANNEL_GROUP_ID,
                        groupId)
                .setPackageName(pkg);
    }

    public void updateBubblesEnabled() {
        final boolean newValue = Settings.Global.getInt(mContext.getContentResolver(),
                Settings.Global.NOTIFICATION_BUBBLES,
                DEFAULT_ALLOW_BUBBLE ? 1 : 0) == 1;
        if (newValue != mBubblesEnabled) {
            mBubblesEnabled = newValue;
            updateConfig();
        }
    }

    public boolean bubblesEnabled() {
        return mBubblesEnabled;
    }

    public void updateBadgingEnabled() {
        if (mBadgingEnabled == null) {
            mBadgingEnabled = new SparseBooleanArray();
        }
        boolean changed = false;
        // update the cached values
        for (int index = 0; index < mBadgingEnabled.size(); index++) {
            int userId = mBadgingEnabled.keyAt(index);
            final boolean oldValue = mBadgingEnabled.get(userId);
            final boolean newValue = Settings.Secure.getIntForUser(mContext.getContentResolver(),
                    Settings.Secure.NOTIFICATION_BADGING,
                    DEFAULT_SHOW_BADGE ? 1 : 0, userId) != 0;
            mBadgingEnabled.put(userId, newValue);
            changed |= oldValue != newValue;
        }
        if (changed) {
            updateConfig();
        }
    }

    public boolean badgingEnabled(UserHandle userHandle) {
        int userId = userHandle.getIdentifier();
        if (userId == UserHandle.USER_ALL) {
            return false;
        }
        if (mBadgingEnabled.indexOfKey(userId) < 0) {
            mBadgingEnabled.put(userId,
                    Settings.Secure.getIntForUser(mContext.getContentResolver(),
                            Settings.Secure.NOTIFICATION_BADGING,
                            DEFAULT_SHOW_BADGE ? 1 : 0, userId) != 0);
        }
        return mBadgingEnabled.get(userId, DEFAULT_SHOW_BADGE);
    }

    private void updateConfig() {
        mRankingHandler.requestSort();
    }

    private static String packagePreferencesKey(String pkg, int uid) {
        return pkg + "|" + uid;
    }

    private static class PackagePreferences {
        String pkg;
        int uid = UNKNOWN_UID;
        int importance = DEFAULT_IMPORTANCE;
        int priority = DEFAULT_PRIORITY;
        int visibility = DEFAULT_VISIBILITY;
        boolean showBadge = DEFAULT_SHOW_BADGE;
        boolean allowBubble = DEFAULT_ALLOW_BUBBLE;
        int lockedAppFields = DEFAULT_LOCKED_APP_FIELDS;
        // these fields are loaded on boot from a different source of truth and so are not
        // written to notification policy xml
        boolean oemLockedImportance = DEFAULT_OEM_LOCKED_IMPORTANCE;
        List<String> futureOemLockedChannels = new ArrayList<>();
        boolean defaultAppLockedImportance = DEFAULT_APP_LOCKED_IMPORTANCE;

        Delegate delegate = null;
        ArrayMap<String, NotificationChannel> channels = new ArrayMap<>();
        Map<String, NotificationChannelGroup> groups = new ConcurrentHashMap<>();

        public boolean isValidDelegate(String pkg, int uid) {
            return delegate != null && delegate.isAllowed(pkg, uid);
        }
    }

    private static class Delegate {
        static final boolean DEFAULT_ENABLED = true;
        static final boolean DEFAULT_USER_ALLOWED = true;
        String mPkg;
        int mUid = UNKNOWN_UID;
        boolean mEnabled = DEFAULT_ENABLED;
        boolean mUserAllowed = DEFAULT_USER_ALLOWED;

        Delegate(String pkg, int uid, boolean enabled, boolean userAllowed) {
            mPkg = pkg;
            mUid = uid;
            mEnabled = enabled;
            mUserAllowed = userAllowed;
        }

        public boolean isAllowed(String pkg, int uid) {
            if (pkg == null || uid == UNKNOWN_UID) {
                return false;
            }
            return pkg.equals(mPkg)
                    && uid == mUid
                    && (mUserAllowed && mEnabled);
        }
    }
}<|MERGE_RESOLUTION|>--- conflicted
+++ resolved
@@ -73,11 +73,7 @@
     private static final String NON_BLOCKABLE_CHANNEL_DELIM = ":";
 
     @VisibleForTesting
-<<<<<<< HEAD
     static final int NOTIFICATION_CHANNEL_COUNT_LIMIT = 50000;
-=======
-    static final int NOTIFICATION_CHANNEL_COUNT_LIMIT = 5000;
->>>>>>> a5813e0e
 
     @VisibleForTesting
     static final String TAG_RANKING = "ranking";
