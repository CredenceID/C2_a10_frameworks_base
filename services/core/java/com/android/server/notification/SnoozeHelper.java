--- conflicted
+++ resolved
@@ -25,6 +25,7 @@
 
 import android.annotation.NonNull;
 import android.app.AlarmManager;
+import android.app.Notification;
 import android.app.PendingIntent;
 import android.content.BroadcastReceiver;
 import android.content.Context;
@@ -61,7 +62,6 @@
     private static final String REPOST_ACTION = SnoozeHelper.class.getSimpleName() + ".EVALUATE";
     private static final int REQUEST_CODE_REPOST = 1;
     private static final String REPOST_SCHEME = "repost";
-    private static final String EXTRA_PKG = "pkg";
     private static final String EXTRA_KEY = "key";
     private static final String EXTRA_USER_ID = "userId";
 
@@ -98,7 +98,7 @@
     protected Collection<NotificationRecord> getSnoozed(int userId, String pkg) {
         if (mSnoozedNotifications.containsKey(userId)
                 && mSnoozedNotifications.get(userId).containsKey(pkg)) {
-            mSnoozedNotifications.get(userId).get(pkg).values();
+            return mSnoozedNotifications.get(userId).get(pkg).values();
         }
         return Collections.EMPTY_LIST;
     }
@@ -106,16 +106,18 @@
     protected @NonNull List<NotificationRecord> getSnoozed() {
         List<NotificationRecord> snoozedForUser = new ArrayList<>();
         int[] userIds = mUserProfiles.getCurrentProfileIds();
-        final int N = userIds.length;
-        for (int i = 0; i < N; i++) {
-            final ArrayMap<String, ArrayMap<String, NotificationRecord>> snoozedPkgs =
-                    mSnoozedNotifications.get(userIds[i]);
-            if (snoozedPkgs != null) {
-                final int M = snoozedPkgs.size();
-                for (int j = 0; j < M; j++) {
-                    final ArrayMap<String, NotificationRecord> records = snoozedPkgs.valueAt(j);
-                    if (records != null) {
-                        snoozedForUser.addAll(records.values());
+        if (userIds != null) {
+            final int N = userIds.length;
+            for (int i = 0; i < N; i++) {
+                final ArrayMap<String, ArrayMap<String, NotificationRecord>> snoozedPkgs =
+                        mSnoozedNotifications.get(userIds[i]);
+                if (snoozedPkgs != null) {
+                    final int M = snoozedPkgs.size();
+                    for (int j = 0; j < M; j++) {
+                        final ArrayMap<String, NotificationRecord> records = snoozedPkgs.valueAt(j);
+                        if (records != null) {
+                            snoozedForUser.addAll(records.values());
+                        }
                     }
                 }
             }
@@ -265,8 +267,6 @@
         }
     }
 
-<<<<<<< HEAD
-=======
     protected void repostGroupSummary(String pkg, int userId, String groupKey) {
         if (mSnoozedNotifications.containsKey(userId)) {
             ArrayMap<String, ArrayMap<String, NotificationRecord>> keysByPackage
@@ -305,7 +305,6 @@
         }
     }
 
->>>>>>> 34575671
     private PendingIntent createPendingIntent(String pkg, String key, int userId) {
         return PendingIntent.getBroadcast(mContext,
                 REQUEST_CODE_REPOST,
