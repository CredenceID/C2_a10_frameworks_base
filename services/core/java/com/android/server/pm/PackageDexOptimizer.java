--- conflicted
+++ resolved
@@ -151,14 +151,10 @@
 
         final String sharedLibrariesPath = getSharedLibrariesPath(sharedLibraries);
         // Get the dexopt flags after getRealCompilerFilter to make sure we get the correct flags.
-<<<<<<< HEAD
-        final int dexoptFlags = getDexFlags(pkg, compilerFilter);
+        final int dexoptFlags = getDexFlags(pkg, compilerFilter, bootComplete);
         // Get the dependencies of each split in the package. For each code path in the package,
         // this array contains the relative paths of each split it depends on, separated by colons.
         String[] splitDependencies = getSplitDependencies(pkg);
-=======
-        final int dexoptFlags = getDexFlags(pkg, compilerFilter, bootComplete);
->>>>>>> 255b69ac
 
         int result = DEX_OPT_SKIPPED;
         for (int i = 0; i < paths.size(); i++) {
@@ -299,15 +295,11 @@
     @GuardedBy("mInstallLock")
     private int dexOptSecondaryDexPathLI(ApplicationInfo info, String path, Set<String> isas,
             String compilerFilter, boolean isUsedByOtherApps) {
-<<<<<<< HEAD
         compilerFilter = getRealCompilerFilter(info, compilerFilter, isUsedByOtherApps);
         // Get the dexopt flags after getRealCompilerFilter to make sure we get the correct flags.
-        int dexoptFlags = getDexFlags(info, compilerFilter) | DEXOPT_SECONDARY_DEX;
-=======
         // Secondary dex files are currently not compiled at boot.
         int dexoptFlags = getDexFlags(info, compilerFilter, /* bootComplete */ true)
                 | DEXOPT_SECONDARY_DEX;
->>>>>>> 255b69ac
         // Check the app storage and add the appropriate flags.
         if (info.deviceProtectedDataDir != null &&
                 FileUtils.contains(info.deviceProtectedDataDir, path)) {
