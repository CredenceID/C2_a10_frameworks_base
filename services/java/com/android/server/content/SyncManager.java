/*
 * Copyright (C) 2008 The Android Open Source Project
 *
 * Licensed under the Apache License, Version 2.0 (the "License");
 * you may not use this file except in compliance with the License.
 * You may obtain a copy of the License at
 *
 *      http://www.apache.org/licenses/LICENSE-2.0
 *
 * Unless required by applicable law or agreed to in writing, software
 * distributed under the License is distributed on an "AS IS" BASIS,
 * WITHOUT WARRANTIES OR CONDITIONS OF ANY KIND, either express or implied.
 * See the License for the specific language governing permissions and
 * limitations under the License.
 */

package com.android.server.content;

import android.accounts.Account;
import android.accounts.AccountAndUser;
import android.accounts.AccountManager;
import android.app.ActivityManager;
import android.app.AlarmManager;
import android.app.AppGlobals;
import android.app.Notification;
import android.app.NotificationManager;
import android.app.PendingIntent;
import android.content.BroadcastReceiver;
import android.content.ComponentName;
import android.content.ContentResolver;
import android.content.Context;
import android.content.ISyncAdapter;
import android.content.ISyncContext;
import android.content.ISyncServiceAdapter;
import android.content.ISyncStatusObserver;
import android.content.Intent;
import android.content.IntentFilter;
import android.content.PeriodicSync;
import android.content.ServiceConnection;
import android.content.SyncActivityTooManyDeletes;
import android.content.SyncAdapterType;
import android.content.SyncAdaptersCache;
import android.content.SyncInfo;
import android.content.SyncResult;
import android.content.SyncStatusInfo;
import android.content.pm.ApplicationInfo;
import android.content.pm.PackageInfo;
import android.content.pm.PackageManager;
import android.content.pm.ProviderInfo;
import android.content.pm.RegisteredServicesCache;
import android.content.pm.RegisteredServicesCacheListener;
import android.content.pm.ResolveInfo;
import android.content.pm.UserInfo;
import android.net.ConnectivityManager;
import android.net.NetworkInfo;
import android.os.Bundle;
import android.os.Handler;
import android.os.IBinder;
import android.os.Looper;
import android.os.Message;
import android.os.PowerManager;
import android.os.RemoteException;
import android.os.SystemClock;
import android.os.SystemProperties;
import android.os.UserHandle;
import android.os.UserManager;
import android.os.WorkSource;
import android.provider.Settings;
import android.text.format.DateUtils;
import android.text.format.Time;
import android.text.TextUtils;
import android.util.EventLog;
import android.util.Log;
import android.util.Pair;

import com.android.internal.R;
import com.android.internal.annotations.GuardedBy;
import com.android.internal.os.BackgroundThread;
import com.android.internal.util.IndentingPrintWriter;
import com.android.server.accounts.AccountManagerService;
import com.android.server.content.SyncStorageEngine.AuthorityInfo;
import com.android.server.content.SyncStorageEngine.OnSyncRequestListener;
import com.google.android.collect.Lists;
import com.google.android.collect.Maps;
import com.google.android.collect.Sets;

import java.io.FileDescriptor;
import java.io.PrintWriter;
import java.text.SimpleDateFormat;
import java.util.ArrayList;
import java.util.Arrays;
import java.util.Collection;
import java.util.Collections;
import java.util.Comparator;
import java.util.HashMap;
import java.util.HashSet;
import java.util.Iterator;
import java.util.List;
import java.util.Map;
import java.util.Random;
import java.util.Set;

/**
 * @hide
 */
public class SyncManager {
    private static final String TAG = "SyncManager";

    /** Delay a sync due to local changes this long. In milliseconds */
    private static final long LOCAL_SYNC_DELAY;

    /**
     * If a sync takes longer than this and the sync queue is not empty then we will
     * cancel it and add it back to the end of the sync queue. In milliseconds.
     */
    private static final long MAX_TIME_PER_SYNC;

    static {
        final boolean isLargeRAM = !ActivityManager.isLowRamDeviceStatic();
        int defaultMaxInitSyncs = isLargeRAM ? 5 : 2;
        int defaultMaxRegularSyncs = isLargeRAM ? 2 : 1;
        MAX_SIMULTANEOUS_INITIALIZATION_SYNCS =
                SystemProperties.getInt("sync.max_init_syncs", defaultMaxInitSyncs);
        MAX_SIMULTANEOUS_REGULAR_SYNCS =
                SystemProperties.getInt("sync.max_regular_syncs", defaultMaxRegularSyncs);
        LOCAL_SYNC_DELAY =
                SystemProperties.getLong("sync.local_sync_delay", 30 * 1000 /* 30 seconds */);
        MAX_TIME_PER_SYNC =
                SystemProperties.getLong("sync.max_time_per_sync", 5 * 60 * 1000 /* 5 minutes */);
        SYNC_NOTIFICATION_DELAY =
                SystemProperties.getLong("sync.notification_delay", 30 * 1000 /* 30 seconds */);
    }

    private static final long SYNC_NOTIFICATION_DELAY;

    /**
     * When retrying a sync for the first time use this delay. After that
     * the retry time will double until it reached MAX_SYNC_RETRY_TIME.
     * In milliseconds.
     */
    private static final long INITIAL_SYNC_RETRY_TIME_IN_MS = 30 * 1000; // 30 seconds

    /**
     * Default the max sync retry time to this value.
     */
    private static final long DEFAULT_MAX_SYNC_RETRY_TIME_IN_SECONDS = 60 * 60; // one hour

    /**
     * How long to wait before retrying a sync that failed due to one already being in progress.
     */
    private static final int DELAY_RETRY_SYNC_IN_PROGRESS_IN_SECONDS = 10;

    private static final int INITIALIZATION_UNBIND_DELAY_MS = 5000;

    private static final String SYNC_WAKE_LOCK_PREFIX = "*sync*";
    private static final String HANDLE_SYNC_ALARM_WAKE_LOCK = "SyncManagerHandleSyncAlarm";
    private static final String SYNC_LOOP_WAKE_LOCK = "SyncLoopWakeLock";

    private static final int MAX_SIMULTANEOUS_REGULAR_SYNCS;
    private static final int MAX_SIMULTANEOUS_INITIALIZATION_SYNCS;

    private Context mContext;

    private static final AccountAndUser[] INITIAL_ACCOUNTS_ARRAY = new AccountAndUser[0];

    // TODO: add better locking around mRunningAccounts
    private volatile AccountAndUser[] mRunningAccounts = INITIAL_ACCOUNTS_ARRAY;

    volatile private PowerManager.WakeLock mHandleAlarmWakeLock;
    volatile private PowerManager.WakeLock mSyncManagerWakeLock;
    volatile private boolean mDataConnectionIsConnected = false;
    volatile private boolean mStorageIsLow = false;

    private final NotificationManager mNotificationMgr;
    private AlarmManager mAlarmService = null;

    private SyncStorageEngine mSyncStorageEngine;

    @GuardedBy("mSyncQueue")
    private final SyncQueue mSyncQueue;

    protected final ArrayList<ActiveSyncContext> mActiveSyncContexts = Lists.newArrayList();

    // set if the sync active indicator should be reported
    private boolean mNeedSyncActiveNotification = false;

    private final PendingIntent mSyncAlarmIntent;
    // Synchronized on "this". Instead of using this directly one should instead call
    // its accessor, getConnManager().
    private ConnectivityManager mConnManagerDoNotUseDirectly;

    protected SyncAdaptersCache mSyncAdapters;

    private BroadcastReceiver mStorageIntentReceiver =
            new BroadcastReceiver() {
                @Override
                public void onReceive(Context context, Intent intent) {
                    String action = intent.getAction();
                    if (Intent.ACTION_DEVICE_STORAGE_LOW.equals(action)) {
                        if (Log.isLoggable(TAG, Log.VERBOSE)) {
                            Log.v(TAG, "Internal storage is low.");
                        }
                        mStorageIsLow = true;
                        cancelActiveSync(
                                SyncStorageEngine.EndPoint.USER_ALL_PROVIDER_ALL_ACCOUNTS_ALL,
                                null /* any sync */);
                    } else if (Intent.ACTION_DEVICE_STORAGE_OK.equals(action)) {
                        if (Log.isLoggable(TAG, Log.VERBOSE)) {
                            Log.v(TAG, "Internal storage is ok.");
                        }
                        mStorageIsLow = false;
                        sendCheckAlarmsMessage();
                    }
                }
            };

    private BroadcastReceiver mBootCompletedReceiver = new BroadcastReceiver() {
        @Override
        public void onReceive(Context context, Intent intent) {
            mSyncHandler.onBootCompleted();
        }
    };

    private BroadcastReceiver mAccountsUpdatedReceiver = new BroadcastReceiver() {
        @Override
        public void onReceive(Context context, Intent intent) {
            updateRunningAccounts();

            // Kick off sync for everyone, since this was a radical account change
            scheduleSync(null, UserHandle.USER_ALL, SyncOperation.REASON_ACCOUNTS_UPDATED, null,
                    null, 0 /* no delay */, 0/* no delay */, false);
        }
    };

    private final PowerManager mPowerManager;

    // Use this as a random offset to seed all periodic syncs.
    private int mSyncRandomOffsetMillis;

    private final UserManager mUserManager;

    private static final long SYNC_ALARM_TIMEOUT_MIN = 30 * 1000; // 30 seconds
    private static final long SYNC_ALARM_TIMEOUT_MAX = 2 * 60 * 60 * 1000; // two hours

    private List<UserInfo> getAllUsers() {
        return mUserManager.getUsers();
    }

    private boolean containsAccountAndUser(AccountAndUser[] accounts, Account account, int userId) {
        boolean found = false;
        for (int i = 0; i < accounts.length; i++) {
            if (accounts[i].userId == userId
                    && accounts[i].account.equals(account)) {
                found = true;
                break;
            }
        }
        return found;
    }

    public void updateRunningAccounts() {
        mRunningAccounts = AccountManagerService.getSingleton().getRunningAccounts();

        if (mBootCompleted) {
            doDatabaseCleanup();
        }

        AccountAndUser[] accounts = mRunningAccounts;
        for (ActiveSyncContext currentSyncContext : mActiveSyncContexts) {
            if (!containsAccountAndUser(accounts,
                    currentSyncContext.mSyncOperation.target.account,
                    currentSyncContext.mSyncOperation.target.userId)) {
                Log.d(TAG, "canceling sync since the account is no longer running");
                sendSyncFinishedOrCanceledMessage(currentSyncContext,
                        null /* no result since this is a cancel */);
            }
        }
        // we must do this since we don't bother scheduling alarms when
        // the accounts are not set yet
        sendCheckAlarmsMessage();
    }

    private void doDatabaseCleanup() {
        for (UserInfo user : mUserManager.getUsers(true)) {
            // Skip any partially created/removed users
            if (user.partial) continue;
            Account[] accountsForUser = AccountManagerService.getSingleton().getAccounts(user.id);
            mSyncStorageEngine.doDatabaseCleanup(accountsForUser, user.id);
        }
    }

    private BroadcastReceiver mConnectivityIntentReceiver =
            new BroadcastReceiver() {
        @Override
        public void onReceive(Context context, Intent intent) {
            final boolean wasConnected = mDataConnectionIsConnected;

            // don't use the intent to figure out if network is connected, just check
            // ConnectivityManager directly.
            mDataConnectionIsConnected = readDataConnectionState();
            if (mDataConnectionIsConnected) {
                if (!wasConnected) {
                    if (Log.isLoggable(TAG, Log.VERBOSE)) {
                        Log.v(TAG, "Reconnection detected: clearing all backoffs");
                    }
                    mSyncStorageEngine.clearAllBackoffs(mSyncQueue);
                }
                sendCheckAlarmsMessage();
            }
        }
    };

    private boolean readDataConnectionState() {
        NetworkInfo networkInfo = getConnectivityManager().getActiveNetworkInfo();
        return (networkInfo != null) && networkInfo.isConnected();
    }

    private BroadcastReceiver mShutdownIntentReceiver =
            new BroadcastReceiver() {
        @Override
        public void onReceive(Context context, Intent intent) {
            Log.w(TAG, "Writing sync state before shutdown...");
            getSyncStorageEngine().writeAllState();
        }
    };

    private BroadcastReceiver mUserIntentReceiver = new BroadcastReceiver() {
        @Override
        public void onReceive(Context context, Intent intent) {
            String action = intent.getAction();
            final int userId = intent.getIntExtra(Intent.EXTRA_USER_HANDLE, UserHandle.USER_NULL);
            if (userId == UserHandle.USER_NULL) return;

            if (Intent.ACTION_USER_REMOVED.equals(action)) {
                onUserRemoved(userId);
            } else if (Intent.ACTION_USER_STARTING.equals(action)) {
                onUserStarting(userId);
            } else if (Intent.ACTION_USER_STOPPING.equals(action)) {
                onUserStopping(userId);
            }
        }
    };

    private static final String ACTION_SYNC_ALARM = "android.content.syncmanager.SYNC_ALARM";
    private final SyncHandler mSyncHandler;

    private volatile boolean mBootCompleted = false;

    private ConnectivityManager getConnectivityManager() {
        synchronized (this) {
            if (mConnManagerDoNotUseDirectly == null) {
                mConnManagerDoNotUseDirectly = (ConnectivityManager)mContext.getSystemService(
                        Context.CONNECTIVITY_SERVICE);
            }
            return mConnManagerDoNotUseDirectly;
        }
    }

    /**
     * Should only be created after {@link ContentService#systemReady()} so that
     * {@link PackageManager} is ready to query.
     */
    public SyncManager(Context context, boolean factoryTest) {
        // Initialize the SyncStorageEngine first, before registering observers
        // and creating threads and so on; it may fail if the disk is full.
        mContext = context;

        SyncStorageEngine.init(context);
        mSyncStorageEngine = SyncStorageEngine.getSingleton();
        mSyncStorageEngine.setOnSyncRequestListener(new OnSyncRequestListener() {
            @Override
            public void onSyncRequest(SyncStorageEngine.EndPoint info, int reason, Bundle extras) {
                if (info.target_provider) {
                    scheduleSync(info.account, info.userId, reason, info.provider, extras,
                        0 /* no flex */,
                        0 /* run immediately */,
                        false);
                } else if (info.target_service) {
                    scheduleSync(info.service, info.userId, reason, extras,
                            0 /* no flex */,
                            0 /* run immediately */);
                }
            }
        });

        mSyncAdapters = new SyncAdaptersCache(mContext);
        mSyncQueue = new SyncQueue(mContext.getPackageManager(), mSyncStorageEngine, mSyncAdapters);

        mSyncHandler = new SyncHandler(BackgroundThread.get().getLooper());

        mSyncAdapters.setListener(new RegisteredServicesCacheListener<SyncAdapterType>() {
            @Override
            public void onServiceChanged(SyncAdapterType type, int userId, boolean removed) {
                if (!removed) {
                    scheduleSync(null, UserHandle.USER_ALL,
                            SyncOperation.REASON_SERVICE_CHANGED,
                            type.authority, null, 0 /* no delay */, 0 /* no delay */,
                            false /* onlyThoseWithUnkownSyncableState */);
                }
            }
        }, mSyncHandler);

        mSyncAlarmIntent = PendingIntent.getBroadcast(
                mContext, 0 /* ignored */, new Intent(ACTION_SYNC_ALARM), 0);

        IntentFilter intentFilter = new IntentFilter(ConnectivityManager.CONNECTIVITY_ACTION);
        context.registerReceiver(mConnectivityIntentReceiver, intentFilter);

        if (!factoryTest) {
            intentFilter = new IntentFilter(Intent.ACTION_BOOT_COMPLETED);
            context.registerReceiver(mBootCompletedReceiver, intentFilter);
        }

        intentFilter = new IntentFilter(Intent.ACTION_DEVICE_STORAGE_LOW);
        intentFilter.addAction(Intent.ACTION_DEVICE_STORAGE_OK);
        context.registerReceiver(mStorageIntentReceiver, intentFilter);

        intentFilter = new IntentFilter(Intent.ACTION_SHUTDOWN);
        intentFilter.setPriority(100);
        context.registerReceiver(mShutdownIntentReceiver, intentFilter);

        intentFilter = new IntentFilter();
        intentFilter.addAction(Intent.ACTION_USER_REMOVED);
        intentFilter.addAction(Intent.ACTION_USER_STARTING);
        intentFilter.addAction(Intent.ACTION_USER_STOPPING);
        mContext.registerReceiverAsUser(
                mUserIntentReceiver, UserHandle.ALL, intentFilter, null, null);

        if (!factoryTest) {
            mNotificationMgr = (NotificationManager)
                context.getSystemService(Context.NOTIFICATION_SERVICE);
            context.registerReceiver(new SyncAlarmIntentReceiver(),
                    new IntentFilter(ACTION_SYNC_ALARM));
        } else {
            mNotificationMgr = null;
        }
        mPowerManager = (PowerManager) context.getSystemService(Context.POWER_SERVICE);
        mUserManager = (UserManager) mContext.getSystemService(Context.USER_SERVICE);

        // This WakeLock is used to ensure that we stay awake between the time that we receive
        // a sync alarm notification and when we finish processing it. We need to do this
        // because we don't do the work in the alarm handler, rather we do it in a message
        // handler.
        mHandleAlarmWakeLock = mPowerManager.newWakeLock(PowerManager.PARTIAL_WAKE_LOCK,
                HANDLE_SYNC_ALARM_WAKE_LOCK);
        mHandleAlarmWakeLock.setReferenceCounted(false);

        // This WakeLock is used to ensure that we stay awake while running the sync loop
        // message handler. Normally we will hold a sync adapter wake lock while it is being
        // synced but during the execution of the sync loop it might finish a sync for
        // one sync adapter before starting the sync for the other sync adapter and we
        // don't want the device to go to sleep during that window.
        mSyncManagerWakeLock = mPowerManager.newWakeLock(PowerManager.PARTIAL_WAKE_LOCK,
                SYNC_LOOP_WAKE_LOCK);
        mSyncManagerWakeLock.setReferenceCounted(false);

        mSyncStorageEngine.addStatusChangeListener(
                ContentResolver.SYNC_OBSERVER_TYPE_SETTINGS, new ISyncStatusObserver.Stub() {
            @Override
            public void onStatusChanged(int which) {
                // force the sync loop to run if the settings change
                sendCheckAlarmsMessage();
            }
        });

        if (!factoryTest) {
            // Register for account list updates for all users
            mContext.registerReceiverAsUser(mAccountsUpdatedReceiver,
                    UserHandle.ALL,
                    new IntentFilter(AccountManager.LOGIN_ACCOUNTS_CHANGED_ACTION),
                    null, null);
        }

        // Pick a random second in a day to seed all periodic syncs
        mSyncRandomOffsetMillis = mSyncStorageEngine.getSyncRandomOffset() * 1000;
    }

    /**
     * Return a random value v that satisfies minValue <= v < maxValue. The difference between
     * maxValue and minValue must be less than Integer.MAX_VALUE.
     */
    private long jitterize(long minValue, long maxValue) {
        Random random = new Random(SystemClock.elapsedRealtime());
        long spread = maxValue - minValue;
        if (spread > Integer.MAX_VALUE) {
            throw new IllegalArgumentException("the difference between the maxValue and the "
                    + "minValue must be less than " + Integer.MAX_VALUE);
        }
        return minValue + random.nextInt((int)spread);
    }

    public SyncStorageEngine getSyncStorageEngine() {
        return mSyncStorageEngine;
    }

    public int getIsSyncable(Account account, int userId, String providerName) {
        int isSyncable = mSyncStorageEngine.getIsSyncable(account, userId, providerName);
        UserInfo userInfo = UserManager.get(mContext).getUserInfo(userId);

        // If it's not a restricted user, return isSyncable
        if (userInfo == null || !userInfo.isRestricted()) return isSyncable;

        // Else check if the sync adapter has opted-in or not
        RegisteredServicesCache.ServiceInfo<SyncAdapterType> syncAdapterInfo =
                mSyncAdapters.getServiceInfo(
                SyncAdapterType.newKey(providerName, account.type), userId);
        if (syncAdapterInfo == null) return isSyncable;

        PackageInfo pInfo = null;
        try {
            pInfo = AppGlobals.getPackageManager().getPackageInfo(
                syncAdapterInfo.componentName.getPackageName(), 0, userId);
            if (pInfo == null) return isSyncable;
        } catch (RemoteException re) {
            // Shouldn't happen
            return isSyncable;
        }
        if (pInfo.restrictedAccountType != null
                && pInfo.restrictedAccountType.equals(account.type)) {
            return isSyncable;
        } else {
            return 0;
        }
    }

    private void ensureAlarmService() {
        if (mAlarmService == null) {
            mAlarmService = (AlarmManager) mContext.getSystemService(Context.ALARM_SERVICE);
        }
    }

    /**
     * Initiate a sync using the new anonymous service API.
     * @param cname SyncService component bound to in order to perform the sync. 
     * @param userId the id of the user whose accounts are to be synced. If userId is USER_ALL,
     *          then all users' accounts are considered.
     * @param uid Linux uid of the application that is performing the sync. 
     * @param extras a Map of SyncAdapter-specific information to control
     *          syncs of a specific provider. Cannot be null.
     * @param beforeRunTimeMillis milliseconds before <code>runtimeMillis</code> that this sync may
     * be run.
     * @param runtimeMillis milliseconds from now by which this sync must be run.
     */
    public void scheduleSync(ComponentName cname, int userId, int uid, Bundle extras,
            long beforeRunTimeMillis, long runtimeMillis) {
        boolean isLoggable = Log.isLoggable(TAG, Log.VERBOSE);
        if (isLoggable) {
            Log.d(TAG, "one off sync for: " + cname + " " + extras.toString());
        }

        Boolean expedited = extras.getBoolean(ContentResolver.SYNC_EXTRAS_EXPEDITED, false);
        if (expedited) {
            runtimeMillis = -1; // this means schedule at the front of the queue
        }

        final boolean ignoreSettings =
                extras.getBoolean(ContentResolver.SYNC_EXTRAS_IGNORE_SETTINGS, false);
        int source = SyncStorageEngine.SOURCE_SERVICE;
        boolean isEnabled = mSyncStorageEngine.getIsTargetServiceActive(cname, userId);
        // Only schedule this sync if
        //   - we've explicitly been told to ignore settings.
        //   - global sync is enabled for this user.
        boolean syncAllowed =
                ignoreSettings
                || mSyncStorageEngine.getMasterSyncAutomatically(userId);
        if (!syncAllowed) {
            if (isLoggable) {
                Log.d(TAG, "scheduleSync: sync of " + cname + " not allowed, dropping request.");
            }
            return;
        }
        if (!isEnabled) {
            if (isLoggable) {
                Log.d(TAG, "scheduleSync: " + cname + " is not enabled, dropping request");
            }
            return;
        }
        SyncStorageEngine.EndPoint info = new SyncStorageEngine.EndPoint(cname, userId);
        Pair<Long, Long> backoff = mSyncStorageEngine.getBackoff(info);
        long delayUntil = mSyncStorageEngine.getDelayUntilTime(info);
        final long backoffTime = backoff != null ? backoff.first : 0;
        if (isLoggable) {
                Log.v(TAG, "schedule Sync:"
                        + ", delay until " + delayUntil
                        + ", run by " + runtimeMillis
                        + ", flex " + beforeRunTimeMillis
                        + ", source " + source
                        + ", sync service " + cname
                        + ", extras " + extras);
        }
        scheduleSyncOperation(
                new SyncOperation(cname, userId, uid, source, extras,
                        runtimeMillis /* runtime */,
                        beforeRunTimeMillis /* flextime */,
                        backoffTime,
                        delayUntil));
    }

    /**
     * Initiate a sync. This can start a sync for all providers
     * (pass null to url, set onlyTicklable to false), only those
     * providers that are marked as ticklable (pass null to url,
     * set onlyTicklable to true), or a specific provider (set url
     * to the content url of the provider).
     *
     * <p>If the ContentResolver.SYNC_EXTRAS_UPLOAD boolean in extras is
     * true then initiate a sync that just checks for local changes to send
     * to the server, otherwise initiate a sync that first gets any
     * changes from the server before sending local changes back to
     * the server.
     *
     * <p>If a specific provider is being synced (the url is non-null)
     * then the extras can contain SyncAdapter-specific information
     * to control what gets synced (e.g. which specific feed to sync).
     *
     * <p>You'll start getting callbacks after this.
     *
     * @param requestedAccount the account to sync, may be null to signify all accounts
     * @param userId the id of the user whose accounts are to be synced. If userId is USER_ALL,
     *          then all users' accounts are considered.
     * @param reason for sync request. If this is a positive integer, it is the Linux uid
     * assigned to the process that requested the sync. If it's negative, the sync was requested by
     * the SyncManager itself and could be one of the following:
     *      {@link SyncOperation#REASON_BACKGROUND_DATA_SETTINGS_CHANGED}
     *      {@link SyncOperation#REASON_ACCOUNTS_UPDATED}
     *      {@link SyncOperation#REASON_SERVICE_CHANGED}
     *      {@link SyncOperation#REASON_PERIODIC}
     *      {@link SyncOperation#REASON_IS_SYNCABLE}
     *      {@link SyncOperation#REASON_SYNC_AUTO}
     *      {@link SyncOperation#REASON_MASTER_SYNC_AUTO}
     *      {@link SyncOperation#REASON_USER_START}
     * @param requestedAuthority the authority to sync, may be null to indicate all authorities
     * @param extras a Map of SyncAdapter-specific information to control
     *          syncs of a specific provider. Can be null. Is ignored
     *          if the url is null.
     * @param beforeRuntimeMillis milliseconds before runtimeMillis that this sync can run.
     * @param runtimeMillis maximum milliseconds in the future to wait before performing sync.
     * @param onlyThoseWithUnkownSyncableState Only sync authorities that have unknown state.
     */
    public void scheduleSync(Account requestedAccount, int userId, int reason,
            String requestedAuthority, Bundle extras, long beforeRuntimeMillis,
            long runtimeMillis, boolean onlyThoseWithUnkownSyncableState) {
        boolean isLoggable = Log.isLoggable(TAG, Log.VERBOSE);

        if (extras == null) {
            extras = new Bundle();
        }
        if (isLoggable) {
            Log.d(TAG, "one-time sync for: " + requestedAccount + " " + extras.toString() + " "
                    + requestedAuthority);
        }
        Boolean expedited = extras.getBoolean(ContentResolver.SYNC_EXTRAS_EXPEDITED, false);
        if (expedited) {
            runtimeMillis = -1; // this means schedule at the front of the queue
        }

        AccountAndUser[] accounts;
        if (requestedAccount != null && userId != UserHandle.USER_ALL) {
            accounts = new AccountAndUser[] { new AccountAndUser(requestedAccount, userId) };
        } else {
            accounts = mRunningAccounts;
            if (accounts.length == 0) {
                if (isLoggable) {
                    Log.v(TAG, "scheduleSync: no accounts configured, dropping");
                }
                return;
            }
        }

        final boolean uploadOnly = extras.getBoolean(ContentResolver.SYNC_EXTRAS_UPLOAD, false);
        final boolean manualSync = extras.getBoolean(ContentResolver.SYNC_EXTRAS_MANUAL, false);
        if (manualSync) {
            extras.putBoolean(ContentResolver.SYNC_EXTRAS_IGNORE_BACKOFF, true);
            extras.putBoolean(ContentResolver.SYNC_EXTRAS_IGNORE_SETTINGS, true);
        }
        final boolean ignoreSettings =
                extras.getBoolean(ContentResolver.SYNC_EXTRAS_IGNORE_SETTINGS, false);

        int source;
        if (uploadOnly) {
            source = SyncStorageEngine.SOURCE_LOCAL;
        } else if (manualSync) {
            source = SyncStorageEngine.SOURCE_USER;
        } else if (requestedAuthority == null) {
            source = SyncStorageEngine.SOURCE_POLL;
        } else {
            // this isn't strictly server, since arbitrary callers can (and do) request
            // a non-forced two-way sync on a specific url
            source = SyncStorageEngine.SOURCE_SERVER;
        }

        for (AccountAndUser account : accounts) {
            // Compile a list of authorities that have sync adapters.
            // For each authority sync each account that matches a sync adapter.
            final HashSet<String> syncableAuthorities = new HashSet<String>();
            for (RegisteredServicesCache.ServiceInfo<SyncAdapterType> syncAdapter :
                    mSyncAdapters.getAllServices(account.userId)) {
                syncableAuthorities.add(syncAdapter.type.authority);
            }

            // if the url was specified then replace the list of authorities
            // with just this authority or clear it if this authority isn't
            // syncable
            if (requestedAuthority != null) {
                final boolean hasSyncAdapter = syncableAuthorities.contains(requestedAuthority);
                syncableAuthorities.clear();
                if (hasSyncAdapter) syncableAuthorities.add(requestedAuthority);
            }

            for (String authority : syncableAuthorities) {
                int isSyncable = getIsSyncable(account.account, account.userId,
                        authority);
                if (isSyncable == 0) {
                    continue;
                }
                final RegisteredServicesCache.ServiceInfo<SyncAdapterType> syncAdapterInfo;
                syncAdapterInfo = mSyncAdapters.getServiceInfo(
                        SyncAdapterType.newKey(authority, account.account.type), account.userId);
                if (syncAdapterInfo == null) {
                    continue;
                }
                final boolean allowParallelSyncs = syncAdapterInfo.type.allowParallelSyncs();
                final boolean isAlwaysSyncable = syncAdapterInfo.type.isAlwaysSyncable();
                if (isSyncable < 0 && isAlwaysSyncable) {
                    mSyncStorageEngine.setIsSyncable(account.account, account.userId, authority, 1);
                    isSyncable = 1;
                }
                if (onlyThoseWithUnkownSyncableState && isSyncable >= 0) {
                    continue;
                }
                if (!syncAdapterInfo.type.supportsUploading() && uploadOnly) {
                    continue;
                }

                boolean syncAllowed =
                        (isSyncable < 0) // always allow if the isSyncable state is unknown
                        || ignoreSettings
                        || (mSyncStorageEngine.getMasterSyncAutomatically(account.userId)
                                && mSyncStorageEngine.getSyncAutomatically(account.account,
                                        account.userId, authority));
                if (!syncAllowed) {
                    if (isLoggable) {
                        Log.d(TAG, "scheduleSync: sync of " + account + ", " + authority
                                + " is not allowed, dropping request");
                    }
                    continue;
                }
                SyncStorageEngine.EndPoint info =
                        new SyncStorageEngine.EndPoint(
                                account.account, authority, account.userId);
                Pair<Long, Long> backoff = mSyncStorageEngine.getBackoff(info);
                long delayUntil =
                        mSyncStorageEngine.getDelayUntilTime(info);
                final long backoffTime = backoff != null ? backoff.first : 0;
                if (isSyncable < 0) {
                    // Initialisation sync.
                    Bundle newExtras = new Bundle();
                    newExtras.putBoolean(ContentResolver.SYNC_EXTRAS_INITIALIZE, true);
                    if (isLoggable) {
                        Log.v(TAG, "schedule initialisation Sync:"
                                + ", delay until " + delayUntil
                                + ", run by " + 0
                                + ", flex " + 0
                                + ", source " + source
                                + ", account " + account
                                + ", authority " + authority
                                + ", extras " + newExtras);
                    }
                    scheduleSyncOperation(
                            new SyncOperation(account.account, account.userId, reason, source,
                                    authority, newExtras, 0 /* immediate */, 0 /* No flex time*/,
                                    backoffTime, delayUntil, allowParallelSyncs));
                }
                if (!onlyThoseWithUnkownSyncableState) {
                    if (isLoggable) {
                        Log.v(TAG, "scheduleSync:"
                                + " delay until " + delayUntil
                                + " run by " + runtimeMillis
                                + " flex " + beforeRuntimeMillis
                                + ", source " + source
                                + ", account " + account
                                + ", authority " + authority
                                + ", extras " + extras);
                    }
                    scheduleSyncOperation(
                            new SyncOperation(account.account, account.userId, reason, source,
                                    authority, extras, runtimeMillis, beforeRuntimeMillis,
                                    backoffTime, delayUntil, allowParallelSyncs));
                }
            }
        }
    }

    /**
     * Schedule sync based on local changes to a provider. Occurs within interval
     * [LOCAL_SYNC_DELAY, 2*LOCAL_SYNC_DELAY].
     */
    public void scheduleLocalSync(Account account, int userId, int reason, String authority) {
        final Bundle extras = new Bundle();
        extras.putBoolean(ContentResolver.SYNC_EXTRAS_UPLOAD, true);
        scheduleSync(account, userId, reason, authority, extras,
                LOCAL_SYNC_DELAY /* earliest run time */,
                2 * LOCAL_SYNC_DELAY /* latest sync time. */,
                false /* onlyThoseWithUnkownSyncableState */);
    }

    public SyncAdapterType[] getSyncAdapterTypes(int userId) {
        final Collection<RegisteredServicesCache.ServiceInfo<SyncAdapterType>> serviceInfos;
        serviceInfos = mSyncAdapters.getAllServices(userId);
        SyncAdapterType[] types = new SyncAdapterType[serviceInfos.size()];
        int i = 0;
        for (RegisteredServicesCache.ServiceInfo<SyncAdapterType> serviceInfo : serviceInfos) {
            types[i] = serviceInfo.type;
            ++i;
        }
        return types;
    }

    private void sendSyncAlarmMessage() {
        if (Log.isLoggable(TAG, Log.VERBOSE)) Log.v(TAG, "sending MESSAGE_SYNC_ALARM");
        mSyncHandler.sendEmptyMessage(SyncHandler.MESSAGE_SYNC_ALARM);
    }

    private void sendCheckAlarmsMessage() {
        if (Log.isLoggable(TAG, Log.VERBOSE)) Log.v(TAG, "sending MESSAGE_CHECK_ALARMS");
        mSyncHandler.removeMessages(SyncHandler.MESSAGE_CHECK_ALARMS);
        mSyncHandler.sendEmptyMessage(SyncHandler.MESSAGE_CHECK_ALARMS);
    }

    private void sendSyncFinishedOrCanceledMessage(ActiveSyncContext syncContext,
            SyncResult syncResult) {
        if (Log.isLoggable(TAG, Log.VERBOSE)) Log.v(TAG, "sending MESSAGE_SYNC_FINISHED");
        Message msg = mSyncHandler.obtainMessage();
        msg.what = SyncHandler.MESSAGE_SYNC_FINISHED;
        msg.obj = new SyncHandlerMessagePayload(syncContext, syncResult);
        mSyncHandler.sendMessage(msg);
    }

    private void sendCancelSyncsMessage(final SyncStorageEngine.EndPoint info, Bundle extras) {
        if (Log.isLoggable(TAG, Log.VERBOSE)) Log.v(TAG, "sending MESSAGE_CANCEL");
        Message msg = mSyncHandler.obtainMessage();
        msg.what = SyncHandler.MESSAGE_CANCEL;
        msg.setData(extras);
        msg.obj = info;
        mSyncHandler.sendMessage(msg);
    }

    class SyncHandlerMessagePayload {
        public final ActiveSyncContext activeSyncContext;
        public final SyncResult syncResult;

        SyncHandlerMessagePayload(ActiveSyncContext syncContext, SyncResult syncResult) {
            this.activeSyncContext = syncContext;
            this.syncResult = syncResult;
        }
    }

    class SyncAlarmIntentReceiver extends BroadcastReceiver {
        @Override
        public void onReceive(Context context, Intent intent) {
            mHandleAlarmWakeLock.acquire();
            sendSyncAlarmMessage();
        }
    }

    private void clearBackoffSetting(SyncOperation op) {
        mSyncStorageEngine.setBackoff(op.target,
                SyncStorageEngine.NOT_IN_BACKOFF_MODE,
                SyncStorageEngine.NOT_IN_BACKOFF_MODE);
        synchronized (mSyncQueue) {
            mSyncQueue.onBackoffChanged(op.target, 0);
        }
    }

    private void increaseBackoffSetting(SyncOperation op) {
        // TODO: Use this function to align it to an already scheduled sync
        //       operation in the specified window
        final long now = SystemClock.elapsedRealtime();

        final Pair<Long, Long> previousSettings =
                mSyncStorageEngine.getBackoff(op.target);
        long newDelayInMs = -1;
        if (previousSettings != null) {
            // don't increase backoff before current backoff is expired. This will happen for op's
            // with ignoreBackoff set.
            if (now < previousSettings.first) {
                if (Log.isLoggable(TAG, Log.VERBOSE)) {
                    Log.v(TAG, "Still in backoff, do not increase it. "
                        + "Remaining: " + ((previousSettings.first - now) / 1000) + " seconds.");
                }
                return;
            }
            // Subsequent delays are the double of the previous delay
            newDelayInMs = previousSettings.second * 2;
        }
        if (newDelayInMs <= 0) {
            // The initial delay is the jitterized INITIAL_SYNC_RETRY_TIME_IN_MS
            newDelayInMs = jitterize(INITIAL_SYNC_RETRY_TIME_IN_MS,
                    (long)(INITIAL_SYNC_RETRY_TIME_IN_MS * 1.1));
        }

        // Cap the delay
        long maxSyncRetryTimeInSeconds = Settings.Global.getLong(mContext.getContentResolver(),
                Settings.Global.SYNC_MAX_RETRY_DELAY_IN_SECONDS,
                DEFAULT_MAX_SYNC_RETRY_TIME_IN_SECONDS);
        if (newDelayInMs > maxSyncRetryTimeInSeconds * 1000) {
            newDelayInMs = maxSyncRetryTimeInSeconds * 1000;
        }

        final long backoff = now + newDelayInMs;

        mSyncStorageEngine.setBackoff(op.target, backoff, newDelayInMs);
        op.backoff = backoff;
        op.updateEffectiveRunTime();

        synchronized (mSyncQueue) {
            mSyncQueue.onBackoffChanged(op.target, backoff);
        }
    }

    private void setDelayUntilTime(SyncOperation op, long delayUntilSeconds) {
        final long delayUntil = delayUntilSeconds * 1000;
        final long absoluteNow = System.currentTimeMillis();
        long newDelayUntilTime;
        if (delayUntil > absoluteNow) {
            newDelayUntilTime = SystemClock.elapsedRealtime() + (delayUntil - absoluteNow);
        } else {
            newDelayUntilTime = 0;
        }
        mSyncStorageEngine.setDelayUntilTime(op.target, newDelayUntilTime);
        synchronized (mSyncQueue) {
            mSyncQueue.onDelayUntilTimeChanged(op.target, newDelayUntilTime);
        }
    }

    /**
     * Cancel the active sync if it matches the target.
     * @param info object containing info about which syncs to cancel. The target can
     * have null account/provider info to specify all accounts/providers.
     * @param extras if non-null, specifies the exact sync to remove.
     */
    public void cancelActiveSync(SyncStorageEngine.EndPoint info, Bundle extras) {
        sendCancelSyncsMessage(info, extras);
    }

    /**
     * Create and schedule a SyncOperation.
     *
     * @param syncOperation the SyncOperation to schedule
     */
    public void scheduleSyncOperation(SyncOperation syncOperation) {
        boolean queueChanged;
        synchronized (mSyncQueue) {
            queueChanged = mSyncQueue.add(syncOperation);
        }

        if (queueChanged) {
            if (Log.isLoggable(TAG, Log.VERBOSE)) {
                Log.v(TAG, "scheduleSyncOperation: enqueued " + syncOperation);
            }
            sendCheckAlarmsMessage();
        } else {
            if (Log.isLoggable(TAG, Log.VERBOSE)) {
                Log.v(TAG, "scheduleSyncOperation: dropping duplicate sync operation "
                        + syncOperation);
            }
        }
    }

    /**
     * Remove scheduled sync operations.
     * @param info limit the removals to operations that match this target. The target can
     * have null account/provider info to specify all accounts/providers.
     */
    public void clearScheduledSyncOperations(SyncStorageEngine.EndPoint info) {
        synchronized (mSyncQueue) {
            mSyncQueue.remove(info, null /* all operations */);
        }
        mSyncStorageEngine.setBackoff(info,
                SyncStorageEngine.NOT_IN_BACKOFF_MODE, SyncStorageEngine.NOT_IN_BACKOFF_MODE);
    }

    /**
     * Remove a specified sync, if it exists.
     * @param info Authority for which the sync is to be removed.
     * @param extras extras bundle to uniquely identify sync.
     */
    public void cancelScheduledSyncOperation(SyncStorageEngine.EndPoint info, Bundle extras) {
        synchronized (mSyncQueue) {
            mSyncQueue.remove(info, extras);
        }
        // Reset the back-off if there are no more syncs pending.
        if (!mSyncStorageEngine.isSyncPending(info)) {
            mSyncStorageEngine.setBackoff(info,
                    SyncStorageEngine.NOT_IN_BACKOFF_MODE, SyncStorageEngine.NOT_IN_BACKOFF_MODE);
        }
    }

    void maybeRescheduleSync(SyncResult syncResult, SyncOperation operation) {
        boolean isLoggable = Log.isLoggable(TAG, Log.DEBUG);
        if (isLoggable) {
            Log.d(TAG, "encountered error(s) during the sync: " + syncResult + ", " + operation);
        }

        operation = new SyncOperation(operation, 0L /* newRunTimeFromNow */);

        // The SYNC_EXTRAS_IGNORE_BACKOFF only applies to the first attempt to sync a given
        // request. Retries of the request will always honor the backoff, so clear the
        // flag in case we retry this request.
        if (operation.extras.getBoolean(ContentResolver.SYNC_EXTRAS_IGNORE_BACKOFF, false)) {
            operation.extras.remove(ContentResolver.SYNC_EXTRAS_IGNORE_BACKOFF);
        }

        if (operation.extras.getBoolean(ContentResolver.SYNC_EXTRAS_DO_NOT_RETRY, false)) {
            if (isLoggable) {
                Log.d(TAG, "not retrying sync operation because SYNC_EXTRAS_DO_NOT_RETRY was specified "
                        + operation);
            }
        } else if (operation.extras.getBoolean(ContentResolver.SYNC_EXTRAS_UPLOAD, false)
                && !syncResult.syncAlreadyInProgress) {
            // If this was an upward sync then schedule a two-way sync immediately.
            operation.extras.remove(ContentResolver.SYNC_EXTRAS_UPLOAD);
            if (isLoggable) {
                Log.d(TAG, "retrying sync operation as a two-way sync because an upload-only sync "
                        + "encountered an error: " + operation);
            }
            scheduleSyncOperation(operation);
        } else if (syncResult.tooManyRetries) {
            // If this sync aborted because the internal sync loop retried too many times then
            //   don't reschedule. Otherwise we risk getting into a retry loop.
            if (isLoggable) {
                Log.d(TAG, "not retrying sync operation because it retried too many times: "
                        + operation);
            }
        } else if (syncResult.madeSomeProgress()) {
            // If the operation succeeded to some extent then retry immediately.
            if (isLoggable) {
                Log.d(TAG, "retrying sync operation because even though it had an error "
                        + "it achieved some success");
            }
            scheduleSyncOperation(operation);
        } else if (syncResult.syncAlreadyInProgress) {
            if (isLoggable) {
                Log.d(TAG, "retrying sync operation that failed because there was already a "
                        + "sync in progress: " + operation);
            }
            scheduleSyncOperation(
                new SyncOperation(
                        operation,
                        DELAY_RETRY_SYNC_IN_PROGRESS_IN_SECONDS * 1000 /* newRunTimeFromNow */)
                );
        } else if (syncResult.hasSoftError()) {
            // If this was a two-way sync then retry soft errors with an exponential backoff.
            if (isLoggable) {
                Log.d(TAG, "retrying sync operation because it encountered a soft error: "
                        + operation);
            }
            scheduleSyncOperation(operation);
        } else {
            // Otherwise do not reschedule.
            Log.d(TAG, "not retrying sync operation because the error is a hard error: "
                    + operation);
        }
    }

    private void onUserStarting(int userId) {
        // Make sure that accounts we're about to use are valid
        AccountManagerService.getSingleton().validateAccounts(userId);

        mSyncAdapters.invalidateCache(userId);

        updateRunningAccounts();

        synchronized (mSyncQueue) {
            mSyncQueue.addPendingOperations(userId);
        }

        // Schedule sync for any accounts under started user
        final Account[] accounts = AccountManagerService.getSingleton().getAccounts(userId);
        for (Account account : accounts) {
            scheduleSync(account, userId, SyncOperation.REASON_USER_START, null, null,
                    0 /* no delay */, 0 /* No flex */,
                    true /* onlyThoseWithUnknownSyncableState */);
        }

        sendCheckAlarmsMessage();
    }

    private void onUserStopping(int userId) {
        updateRunningAccounts();

        cancelActiveSync(
                new SyncStorageEngine.EndPoint(
                        null /* any account */,
                        null /* any authority */,
                        userId),
                        null /* any sync. */
                );
    }

    private void onUserRemoved(int userId) {
        updateRunningAccounts();

        // Clean up the storage engine database
        mSyncStorageEngine.doDatabaseCleanup(new Account[0], userId);
        synchronized (mSyncQueue) {
            mSyncQueue.removeUserLocked(userId);
        }
    }

    /**
     * @hide
     */
    class ActiveSyncContext extends ISyncContext.Stub
            implements ServiceConnection, IBinder.DeathRecipient {
        final SyncOperation mSyncOperation;
        final long mHistoryRowId;
        ISyncAdapter mSyncAdapter;
        ISyncServiceAdapter mSyncServiceAdapter;
        final long mStartTime;
        long mTimeoutStartTime;
        boolean mBound;
        final PowerManager.WakeLock mSyncWakeLock;
        final int mSyncAdapterUid;
        SyncInfo mSyncInfo;
        boolean mIsLinkedToDeath = false;

        /**
         * Create an ActiveSyncContext for an impending sync and grab the wakelock for that
         * sync adapter. Since this grabs the wakelock you need to be sure to call
         * close() when you are done with this ActiveSyncContext, whether the sync succeeded
         * or not.
         * @param syncOperation the SyncOperation we are about to sync
         * @param historyRowId the row in which to record the history info for this sync
         * @param syncAdapterUid the UID of the application that contains the sync adapter
         * for this sync. This is used to attribute the wakelock hold to that application.
         */
        public ActiveSyncContext(SyncOperation syncOperation, long historyRowId,
                int syncAdapterUid) {
            super();
            mSyncAdapterUid = syncAdapterUid;
            mSyncOperation = syncOperation;
            mHistoryRowId = historyRowId;
            mSyncAdapter = null;
            mSyncServiceAdapter = null;
            mStartTime = SystemClock.elapsedRealtime();
            mTimeoutStartTime = mStartTime;
            mSyncWakeLock = mSyncHandler.getSyncWakeLock(mSyncOperation);
            mSyncWakeLock.setWorkSource(new WorkSource(syncAdapterUid));
            mSyncWakeLock.acquire();
        }

        public void sendHeartbeat() {
            // heartbeats are no longer used
        }

        public void onFinished(SyncResult result) {
            if (Log.isLoggable(TAG, Log.VERBOSE)) Log.v(TAG, "onFinished: " + this);
            // include "this" in the message so that the handler can ignore it if this
            // ActiveSyncContext is no longer the mActiveSyncContext at message handling
            // time
            sendSyncFinishedOrCanceledMessage(this, result);
        }

        public void toString(StringBuilder sb) {
            sb.append("startTime ").append(mStartTime)
                    .append(", mTimeoutStartTime ").append(mTimeoutStartTime)
                    .append(", mHistoryRowId ").append(mHistoryRowId)
                    .append(", syncOperation ").append(mSyncOperation);
        }

        public void onServiceConnected(ComponentName name, IBinder service) {
            Message msg = mSyncHandler.obtainMessage();
            msg.what = SyncHandler.MESSAGE_SERVICE_CONNECTED;
            msg.obj = new ServiceConnectionData(this, service);
            mSyncHandler.sendMessage(msg);
        }

        public void onServiceDisconnected(ComponentName name) {
            Message msg = mSyncHandler.obtainMessage();
            msg.what = SyncHandler.MESSAGE_SERVICE_DISCONNECTED;
            msg.obj = new ServiceConnectionData(this, null);
            mSyncHandler.sendMessage(msg);
        }

        boolean bindToSyncAdapter(ComponentName serviceComponent, int userId) {
            if (Log.isLoggable(TAG, Log.VERBOSE)) {
                Log.d(TAG, "bindToSyncAdapter: " + serviceComponent + ", connection " + this);
            }
            Intent intent = new Intent();
            intent.setAction("android.content.SyncAdapter");
            intent.setComponent(serviceComponent);
            intent.putExtra(Intent.EXTRA_CLIENT_LABEL,
                    com.android.internal.R.string.sync_binding_label);
            intent.putExtra(Intent.EXTRA_CLIENT_INTENT, PendingIntent.getActivityAsUser(
                    mContext, 0, new Intent(Settings.ACTION_SYNC_SETTINGS), 0,
                    null, new UserHandle(userId)));
            mBound = true;
            final boolean bindResult = mContext.bindServiceAsUser(intent, this,
                    Context.BIND_AUTO_CREATE | Context.BIND_NOT_FOREGROUND
                    | Context.BIND_ALLOW_OOM_MANAGEMENT,
                    new UserHandle(mSyncOperation.target.userId));
            if (!bindResult) {
                mBound = false;
            }
            return bindResult;
        }

        /**
         * Performs the required cleanup, which is the releasing of the wakelock and
         * unbinding from the sync adapter (if actually bound).
         */
        protected void close() {
            if (Log.isLoggable(TAG, Log.VERBOSE)) {
                Log.d(TAG, "unBindFromSyncAdapter: connection " + this);
            }
            if (mBound) {
                mBound = false;
                mContext.unbindService(this);
            }
            mSyncWakeLock.release();
            mSyncWakeLock.setWorkSource(null);
        }

        public String toString() {
            StringBuilder sb = new StringBuilder();
            toString(sb);
            return sb.toString();
        }

        @Override
        public void binderDied() {
            sendSyncFinishedOrCanceledMessage(this, null);
        }
    }

    protected void dump(FileDescriptor fd, PrintWriter pw) {
        final IndentingPrintWriter ipw = new IndentingPrintWriter(pw, "  ");
        dumpSyncState(ipw);
        dumpSyncHistory(ipw);
        dumpSyncAdapters(ipw);
    }

    static String formatTime(long time) {
        Time tobj = new Time();
        tobj.set(time);
        return tobj.format("%Y-%m-%d %H:%M:%S");
    }

    protected void dumpSyncState(PrintWriter pw) {
        pw.print("data connected: "); pw.println(mDataConnectionIsConnected);
        pw.print("auto sync: ");
        List<UserInfo> users = getAllUsers();
        if (users != null) {
            for (UserInfo user : users) {
                pw.print("u" + user.id + "="
                        + mSyncStorageEngine.getMasterSyncAutomatically(user.id) + " ");
            }
            pw.println();
        }
        pw.print("memory low: "); pw.println(mStorageIsLow);

        final AccountAndUser[] accounts = AccountManagerService.getSingleton().getAllAccounts();

        pw.print("accounts: ");
        if (accounts != INITIAL_ACCOUNTS_ARRAY) {
            pw.println(accounts.length);
        } else {
            pw.println("not known yet");
        }
        final long now = SystemClock.elapsedRealtime();
        pw.print("now: "); pw.print(now);
        pw.println(" (" + formatTime(System.currentTimeMillis()) + ")");
        pw.print("offset: "); pw.print(DateUtils.formatElapsedTime(mSyncRandomOffsetMillis/1000));
        pw.println(" (HH:MM:SS)");
        pw.print("uptime: "); pw.print(DateUtils.formatElapsedTime(now/1000));
                pw.println(" (HH:MM:SS)");
        pw.print("time spent syncing: ");
                pw.print(DateUtils.formatElapsedTime(
                        mSyncHandler.mSyncTimeTracker.timeSpentSyncing() / 1000));
                pw.print(" (HH:MM:SS), sync ");
                pw.print(mSyncHandler.mSyncTimeTracker.mLastWasSyncing ? "" : "not ");
                pw.println("in progress");
        if (mSyncHandler.mAlarmScheduleTime != null) {
            pw.print("next alarm time: "); pw.print(mSyncHandler.mAlarmScheduleTime);
                    pw.print(" (");
                    pw.print(DateUtils.formatElapsedTime((mSyncHandler.mAlarmScheduleTime-now)/1000));
                    pw.println(" (HH:MM:SS) from now)");
        } else {
            pw.println("no alarm is scheduled (there had better not be any pending syncs)");
        }

        pw.print("notification info: ");
        final StringBuilder sb = new StringBuilder();
        mSyncHandler.mSyncNotificationInfo.toString(sb);
        pw.println(sb.toString());

        pw.println();
        pw.println("Active Syncs: " + mActiveSyncContexts.size());
        final PackageManager pm = mContext.getPackageManager();
        for (SyncManager.ActiveSyncContext activeSyncContext : mActiveSyncContexts) {
            final long durationInSeconds = (now - activeSyncContext.mStartTime) / 1000;
            pw.print("  ");
            pw.print(DateUtils.formatElapsedTime(durationInSeconds));
            pw.print(" - ");
            pw.print(activeSyncContext.mSyncOperation.dump(pm, false));
            pw.println();
        }

        synchronized (mSyncQueue) {
            sb.setLength(0);
            mSyncQueue.dump(sb);
            // Dump Pending Operations.
            getSyncStorageEngine().dumpPendingOperations(sb);
        }

        pw.println();
        pw.print(sb.toString());

        // join the installed sync adapter with the accounts list and emit for everything
        pw.println();
        pw.println("Sync Status");
        for (AccountAndUser account : accounts) {
            pw.printf("Account %s u%d %s\n",
                    account.account.name, account.userId, account.account.type);

            pw.println("=======================================================================");
            final PrintTable table = new PrintTable(13);
            table.set(0, 0,
                    "Authority", // 0
                    "Syncable",  // 1
                    "Enabled",   // 2
                    "Delay",     // 3
                    "Loc",       // 4
                    "Poll",      // 5
                    "Per",       // 6
                    "Serv",      // 7
                    "User",      // 8
                    "Tot",       // 9
                    "Time",      // 10
                    "Last Sync", // 11
                    "Periodic"   // 12
            );

            final List<RegisteredServicesCache.ServiceInfo<SyncAdapterType>> sorted =
                    Lists.newArrayList();
            sorted.addAll(mSyncAdapters.getAllServices(account.userId));
            Collections.sort(sorted,
                    new Comparator<RegisteredServicesCache.ServiceInfo<SyncAdapterType>>() {
                @Override
                public int compare(RegisteredServicesCache.ServiceInfo<SyncAdapterType> lhs,
                        RegisteredServicesCache.ServiceInfo<SyncAdapterType> rhs) {
                    return lhs.type.authority.compareTo(rhs.type.authority);
                }
            });
            for (RegisteredServicesCache.ServiceInfo<SyncAdapterType> syncAdapterType : sorted) {
                if (!syncAdapterType.type.accountType.equals(account.account.type)) {
                    continue;
                }
                int row = table.getNumRows();
                Pair<AuthorityInfo, SyncStatusInfo> syncAuthoritySyncStatus = 
                        mSyncStorageEngine.getCopyOfAuthorityWithSyncStatus(
                                new SyncStorageEngine.EndPoint(
                                        account.account,
                                        syncAdapterType.type.authority,
                                        account.userId));
                SyncStorageEngine.AuthorityInfo settings = syncAuthoritySyncStatus.first;
                SyncStatusInfo status = syncAuthoritySyncStatus.second;
                String authority = settings.target.provider;
                if (authority.length() > 50) {
                    authority = authority.substring(authority.length() - 50);
                }
                table.set(row, 0, authority, settings.syncable, settings.enabled);
                table.set(row, 4,
                        status.numSourceLocal,
                        status.numSourcePoll,
                        status.numSourcePeriodic,
                        status.numSourceServer,
                        status.numSourceUser,
                        status.numSyncs,
                        DateUtils.formatElapsedTime(status.totalElapsedTime / 1000));


                for (int i = 0; i < settings.periodicSyncs.size(); i++) {
                    final PeriodicSync sync = settings.periodicSyncs.get(i);
                    final String period =
                            String.format("[p:%d s, f: %d s]", sync.period, sync.flexTime);
                    final String extras =
                            sync.extras.size() > 0 ?
                                    sync.extras.toString() : "Bundle[]";
                    final String next = "Next sync: " + formatTime(status.getPeriodicSyncTime(i)
                            + sync.period * 1000);
                    table.set(row + i * 2, 12, period + " " + extras);
                    table.set(row + i * 2 + 1, 12, next);
                }

                int row1 = row;
                if (settings.delayUntil > now) {
                    table.set(row1++, 12, "D: " + (settings.delayUntil - now) / 1000);
                    if (settings.backoffTime > now) {
                        table.set(row1++, 12, "B: " + (settings.backoffTime - now) / 1000);
                        table.set(row1++, 12, settings.backoffDelay / 1000);
                    }
                }

                if (status.lastSuccessTime != 0) {
                    table.set(row1++, 11, SyncStorageEngine.SOURCES[status.lastSuccessSource]
                            + " " + "SUCCESS");
                    table.set(row1++, 11, formatTime(status.lastSuccessTime));
                }
                if (status.lastFailureTime != 0) {
                    table.set(row1++, 11, SyncStorageEngine.SOURCES[status.lastFailureSource]
                            + " " + "FAILURE");
                    table.set(row1++, 11, formatTime(status.lastFailureTime));
                    //noinspection UnusedAssignment
                    table.set(row1++, 11, status.lastFailureMesg);
                }
            }
            table.writeTo(pw);
        }
    }

    private String getLastFailureMessage(int code) {
        switch (code) {
            case ContentResolver.SYNC_ERROR_SYNC_ALREADY_IN_PROGRESS:
                return "sync already in progress";

            case ContentResolver.SYNC_ERROR_AUTHENTICATION:
                return "authentication error";

            case ContentResolver.SYNC_ERROR_IO:
                return "I/O error";

            case ContentResolver.SYNC_ERROR_PARSE:
                return "parse error";

            case ContentResolver.SYNC_ERROR_CONFLICT:
                return "conflict error";

            case ContentResolver.SYNC_ERROR_TOO_MANY_DELETIONS:
                return "too many deletions error";

            case ContentResolver.SYNC_ERROR_TOO_MANY_RETRIES:
                return "too many retries error";

            case ContentResolver.SYNC_ERROR_INTERNAL:
                return "internal error";

            default:
                return "unknown";
        }
    }

    private void dumpTimeSec(PrintWriter pw, long time) {
        pw.print(time/1000); pw.print('.'); pw.print((time/100)%10);
        pw.print('s');
    }

    private void dumpDayStatistic(PrintWriter pw, SyncStorageEngine.DayStats ds) {
        pw.print("Success ("); pw.print(ds.successCount);
        if (ds.successCount > 0) {
            pw.print(" for "); dumpTimeSec(pw, ds.successTime);
            pw.print(" avg="); dumpTimeSec(pw, ds.successTime/ds.successCount);
        }
        pw.print(") Failure ("); pw.print(ds.failureCount);
        if (ds.failureCount > 0) {
            pw.print(" for "); dumpTimeSec(pw, ds.failureTime);
            pw.print(" avg="); dumpTimeSec(pw, ds.failureTime/ds.failureCount);
        }
        pw.println(")");
    }

    protected void dumpSyncHistory(PrintWriter pw) {
        dumpRecentHistory(pw);
        dumpDayStatistics(pw);
    }

    private void dumpRecentHistory(PrintWriter pw) {
        final ArrayList<SyncStorageEngine.SyncHistoryItem> items
                = mSyncStorageEngine.getSyncHistory();
        if (items != null && items.size() > 0) {
            final Map<String, AuthoritySyncStats> authorityMap = Maps.newHashMap();
            long totalElapsedTime = 0;
            long totalTimes = 0;
            final int N = items.size();

            int maxAuthority = 0;
            int maxAccount = 0;
            for (SyncStorageEngine.SyncHistoryItem item : items) {
                SyncStorageEngine.AuthorityInfo authorityInfo
                        = mSyncStorageEngine.getAuthority(item.authorityId);
                final String authorityName;
                final String accountKey;
                if (authorityInfo != null) {
                    if (authorityInfo.target.target_provider) {
                        authorityName = authorityInfo.target.provider;
                        accountKey = authorityInfo.target.account.name + "/"
                                + authorityInfo.target.account.type
                                + " u" + authorityInfo.target.userId;
                    } else if (authorityInfo.target.target_service) {
                        authorityName = authorityInfo.target.service.getPackageName() + "/"
                                + authorityInfo.target.service.getClassName()
                                + " u" + authorityInfo.target.userId;
                        accountKey = "no account";
                    } else {
                        authorityName = "Unknown";
                        accountKey = "Unknown";
                    }
                } else {
                    authorityName = "Unknown";
                    accountKey = "Unknown";
                }

                int length = authorityName.length();
                if (length > maxAuthority) {
                    maxAuthority = length;
                }
                length = accountKey.length();
                if (length > maxAccount) {
                    maxAccount = length;
                }

                final long elapsedTime = item.elapsedTime;
                totalElapsedTime += elapsedTime;
                totalTimes++;
                AuthoritySyncStats authoritySyncStats = authorityMap.get(authorityName);
                if (authoritySyncStats == null) {
                    authoritySyncStats = new AuthoritySyncStats(authorityName);
                    authorityMap.put(authorityName, authoritySyncStats);
                }
                authoritySyncStats.elapsedTime += elapsedTime;
                authoritySyncStats.times++;
                final Map<String, AccountSyncStats> accountMap = authoritySyncStats.accountMap;
                AccountSyncStats accountSyncStats = accountMap.get(accountKey);
                if (accountSyncStats == null) {
                    accountSyncStats = new AccountSyncStats(accountKey);
                    accountMap.put(accountKey, accountSyncStats);
                }
                accountSyncStats.elapsedTime += elapsedTime;
                accountSyncStats.times++;

            }

            if (totalElapsedTime > 0) {
                pw.println();
                pw.printf("Detailed Statistics (Recent history):  "
                        + "%d (# of times) %ds (sync time)\n",
                        totalTimes, totalElapsedTime / 1000);

                final List<AuthoritySyncStats> sortedAuthorities =
                        new ArrayList<AuthoritySyncStats>(authorityMap.values());
                Collections.sort(sortedAuthorities, new Comparator<AuthoritySyncStats>() {
                    @Override
                    public int compare(AuthoritySyncStats lhs, AuthoritySyncStats rhs) {
                        // reverse order
                        int compare = Integer.compare(rhs.times, lhs.times);
                        if (compare == 0) {
                            compare = Long.compare(rhs.elapsedTime, lhs.elapsedTime);
                        }
                        return compare;
                    }
                });

                final int maxLength = Math.max(maxAuthority, maxAccount + 3);
                final int padLength = 2 + 2 + maxLength + 2 + 10 + 11;
                final char chars[] = new char[padLength];
                Arrays.fill(chars, '-');
                final String separator = new String(chars);

                final String authorityFormat =
                        String.format("  %%-%ds: %%-9s  %%-11s\n", maxLength + 2);
                final String accountFormat =
                        String.format("    %%-%ds:   %%-9s  %%-11s\n", maxLength);

                pw.println(separator);
                for (AuthoritySyncStats authoritySyncStats : sortedAuthorities) {
                    String name = authoritySyncStats.name;
                    long elapsedTime;
                    int times;
                    String timeStr;
                    String timesStr;

                    elapsedTime = authoritySyncStats.elapsedTime;
                    times = authoritySyncStats.times;
                    timeStr = String.format("%ds/%d%%",
                            elapsedTime / 1000,
                            elapsedTime * 100 / totalElapsedTime);
                    timesStr = String.format("%d/%d%%",
                            times,
                            times * 100 / totalTimes);
                    pw.printf(authorityFormat, name, timesStr, timeStr);

                    final List<AccountSyncStats> sortedAccounts =
                            new ArrayList<AccountSyncStats>(
                                    authoritySyncStats.accountMap.values());
                    Collections.sort(sortedAccounts, new Comparator<AccountSyncStats>() {
                        @Override
                        public int compare(AccountSyncStats lhs, AccountSyncStats rhs) {
                            // reverse order
                            int compare = Integer.compare(rhs.times, lhs.times);
                            if (compare == 0) {
                                compare = Long.compare(rhs.elapsedTime, lhs.elapsedTime);
                            }
                            return compare;
                        }
                    });
                    for (AccountSyncStats stats: sortedAccounts) {
                        elapsedTime = stats.elapsedTime;
                        times = stats.times;
                        timeStr = String.format("%ds/%d%%",
                                elapsedTime / 1000,
                                elapsedTime * 100 / totalElapsedTime);
                        timesStr = String.format("%d/%d%%",
                                times,
                                times * 100 / totalTimes);
                        pw.printf(accountFormat, stats.name, timesStr, timeStr);
                    }
                    pw.println(separator);
                }
            }

            pw.println();
            pw.println("Recent Sync History");
            final String format = "  %-" + maxAccount + "s  %-" + maxAuthority + "s %s\n";
            final Map<String, Long> lastTimeMap = Maps.newHashMap();
            final PackageManager pm = mContext.getPackageManager();
            for (int i = 0; i < N; i++) {
                SyncStorageEngine.SyncHistoryItem item = items.get(i);
                SyncStorageEngine.AuthorityInfo authorityInfo
                        = mSyncStorageEngine.getAuthority(item.authorityId);
                final String authorityName;
                final String accountKey;
                if (authorityInfo != null) {
                    if (authorityInfo.target.target_provider) {
                        authorityName = authorityInfo.target.provider;
                        accountKey = authorityInfo.target.account.name + "/"
                                + authorityInfo.target.account.type
                                + " u" + authorityInfo.target.userId;
                    } else if (authorityInfo.target.target_service) {
                        authorityName = authorityInfo.target.service.getPackageName() + "/"
                                + authorityInfo.target.service.getClassName()
                                + " u" + authorityInfo.target.userId;
                        accountKey = "none";
                    } else {
                        authorityName = "Unknown";
                        accountKey = "Unknown";
                    }
                } else {
                    authorityName = "Unknown";
                    accountKey = "Unknown";
                }
                final long elapsedTime = item.elapsedTime;
                final Time time = new Time();
                final long eventTime = item.eventTime;
                time.set(eventTime);

                final String key = authorityName + "/" + accountKey;
                final Long lastEventTime = lastTimeMap.get(key);
                final String diffString;
                if (lastEventTime == null) {
                    diffString = "";
                } else {
                    final long diff = (lastEventTime - eventTime) / 1000;
                    if (diff < 60) {
                        diffString = String.valueOf(diff);
                    } else if (diff < 3600) {
                        diffString = String.format("%02d:%02d", diff / 60, diff % 60);
                    } else {
                        final long sec = diff % 3600;
                        diffString = String.format("%02d:%02d:%02d",
                                diff / 3600, sec / 60, sec % 60);
                    }
                }
                lastTimeMap.put(key, eventTime);

                pw.printf("  #%-3d: %s %8s  %5.1fs  %8s",
                        i + 1,
                        formatTime(eventTime),
                        SyncStorageEngine.SOURCES[item.source],
                        ((float) elapsedTime) / 1000,
                        diffString);
                pw.printf(format, accountKey, authorityName,
                        SyncOperation.reasonToString(pm, item.reason));

                if (item.event != SyncStorageEngine.EVENT_STOP
                        || item.upstreamActivity != 0
                        || item.downstreamActivity != 0) {
                    pw.printf("    event=%d upstreamActivity=%d downstreamActivity=%d\n",
                            item.event,
                            item.upstreamActivity,
                            item.downstreamActivity);
                }
                if (item.mesg != null
                        && !SyncStorageEngine.MESG_SUCCESS.equals(item.mesg)) {
                    pw.printf("    mesg=%s\n", item.mesg);
                }
            }
            pw.println();
            pw.println("Recent Sync History Extras");
            for (int i = 0; i < N; i++) {
                final SyncStorageEngine.SyncHistoryItem item = items.get(i);
                final Bundle extras = item.extras;
                if (extras == null || extras.size() == 0) {
                    continue;
                }
                final SyncStorageEngine.AuthorityInfo authorityInfo
                        = mSyncStorageEngine.getAuthority(item.authorityId);
                final String authorityName;
                final String accountKey;
                if (authorityInfo != null) {
                    if (authorityInfo.target.target_provider) {
                        authorityName = authorityInfo.target.provider;
                        accountKey = authorityInfo.target.account.name + "/"
                                + authorityInfo.target.account.type
                                + " u" + authorityInfo.target.userId;
                    } else if (authorityInfo.target.target_service) {
                        authorityName = authorityInfo.target.service.getPackageName() + "/"
                                + authorityInfo.target.service.getClassName()
                                + " u" + authorityInfo.target.userId;
                        accountKey = "none";
                    } else {
                        authorityName = "Unknown";
                        accountKey = "Unknown";
                    }
                } else {
                    authorityName = "Unknown";
                    accountKey = "Unknown";
                }
                final Time time = new Time();
                final long eventTime = item.eventTime;
                time.set(eventTime);

                pw.printf("  #%-3d: %s %8s ",
                        i + 1,
                        formatTime(eventTime),
                        SyncStorageEngine.SOURCES[item.source]);

                pw.printf(format, accountKey, authorityName, extras);
            }
        }
    }

    private void dumpDayStatistics(PrintWriter pw) {
        SyncStorageEngine.DayStats dses[] = mSyncStorageEngine.getDayStatistics();
        if (dses != null && dses[0] != null) {
            pw.println();
            pw.println("Sync Statistics");
            pw.print("  Today:  "); dumpDayStatistic(pw, dses[0]);
            int today = dses[0].day;
            int i;
            SyncStorageEngine.DayStats ds;

            // Print each day in the current week.
            for (i=1; i<=6 && i < dses.length; i++) {
                ds = dses[i];
                if (ds == null) break;
                int delta = today-ds.day;
                if (delta > 6) break;

                pw.print("  Day-"); pw.print(delta); pw.print(":  ");
                dumpDayStatistic(pw, ds);
            }

            // Aggregate all following days into weeks and print totals.
            int weekDay = today;
            while (i < dses.length) {
                SyncStorageEngine.DayStats aggr = null;
                weekDay -= 7;
                while (i < dses.length) {
                    ds = dses[i];
                    if (ds == null) {
                        i = dses.length;
                        break;
                    }
                    int delta = weekDay-ds.day;
                    if (delta > 6) break;
                    i++;

                    if (aggr == null) {
                        aggr = new SyncStorageEngine.DayStats(weekDay);
                    }
                    aggr.successCount += ds.successCount;
                    aggr.successTime += ds.successTime;
                    aggr.failureCount += ds.failureCount;
                    aggr.failureTime += ds.failureTime;
                }
                if (aggr != null) {
                    pw.print("  Week-"); pw.print((today-weekDay)/7); pw.print(": ");
                    dumpDayStatistic(pw, aggr);
                }
            }
        }
    }

    private void dumpSyncAdapters(IndentingPrintWriter pw) {
        pw.println();
        final List<UserInfo> users = getAllUsers();
        if (users != null) {
            for (UserInfo user : users) {
                pw.println("Sync adapters for " + user + ":");
                pw.increaseIndent();
                for (RegisteredServicesCache.ServiceInfo<?> info :
                        mSyncAdapters.getAllServices(user.id)) {
                    pw.println(info);
                }
                pw.decreaseIndent();
                pw.println();
            }
        }
    }

    private static class AuthoritySyncStats {
        String name;
        long elapsedTime;
        int times;
        Map<String, AccountSyncStats> accountMap = Maps.newHashMap();

        private AuthoritySyncStats(String name) {
            this.name = name;
        }
    }

    private static class AccountSyncStats {
        String name;
        long elapsedTime;
        int times;

        private AccountSyncStats(String name) {
            this.name = name;
        }
    }

    /**
     * A helper object to keep track of the time we have spent syncing since the last boot
     */
    private class SyncTimeTracker {
        /** True if a sync was in progress on the most recent call to update() */
        boolean mLastWasSyncing = false;
        /** Used to track when lastWasSyncing was last set */
        long mWhenSyncStarted = 0;
        /** The cumulative time we have spent syncing */
        private long mTimeSpentSyncing;

        /** Call to let the tracker know that the sync state may have changed */
        public synchronized void update() {
            final boolean isSyncInProgress = !mActiveSyncContexts.isEmpty();
            if (isSyncInProgress == mLastWasSyncing) return;
            final long now = SystemClock.elapsedRealtime();
            if (isSyncInProgress) {
                mWhenSyncStarted = now;
            } else {
                mTimeSpentSyncing += now - mWhenSyncStarted;
            }
            mLastWasSyncing = isSyncInProgress;
        }

        /** Get how long we have been syncing, in ms */
        public synchronized long timeSpentSyncing() {
            if (!mLastWasSyncing) return mTimeSpentSyncing;

            final long now = SystemClock.elapsedRealtime();
            return mTimeSpentSyncing + (now - mWhenSyncStarted);
        }
    }

    class ServiceConnectionData {
        public final ActiveSyncContext activeSyncContext;
        public final IBinder adapter;

        ServiceConnectionData(ActiveSyncContext activeSyncContext, IBinder adapter) {
            this.activeSyncContext = activeSyncContext;
            this.adapter = adapter;
        }
    }

    /**
     * Handles SyncOperation Messages that are posted to the associated
     * HandlerThread.
     */
    class SyncHandler extends Handler {
        // Messages that can be sent on mHandler
        private static final int MESSAGE_SYNC_FINISHED = 1;
        private static final int MESSAGE_SYNC_ALARM = 2;
        private static final int MESSAGE_CHECK_ALARMS = 3;
        private static final int MESSAGE_SERVICE_CONNECTED = 4;
        private static final int MESSAGE_SERVICE_DISCONNECTED = 5;
        private static final int MESSAGE_CANCEL = 6;

        public final SyncNotificationInfo mSyncNotificationInfo = new SyncNotificationInfo();
        private Long mAlarmScheduleTime = null;
        public final SyncTimeTracker mSyncTimeTracker = new SyncTimeTracker();
        private final HashMap<String, PowerManager.WakeLock> mWakeLocks = Maps.newHashMap();

        private List<Message> mBootQueue = new ArrayList<Message>();

      public void onBootCompleted() {
            if (Log.isLoggable(TAG, Log.VERBOSE)) {
                Log.v(TAG, "Boot completed, clearing boot queue.");
            }
            doDatabaseCleanup();
            synchronized(this) {
                // Dispatch any stashed messages.
                for (Message message : mBootQueue) {
                    sendMessage(message);
                }
                mBootQueue = null;
                mBootCompleted = true;
            }
        }

        private PowerManager.WakeLock getSyncWakeLock(SyncOperation operation) {
            final String wakeLockKey = operation.wakeLockKey();
            PowerManager.WakeLock wakeLock = mWakeLocks.get(wakeLockKey);
            if (wakeLock == null) {
                final String name = SYNC_WAKE_LOCK_PREFIX + operation.wakeLockName();
                wakeLock = mPowerManager.newWakeLock(PowerManager.PARTIAL_WAKE_LOCK, name);
                wakeLock.setReferenceCounted(false);
                mWakeLocks.put(wakeLockKey, wakeLock);
            }
            return wakeLock;
        }

        /**
         * Stash any messages that come to the handler before boot is complete.
         * {@link #onBootCompleted()} will disable this and dispatch all the messages collected.
         * @param msg Message to dispatch at a later point.
         * @return true if a message was enqueued, false otherwise. This is to avoid losing the
         * message if we manage to acquire the lock but by the time we do boot has completed.
         */
        private boolean tryEnqueueMessageUntilReadyToRun(Message msg) {
            synchronized (this) {
                if (!mBootCompleted) {
                    // Need to copy the message bc looper will recycle it.
                    mBootQueue.add(Message.obtain(msg));
                    return true;
                }
                return false;
            }
        }

        /**
         * Used to keep track of whether a sync notification is active and who it is for.
         */
        class SyncNotificationInfo {
            // true iff the notification manager has been asked to send the notification
            public boolean isActive = false;

            // Set when we transition from not running a sync to running a sync, and cleared on
            // the opposite transition.
            public Long startTime = null;

            public void toString(StringBuilder sb) {
                sb.append("isActive ").append(isActive).append(", startTime ").append(startTime);
            }

            @Override
            public String toString() {
                StringBuilder sb = new StringBuilder();
                toString(sb);
                return sb.toString();
            }
        }

        public SyncHandler(Looper looper) {
            super(looper);
        }

        public void handleMessage(Message msg) {
            if (tryEnqueueMessageUntilReadyToRun(msg)) {
                return;
            }

            long earliestFuturePollTime = Long.MAX_VALUE;
            long nextPendingSyncTime = Long.MAX_VALUE;
            // Setting the value here instead of a method because we want the dumpsys logs
            // to have the most recent value used.
            try {
                mDataConnectionIsConnected = readDataConnectionState();
                mSyncManagerWakeLock.acquire();
                // Always do this first so that we be sure that any periodic syncs that
                // are ready to run have been converted into pending syncs. This allows the
                // logic that considers the next steps to take based on the set of pending syncs
                // to also take into account the periodic syncs.
                earliestFuturePollTime = scheduleReadyPeriodicSyncs();
                switch (msg.what) {
                    case SyncHandler.MESSAGE_CANCEL: {
                        SyncStorageEngine.EndPoint payload = (SyncStorageEngine.EndPoint) msg.obj;
                        Bundle extras = msg.peekData();
                        if (Log.isLoggable(TAG, Log.VERBOSE)) {
                            Log.d(TAG, "handleSyncHandlerMessage: MESSAGE_SERVICE_CANCEL: "
                                    + payload + " bundle: " + extras);
                        }
                        cancelActiveSyncLocked(payload, extras);
                        nextPendingSyncTime = maybeStartNextSyncLocked();
                        break;
                    }

                    case SyncHandler.MESSAGE_SYNC_FINISHED:
                        if (Log.isLoggable(TAG, Log.VERBOSE)) {
                            Log.v(TAG, "handleSyncHandlerMessage: MESSAGE_SYNC_FINISHED");
                        }
                        SyncHandlerMessagePayload payload = (SyncHandlerMessagePayload) msg.obj;
                        if (!isSyncStillActive(payload.activeSyncContext)) {
                            Log.d(TAG, "handleSyncHandlerMessage: dropping since the "
                                    + "sync is no longer active: "
                                    + payload.activeSyncContext);
                            break;
                        }
                        runSyncFinishedOrCanceledLocked(payload.syncResult,
                                payload.activeSyncContext);

                        // since a sync just finished check if it is time to start a new sync
                        nextPendingSyncTime = maybeStartNextSyncLocked();
                        break;

                    case SyncHandler.MESSAGE_SERVICE_CONNECTED: {
                        ServiceConnectionData msgData = (ServiceConnectionData) msg.obj;
                        if (Log.isLoggable(TAG, Log.VERBOSE)) {
                            Log.d(TAG, "handleSyncHandlerMessage: MESSAGE_SERVICE_CONNECTED: "
                                    + msgData.activeSyncContext);
                        }
                        // check that this isn't an old message
                        if (isSyncStillActive(msgData.activeSyncContext)) {
                            runBoundToAdapter(
                                    msgData.activeSyncContext,
                                    msgData.adapter);
                        }
                        break;
                    }

                    case SyncHandler.MESSAGE_SERVICE_DISCONNECTED: {
                        final ActiveSyncContext currentSyncContext =
                                ((ServiceConnectionData) msg.obj).activeSyncContext;
                        if (Log.isLoggable(TAG, Log.VERBOSE)) {
                            Log.d(TAG, "handleSyncHandlerMessage: MESSAGE_SERVICE_DISCONNECTED: "
                                    + currentSyncContext);
                        }
                        // check that this isn't an old message
                        if (isSyncStillActive(currentSyncContext)) {
                            // cancel the sync if we have a syncadapter, which means one is
                            // outstanding
                            try {
                                if (currentSyncContext.mSyncAdapter != null) {
                                    currentSyncContext.mSyncAdapter.cancelSync(currentSyncContext);
                                } else if (currentSyncContext.mSyncServiceAdapter != null) {
                                    currentSyncContext.mSyncServiceAdapter
                                        .cancelSync(currentSyncContext);
                                }
                            } catch (RemoteException e) {
                                // We don't need to retry this in this case.
                            }

                            // pretend that the sync failed with an IOException,
                            // which is a soft error
                            SyncResult syncResult = new SyncResult();
                            syncResult.stats.numIoExceptions++;
                            runSyncFinishedOrCanceledLocked(syncResult, currentSyncContext);

                            // since a sync just finished check if it is time to start a new sync
                            nextPendingSyncTime = maybeStartNextSyncLocked();
                        }

                        break;
                    }

                    case SyncHandler.MESSAGE_SYNC_ALARM: {
                        boolean isLoggable = Log.isLoggable(TAG, Log.VERBOSE);
                        if (isLoggable) {
                            Log.v(TAG, "handleSyncHandlerMessage: MESSAGE_SYNC_ALARM");
                        }
                        mAlarmScheduleTime = null;
                        try {
                            nextPendingSyncTime = maybeStartNextSyncLocked();
                        } finally {
                            mHandleAlarmWakeLock.release();
                        }
                        break;
                    }

                    case SyncHandler.MESSAGE_CHECK_ALARMS:
                        if (Log.isLoggable(TAG, Log.VERBOSE)) {
                            Log.v(TAG, "handleSyncHandlerMessage: MESSAGE_CHECK_ALARMS");
                        }
                        nextPendingSyncTime = maybeStartNextSyncLocked();
                        break;
                }
            } finally {
                manageSyncNotificationLocked();
                manageSyncAlarmLocked(earliestFuturePollTime, nextPendingSyncTime);
                mSyncTimeTracker.update();
                mSyncManagerWakeLock.release();
            }
        }

        private boolean isDispatchable(SyncStorageEngine.EndPoint target) {
            final boolean isLoggable = Log.isLoggable(TAG, Log.VERBOSE);
            if (target.target_provider) {
                // skip the sync if the account of this operation no longer exists
                AccountAndUser[] accounts = mRunningAccounts;
                if (!containsAccountAndUser(
                        accounts, target.account, target.userId)) {
                    return false;
                }
                if (!mSyncStorageEngine.getMasterSyncAutomatically(target.userId)
                        || !mSyncStorageEngine.getSyncAutomatically(
                                target.account,
                                target.userId,
                                target.provider)) {
                    if (isLoggable) {
                        Log.v(TAG, "    Not scheduling periodic operation: sync turned off.");
                    }
                    return false;
                }
                if (getIsSyncable(target.account, target.userId, target.provider)
                        == 0) {
                    if (isLoggable) {
                        Log.v(TAG, "    Not scheduling periodic operation: isSyncable == 0.");
                    }
                    return false;
                }
            } else if (target.target_service) {
                if (mSyncStorageEngine.getIsTargetServiceActive(target.service, target.userId)) {
                    if (isLoggable) {
                        Log.v(TAG, "   Not scheduling periodic operation: isEnabled == 0.");
                    }
                    return false;
                }
            }
            return true;
        }

        /**
         * Turn any periodic sync operations that are ready to run into pending sync operations.
         * @return the desired start time of the earliest future periodic sync operation,
         * in milliseconds since boot
         */
        private long scheduleReadyPeriodicSyncs() {
            final boolean isLoggable = Log.isLoggable(TAG, Log.VERBOSE);
            if (isLoggable) {
                Log.v(TAG, "scheduleReadyPeriodicSyncs");
            }
            long earliestFuturePollTime = Long.MAX_VALUE;

            final long nowAbsolute = System.currentTimeMillis();
            final long shiftedNowAbsolute = (0 < nowAbsolute - mSyncRandomOffsetMillis)
                    ? (nowAbsolute - mSyncRandomOffsetMillis) : 0;

            ArrayList<Pair<AuthorityInfo, SyncStatusInfo>> infos = mSyncStorageEngine
                    .getCopyOfAllAuthoritiesWithSyncStatus();
            for (Pair<AuthorityInfo, SyncStatusInfo> info : infos) {
                final AuthorityInfo authorityInfo = info.first;
                final SyncStatusInfo status = info.second;
<<<<<<< HEAD
                if (!isDispatchable(authorityInfo.target)) {
=======
                if (TextUtils.isEmpty(authorityInfo.authority)) {
                    Log.e(TAG, "Got an empty provider string. Skipping: " + authorityInfo);
                    continue;
                }
                // skip the sync if the account of this operation no longer exists
                if (!containsAccountAndUser(
                        accounts, authorityInfo.account, authorityInfo.userId)) {
                    continue;
                }

                if (!mSyncStorageEngine.getMasterSyncAutomatically(authorityInfo.userId)
                        || !mSyncStorageEngine.getSyncAutomatically(
                                authorityInfo.account, authorityInfo.userId,
                                authorityInfo.authority)) {
                    continue;
                }

                if (getIsSyncable(
                        authorityInfo.account, authorityInfo.userId, authorityInfo.authority)
                        == 0) {
>>>>>>> 94b51810
                    continue;
                }

                for (int i = 0, N = authorityInfo.periodicSyncs.size(); i < N; i++) {
                    final PeriodicSync sync = authorityInfo.periodicSyncs.get(i);
                    final Bundle extras = sync.extras;
                    final Long periodInMillis = sync.period * 1000;
                    final Long flexInMillis = sync.flexTime * 1000;
                    // Skip if the period is invalid.
                    if (periodInMillis <= 0) {
                        continue;
                    }
                    // Find when this periodic sync was last scheduled to run.
                    final long lastPollTimeAbsolute = status.getPeriodicSyncTime(i);
                    final long shiftedLastPollTimeAbsolute =
                            (0 < lastPollTimeAbsolute - mSyncRandomOffsetMillis) ?
                                    (lastPollTimeAbsolute - mSyncRandomOffsetMillis) : 0;
                    long remainingMillis
                        = periodInMillis - (shiftedNowAbsolute % periodInMillis);
                    long timeSinceLastRunMillis
                        = (nowAbsolute - lastPollTimeAbsolute);
                    // Schedule this periodic sync to run early if it's close enough to its next
                    // runtime, and far enough from its last run time.
                    // If we are early, there will still be time remaining in this period.
                    boolean runEarly = remainingMillis <= flexInMillis
                            && timeSinceLastRunMillis > periodInMillis - flexInMillis;
                    if (isLoggable) {
                        Log.v(TAG, "sync: " + i + " for " + authorityInfo.target + "."
                        + " period: " + (periodInMillis)
                        + " flex: " + (flexInMillis)
                        + " remaining: " + (remainingMillis)
                        + " time_since_last: " + timeSinceLastRunMillis
                        + " last poll absol: " + lastPollTimeAbsolute
                        + " last poll shifed: " + shiftedLastPollTimeAbsolute
                        + " shifted now: " + shiftedNowAbsolute
                        + " run_early: " + runEarly);
                    }
                    /*
                     * Sync scheduling strategy: Set the next periodic sync
                     * based on a random offset (in seconds). Also sync right
                     * now if any of the following cases hold and mark it as
                     * having been scheduled
                     * Case 1: This sync is ready to run now.
                     * Case 2: If the lastPollTimeAbsolute is in the
                     * future, sync now and reinitialize. This can happen for
                     * example if the user changed the time, synced and changed
                     * back.
                     * Case 3: If we failed to sync at the last scheduled time.
                     * Case 4: This sync is close enough to the time that we can schedule it.
                     */
                    if (remainingMillis == periodInMillis // Case 1
                            || lastPollTimeAbsolute > nowAbsolute // Case 2
                            || timeSinceLastRunMillis >= periodInMillis // Case 3
                            || runEarly) { // Case 4
                        // Sync now
                        SyncStorageEngine.EndPoint target = authorityInfo.target;
                        final Pair<Long, Long> backoff =
                                mSyncStorageEngine.getBackoff(target);
                        mSyncStorageEngine.setPeriodicSyncTime(authorityInfo.ident,
                                authorityInfo.periodicSyncs.get(i), nowAbsolute);

                        if (target.target_provider) {
                            final RegisteredServicesCache.ServiceInfo<SyncAdapterType>
                                syncAdapterInfo = mSyncAdapters.getServiceInfo(
                                    SyncAdapterType.newKey(
                                            target.provider, target.account.type),
                                    target.userId);
                            if (syncAdapterInfo == null) {
                                continue;
                            }
                            scheduleSyncOperation(
                                    new SyncOperation(target.account, target.userId,
                                            SyncOperation.REASON_PERIODIC,
                                            SyncStorageEngine.SOURCE_PERIODIC,
                                            target.provider, extras,
                                            0 /* runtime */, 0 /* flex */,
                                            backoff != null ? backoff.first : 0,
                                            mSyncStorageEngine.getDelayUntilTime(target),
                                            syncAdapterInfo.type.allowParallelSyncs()));
                        } else if (target.target_service) {
                            scheduleSyncOperation(
                                    new SyncOperation(target.service, target.userId,
                                            SyncOperation.REASON_PERIODIC,
                                            SyncStorageEngine.SOURCE_PERIODIC,
                                            extras,
                                            0 /* runtime */,
                                            0 /* flex */,
                                            backoff != null ? backoff.first : 0,
                                            mSyncStorageEngine.getDelayUntilTime(target)));
                        }
                    }
                    // Compute when this periodic sync should next run.
                    long nextPollTimeAbsolute;
                    if (runEarly) {
                        // Add the time remaining so we don't get out of phase.
                        nextPollTimeAbsolute = nowAbsolute + periodInMillis + remainingMillis;
                    } else {
                        nextPollTimeAbsolute = nowAbsolute + remainingMillis;
                    }
                    if (nextPollTimeAbsolute < earliestFuturePollTime) {
                        earliestFuturePollTime = nextPollTimeAbsolute;
                    }
                }
            }

            if (earliestFuturePollTime == Long.MAX_VALUE) {
                return Long.MAX_VALUE;
            }

            // convert absolute time to elapsed time
            return SystemClock.elapsedRealtime() +
                ((earliestFuturePollTime < nowAbsolute) ?
                    0 : (earliestFuturePollTime - nowAbsolute));
        }

        private long maybeStartNextSyncLocked() {
            final boolean isLoggable = Log.isLoggable(TAG, Log.VERBOSE);
            if (isLoggable) Log.v(TAG, "maybeStartNextSync");

            // If we aren't ready to run (e.g. the data connection is down), get out.
            if (!mDataConnectionIsConnected) {
                if (isLoggable) {
                    Log.v(TAG, "maybeStartNextSync: no data connection, skipping");
                }
                return Long.MAX_VALUE;
            }

            if (mStorageIsLow) {
                if (isLoggable) {
                    Log.v(TAG, "maybeStartNextSync: memory low, skipping");
                }
                return Long.MAX_VALUE;
            }

            // If the accounts aren't known yet then we aren't ready to run. We will be kicked
            // when the account lookup request does complete.
            if (mRunningAccounts == INITIAL_ACCOUNTS_ARRAY) {
                if (isLoggable) {
                    Log.v(TAG, "maybeStartNextSync: accounts not known, skipping");
                }
                return Long.MAX_VALUE;
            }

            // Otherwise consume SyncOperations from the head of the SyncQueue until one is
            // found that is runnable (not disabled, etc). If that one is ready to run then
            // start it, otherwise just get out.
            final long now = SystemClock.elapsedRealtime();

            // will be set to the next time that a sync should be considered for running
            long nextReadyToRunTime = Long.MAX_VALUE;

            // order the sync queue, dropping syncs that are not allowed
            ArrayList<SyncOperation> operations = new ArrayList<SyncOperation>();
            synchronized (mSyncQueue) {
                if (isLoggable) {
                    Log.v(TAG, "build the operation array, syncQueue size is "
                        + mSyncQueue.getOperations().size());
                }
                final Iterator<SyncOperation> operationIterator =
                        mSyncQueue.getOperations().iterator();

                final ActivityManager activityManager
                        = (ActivityManager) mContext.getSystemService(Context.ACTIVITY_SERVICE);
                final Set<Integer> removedUsers = Sets.newHashSet();
                while (operationIterator.hasNext()) {
                    final SyncOperation op = operationIterator.next();

                    // If the user is not running, skip the request.
                    if (!activityManager.isUserRunning(op.target.userId)) {
                        final UserInfo userInfo = mUserManager.getUserInfo(op.target.userId);
                        if (userInfo == null) {
                            removedUsers.add(op.target.userId);
                        }
                        if (isLoggable) {
                            Log.v(TAG, "    Dropping all sync operations for + "
                                    + op.target.userId + ": user not running.");
                        }
                        continue;
                    }
                    if (!isOperationValidLocked(op)) {
                        operationIterator.remove();
                        mSyncStorageEngine.deleteFromPending(op.pendingOperation);
                        continue;
                    }
                    // If the next run time is in the future, even given the flexible scheduling,
                    // return the time.
                    if (op.effectiveRunTime - op.flexTime > now) {
                        if (nextReadyToRunTime > op.effectiveRunTime) {
                            nextReadyToRunTime = op.effectiveRunTime;
                        }
                        if (isLoggable) {
                            Log.v(TAG, "    Not running sync operation: Sync too far in future."
                                    + "effective: " + op.effectiveRunTime + " flex: " + op.flexTime
                                    + " now: " + now);
                        }
                        continue;
                    }
                    // Add this sync to be run.
                    operations.add(op);
                }

                for (Integer user : removedUsers) {
                    // if it's still removed
                    if (mUserManager.getUserInfo(user) == null) {
                        onUserRemoved(user);
                    }
                }
            }

            // find the next operation to dispatch, if one is ready
            // iterate from the top, keep issuing (while potentially canceling existing syncs)
            // until the quotas are filled.
            // once the quotas are filled iterate once more to find when the next one would be
            // (also considering pre-emption reasons).
            if (isLoggable) Log.v(TAG, "sort the candidate operations, size " + operations.size());
            Collections.sort(operations);
            if (isLoggable) Log.v(TAG, "dispatch all ready sync operations");
            for (int i = 0, N = operations.size(); i < N; i++) {
                final SyncOperation candidate = operations.get(i);
                final boolean candidateIsInitialization = candidate.isInitialization();

                int numInit = 0;
                int numRegular = 0;
                ActiveSyncContext conflict = null;
                ActiveSyncContext longRunning = null;
                ActiveSyncContext toReschedule = null;
                ActiveSyncContext oldestNonExpeditedRegular = null;

                for (ActiveSyncContext activeSyncContext : mActiveSyncContexts) {
                    final SyncOperation activeOp = activeSyncContext.mSyncOperation;
                    if (activeOp.isInitialization()) {
                        numInit++;
                    } else {
                        numRegular++;
                        if (!activeOp.isExpedited()) {
                            if (oldestNonExpeditedRegular == null
                                || (oldestNonExpeditedRegular.mStartTime
                                    > activeSyncContext.mStartTime)) {
                                oldestNonExpeditedRegular = activeSyncContext;
                            }
                        }
                    }
                    if (activeOp.isConflict(candidate)) {
                        conflict = activeSyncContext;
                        // don't break out since we want to do a full count of the varieties.
                    } else {
                        if (candidateIsInitialization == activeOp.isInitialization()
                                && activeSyncContext.mStartTime + MAX_TIME_PER_SYNC < now) {
                            longRunning = activeSyncContext;
                            // don't break out since we want to do a full count of the varieties
                        }
                    }
                }

                if (isLoggable) {
                    Log.v(TAG, "candidate " + (i + 1) + " of " + N + ": " + candidate);
                    Log.v(TAG, "  numActiveInit=" + numInit + ", numActiveRegular=" + numRegular);
                    Log.v(TAG, "  longRunning: " + longRunning);
                    Log.v(TAG, "  conflict: " + conflict);
                    Log.v(TAG, "  oldestNonExpeditedRegular: " + oldestNonExpeditedRegular);
                }

                final boolean roomAvailable = candidateIsInitialization
                        ? numInit < MAX_SIMULTANEOUS_INITIALIZATION_SYNCS
                        : numRegular < MAX_SIMULTANEOUS_REGULAR_SYNCS;

                if (conflict != null) {
                    if (candidateIsInitialization && !conflict.mSyncOperation.isInitialization()
                            && numInit < MAX_SIMULTANEOUS_INITIALIZATION_SYNCS) {
                        toReschedule = conflict;
                        if (Log.isLoggable(TAG, Log.VERBOSE)) {
                            Log.v(TAG, "canceling and rescheduling sync since an initialization "
                                    + "takes higher priority, " + conflict);
                        }
                    } else if (candidate.expedited && !conflict.mSyncOperation.expedited
                            && (candidateIsInitialization
                                == conflict.mSyncOperation.isInitialization())) {
                        toReschedule = conflict;
                        if (Log.isLoggable(TAG, Log.VERBOSE)) {
                            Log.v(TAG, "canceling and rescheduling sync since an expedited "
                                    + "takes higher priority, " + conflict);
                        }
                    } else {
                        continue;
                    }
                } else if (roomAvailable) {
                    // dispatch candidate
                } else if (candidate.isExpedited() && oldestNonExpeditedRegular != null
                           && !candidateIsInitialization) {
                    // We found an active, non-expedited regular sync. We also know that the
                    // candidate doesn't conflict with this active sync since conflict
                    // is null. Reschedule the active sync and start the candidate.
                    toReschedule = oldestNonExpeditedRegular;
                    if (Log.isLoggable(TAG, Log.VERBOSE)) {
                        Log.v(TAG, "canceling and rescheduling sync since an expedited is ready to"
                                + " run, " + oldestNonExpeditedRegular);
                    }
                } else if (longRunning != null
                        && (candidateIsInitialization
                            == longRunning.mSyncOperation.isInitialization())) {
                    // We found an active, long-running sync. Reschedule the active
                    // sync and start the candidate.
                    toReschedule = longRunning;
                    if (Log.isLoggable(TAG, Log.VERBOSE)) {
                        Log.v(TAG, "canceling and rescheduling sync since it ran roo long, "
                              + longRunning);
                    }
                } else {
                    // we were unable to find or make space to run this candidate, go on to
                    // the next one
                    continue;
                }

                if (toReschedule != null) {
                    runSyncFinishedOrCanceledLocked(null, toReschedule);
                    scheduleSyncOperation(toReschedule.mSyncOperation);
                }
                synchronized (mSyncQueue) {
                    mSyncQueue.remove(candidate);
                }
                dispatchSyncOperation(candidate);
            }

            return nextReadyToRunTime;
        }

        /**
         * Determine if a sync is no longer valid and should be dropped from the sync queue and its
         * pending op deleted.
         * @param op operation for which the sync is to be scheduled.
         */
        private boolean isOperationValidLocked(SyncOperation op) {
            final boolean isLoggable = Log.isLoggable(TAG, Log.VERBOSE);
            int targetUid;
            int state;
            final SyncStorageEngine.EndPoint target = op.target;
            boolean syncEnabled = mSyncStorageEngine.getMasterSyncAutomatically(target.userId);
            if (target.target_provider) {
                // Drop the sync if the account of this operation no longer exists.
                AccountAndUser[] accounts = mRunningAccounts;
                if (!containsAccountAndUser(accounts, target.account, target.userId)) {
                    if (isLoggable) {
                        Log.v(TAG, "    Dropping sync operation: account doesn't exist.");
                    }
                    return false;
                }
                // Drop this sync request if it isn't syncable.
                state = getIsSyncable(target.account, target.userId, target.provider);
                if (state == 0) {
                    if (isLoggable) {
                        Log.v(TAG, "    Dropping sync operation: isSyncable == 0.");
                    }
                    return false;
                }
                syncEnabled = syncEnabled && mSyncStorageEngine.getSyncAutomatically(
                        target.account, target.userId, target.provider);

                final RegisteredServicesCache.ServiceInfo<SyncAdapterType> syncAdapterInfo;
                syncAdapterInfo = mSyncAdapters.getServiceInfo(
                        SyncAdapterType.newKey(
                                target.provider, target.account.type), target.userId);
                if (syncAdapterInfo != null) {
                    targetUid = syncAdapterInfo.uid;
                } else {
                    if (isLoggable) {
                        Log.v(TAG, "    Dropping sync operation: No sync adapter registered"
                                + "for: " + target);
                    }
                    return false;
                }
            } else if (target.target_service) {
                state = mSyncStorageEngine.getIsTargetServiceActive(target.service, target.userId)
                            ? 1 : 0;
                if (state == 0) {
                    // TODO: Change this to not drop disabled syncs - keep them in the pending queue.
                    if (isLoggable) {
                        Log.v(TAG, "    Dropping sync operation: isActive == 0.");
                    }
                    return false;
                }
                try {
                    targetUid = mContext.getPackageManager()
                            .getServiceInfo(target.service, 0)
                            .applicationInfo
                            .uid;
                } catch (PackageManager.NameNotFoundException e) {
                    if (isLoggable) {
                        Log.v(TAG, "    Dropping sync operation: No service registered for: "
                                + target.service);
                    }
                    return false;
                }
            } else {
                Log.e(TAG, "Unknown target for Sync Op: " + target);
                return false;
            }

            // We ignore system settings that specify the sync is invalid if:
            // 1) It's manual - we try it anyway. When/if it fails it will be rescheduled.
            //      or
            // 2) it's an initialisation sync - we just need to connect to it.
            final boolean ignoreSystemConfiguration =
                    op.extras.getBoolean(ContentResolver.SYNC_EXTRAS_IGNORE_SETTINGS, false)
                    || (state < 0);

            // Sync not enabled.
            if (!syncEnabled && !ignoreSystemConfiguration) {
                if (isLoggable) {
                    Log.v(TAG, "    Dropping sync operation: disallowed by settings/network.");
                }
                return false;
            }
            // Network down.
            final NetworkInfo networkInfo = getConnectivityManager()
                    .getActiveNetworkInfoForUid(targetUid);
            final boolean uidNetworkConnected = networkInfo != null && networkInfo.isConnected();
            if (!uidNetworkConnected && !ignoreSystemConfiguration) {
                if (isLoggable) {
                    Log.v(TAG, "    Dropping sync operation: disallowed by settings/network.");
                }
                return false;
            }
            // Metered network.
            if (op.isNotAllowedOnMetered() && getConnectivityManager().isActiveNetworkMetered()
                    && !ignoreSystemConfiguration) {
                if (isLoggable) {
                    Log.v(TAG, "    Dropping sync operation: not allowed on metered network.");
                }
                return false;
            }
            return true;
        }

        private boolean dispatchSyncOperation(SyncOperation op) {
            if (Log.isLoggable(TAG, Log.VERBOSE)) {
                Log.v(TAG, "dispatchSyncOperation: we are going to sync " + op);
                Log.v(TAG, "num active syncs: " + mActiveSyncContexts.size());
                for (ActiveSyncContext syncContext : mActiveSyncContexts) {
                    Log.v(TAG, syncContext.toString());
                }
            }
            // Connect to the sync adapter.
            int targetUid;
            ComponentName targetComponent;
            final SyncStorageEngine.EndPoint info = op.target;
            if (info.target_provider) {
                SyncAdapterType syncAdapterType =
                        SyncAdapterType.newKey(info.provider, info.account.type);
                final RegisteredServicesCache.ServiceInfo<SyncAdapterType> syncAdapterInfo;
                syncAdapterInfo = mSyncAdapters.getServiceInfo(syncAdapterType, info.userId);
                if (syncAdapterInfo == null) {
                    Log.d(TAG, "can't find a sync adapter for " + syncAdapterType
                            + ", removing settings for it");
                    mSyncStorageEngine.removeAuthority(info);
                    return false;
                }
                targetUid = syncAdapterInfo.uid;
                targetComponent = syncAdapterInfo.componentName;
            } else {
                // TODO: Store the uid of the service as part of the authority info in order to
                // avoid this call?
                try {
                    targetUid = mContext.getPackageManager()
                            .getServiceInfo(info.service, 0)
                            .applicationInfo
                            .uid;
                    targetComponent = info.service;
                } catch(PackageManager.NameNotFoundException e) {
                    Log.d(TAG, "Can't find a service for " + info.service
                            + ", removing settings for it");
                    mSyncStorageEngine.removeAuthority(info);
                    return false;
                }
            }
            ActiveSyncContext activeSyncContext =
                    new ActiveSyncContext(op, insertStartSyncEvent(op), targetUid);
            activeSyncContext.mSyncInfo = mSyncStorageEngine.addActiveSync(activeSyncContext);
            mActiveSyncContexts.add(activeSyncContext);
            if (Log.isLoggable(TAG, Log.VERBOSE)) {
                Log.v(TAG, "dispatchSyncOperation: starting " + activeSyncContext);
            }
            if (!activeSyncContext.bindToSyncAdapter(targetComponent, info.userId)) {
                Log.e(TAG, "Bind attempt failed - target: " + targetComponent);
                closeActiveSyncContext(activeSyncContext);
                return false;
            }

            return true;
        }

        private void runBoundToAdapter(final ActiveSyncContext activeSyncContext,
                IBinder syncAdapter) {
            final SyncOperation syncOperation = activeSyncContext.mSyncOperation;
            try {
                activeSyncContext.mIsLinkedToDeath = true;
                syncAdapter.linkToDeath(activeSyncContext, 0);

                if (syncOperation.target.target_provider) {
                    activeSyncContext.mSyncAdapter = ISyncAdapter.Stub.asInterface(syncAdapter);
                    activeSyncContext.mSyncAdapter
                        .startSync(activeSyncContext, syncOperation.target.provider,
                                syncOperation.target.account, syncOperation.extras);
                } else if (syncOperation.target.target_service) {
                    activeSyncContext.mSyncServiceAdapter =
                            ISyncServiceAdapter.Stub.asInterface(syncAdapter);
                    activeSyncContext.mSyncServiceAdapter
                        .startSync(activeSyncContext, syncOperation.extras);
                }
            } catch (RemoteException remoteExc) {
                Log.d(TAG, "maybeStartNextSync: caught a RemoteException, rescheduling", remoteExc);
                closeActiveSyncContext(activeSyncContext);
                increaseBackoffSetting(syncOperation);
                scheduleSyncOperation(
                        new SyncOperation(syncOperation, 0L /* newRunTimeFromNow */));
            } catch (RuntimeException exc) {
                closeActiveSyncContext(activeSyncContext);
                Log.e(TAG, "Caught RuntimeException while starting the sync " + syncOperation, exc);
            }
        }

        /**
         * Cancel the sync for the provided target that matches the given bundle.
         * @param info can have null fields to indicate all the active syncs for that field.
         */
        private void cancelActiveSyncLocked(SyncStorageEngine.EndPoint info, Bundle extras) {
            ArrayList<ActiveSyncContext> activeSyncs =
                    new ArrayList<ActiveSyncContext>(mActiveSyncContexts);
            for (ActiveSyncContext activeSyncContext : activeSyncs) {
                if (activeSyncContext != null) {
                    final SyncStorageEngine.EndPoint opInfo =
                            activeSyncContext.mSyncOperation.target;
                    if (!opInfo.matchesSpec(info)) {
                        continue;
                    }
                    if (extras != null &&
                            !syncExtrasEquals(activeSyncContext.mSyncOperation.extras,
                                    extras,
                                    false /* no config settings */)) {
                        continue;
                    }
                    runSyncFinishedOrCanceledLocked(null /* no result since this is a cancel */,
                            activeSyncContext);
                }
            }
        }

        private void runSyncFinishedOrCanceledLocked(SyncResult syncResult,
                ActiveSyncContext activeSyncContext) {
            boolean isLoggable = Log.isLoggable(TAG, Log.VERBOSE);

            final SyncOperation syncOperation = activeSyncContext.mSyncOperation;
            final SyncStorageEngine.EndPoint info = syncOperation.target;

            if (activeSyncContext.mIsLinkedToDeath) {
                if (info.target_provider) {
                    activeSyncContext.mSyncAdapter.asBinder().unlinkToDeath(activeSyncContext, 0);
                } else {
                    activeSyncContext.mSyncServiceAdapter.asBinder()
                        .unlinkToDeath(activeSyncContext, 0);
                }
                activeSyncContext.mIsLinkedToDeath = false;
            }
            closeActiveSyncContext(activeSyncContext);
            final long elapsedTime = SystemClock.elapsedRealtime() - activeSyncContext.mStartTime;
            String historyMessage;
            int downstreamActivity;
            int upstreamActivity;
            if (syncResult != null) {
                if (isLoggable) {
                    Log.v(TAG, "runSyncFinishedOrCanceled [finished]: "
                            + syncOperation + ", result " + syncResult);
                }

                if (!syncResult.hasError()) {
                    historyMessage = SyncStorageEngine.MESG_SUCCESS;
                    // TODO: set these correctly when the SyncResult is extended to include it
                    downstreamActivity = 0;
                    upstreamActivity = 0;
                    clearBackoffSetting(syncOperation);
                } else {
                    Log.d(TAG, "failed sync operation " + syncOperation + ", " + syncResult);
                    // the operation failed so increase the backoff time
                    if (!syncResult.syncAlreadyInProgress) {
                        increaseBackoffSetting(syncOperation);
                    }
                    // reschedule the sync if so indicated by the syncResult
                    maybeRescheduleSync(syncResult, syncOperation);
                    historyMessage = ContentResolver.syncErrorToString(
                            syncResultToErrorNumber(syncResult));
                    // TODO: set these correctly when the SyncResult is extended to include it
                    downstreamActivity = 0;
                    upstreamActivity = 0;
                }

                setDelayUntilTime(syncOperation, syncResult.delayUntil);
            } else {
                if (isLoggable) {
                    Log.v(TAG, "runSyncFinishedOrCanceled [canceled]: " + syncOperation);
                }
                if (activeSyncContext.mSyncAdapter != null) {
                    try {
                        activeSyncContext.mSyncAdapter.cancelSync(activeSyncContext);
                    } catch (RemoteException e) {
                        // we don't need to retry this in this case
                    }
                } else if (activeSyncContext.mSyncServiceAdapter != null) {
                    try {
                        activeSyncContext.mSyncServiceAdapter.cancelSync(activeSyncContext);
                    } catch (RemoteException e) {
                        // we don't need to retry this in this case
                    }
                }
                historyMessage = SyncStorageEngine.MESG_CANCELED;
                downstreamActivity = 0;
                upstreamActivity = 0;
            }

            stopSyncEvent(activeSyncContext.mHistoryRowId, syncOperation, historyMessage,
                    upstreamActivity, downstreamActivity, elapsedTime);

            // Check for full-resync and schedule it after closing off the last sync.
            if (info.target_provider) {
                if (syncResult != null && syncResult.tooManyDeletions) {
                    installHandleTooManyDeletesNotification(info.account,
                            info.provider, syncResult.stats.numDeletes,
                            info.userId);
                } else {
                    mNotificationMgr.cancelAsUser(null,
                            info.account.hashCode() ^ info.provider.hashCode(),
                            new UserHandle(info.userId));
                }
                if (syncResult != null && syncResult.fullSyncRequested) {
                    scheduleSyncOperation(
                            new SyncOperation(info.account, info.userId,
                                syncOperation.reason,
                                syncOperation.syncSource, info.provider, new Bundle(),
                                0 /* delay */, 0 /* flex */,
                                syncOperation.backoff, syncOperation.delayUntil,
                                syncOperation.allowParallelSyncs));
                }
            } else {
                if (syncResult != null && syncResult.fullSyncRequested) {
                    scheduleSyncOperation(
                            new SyncOperation(info.service, info.userId,
                                syncOperation.reason,
                                syncOperation.syncSource, new Bundle(),
                                0 /* delay */, 0 /* flex */,
                                syncOperation.backoff, syncOperation.delayUntil));
                }
            }
            // no need to schedule an alarm, as that will be done by our caller.
        }

        private void closeActiveSyncContext(ActiveSyncContext activeSyncContext) {
            activeSyncContext.close();
            mActiveSyncContexts.remove(activeSyncContext);
            mSyncStorageEngine.removeActiveSync(activeSyncContext.mSyncInfo,
                    activeSyncContext.mSyncOperation.target.userId);
        }

        /**
         * Convert the error-containing SyncResult into the Sync.History error number. Since
         * the SyncResult may indicate multiple errors at once, this method just returns the
         * most "serious" error.
         * @param syncResult the SyncResult from which to read
         * @return the most "serious" error set in the SyncResult
         * @throws IllegalStateException if the SyncResult does not indicate any errors.
         *   If SyncResult.error() is true then it is safe to call this.
         */
        private int syncResultToErrorNumber(SyncResult syncResult) {
            if (syncResult.syncAlreadyInProgress)
                return ContentResolver.SYNC_ERROR_SYNC_ALREADY_IN_PROGRESS;
            if (syncResult.stats.numAuthExceptions > 0)
                return ContentResolver.SYNC_ERROR_AUTHENTICATION;
            if (syncResult.stats.numIoExceptions > 0)
                return ContentResolver.SYNC_ERROR_IO;
            if (syncResult.stats.numParseExceptions > 0)
                return ContentResolver.SYNC_ERROR_PARSE;
            if (syncResult.stats.numConflictDetectedExceptions > 0)
                return ContentResolver.SYNC_ERROR_CONFLICT;
            if (syncResult.tooManyDeletions)
                return ContentResolver.SYNC_ERROR_TOO_MANY_DELETIONS;
            if (syncResult.tooManyRetries)
                return ContentResolver.SYNC_ERROR_TOO_MANY_RETRIES;
            if (syncResult.databaseError)
                return ContentResolver.SYNC_ERROR_INTERNAL;
            throw new IllegalStateException("we are not in an error state, " + syncResult);
        }

        private void manageSyncNotificationLocked() {
            boolean shouldCancel;
            boolean shouldInstall;

            if (mActiveSyncContexts.isEmpty()) {
                mSyncNotificationInfo.startTime = null;

                // we aren't syncing. if the notification is active then remember that we need
                // to cancel it and then clear out the info
                shouldCancel = mSyncNotificationInfo.isActive;
                shouldInstall = false;
            } else {
                // we are syncing
                final long now = SystemClock.elapsedRealtime();
                if (mSyncNotificationInfo.startTime == null) {
                    mSyncNotificationInfo.startTime = now;
                }

                // there are three cases:
                // - the notification is up: do nothing
                // - the notification is not up but it isn't time yet: don't install
                // - the notification is not up and it is time: need to install

                if (mSyncNotificationInfo.isActive) {
                    shouldInstall = shouldCancel = false;
                } else {
                    // it isn't currently up, so there is nothing to cancel
                    shouldCancel = false;

                    final boolean timeToShowNotification =
                            now > mSyncNotificationInfo.startTime + SYNC_NOTIFICATION_DELAY;
                    if (timeToShowNotification) {
                        shouldInstall = true;
                    } else {
                        // show the notification immediately if this is a manual sync
                        shouldInstall = false;
                        for (ActiveSyncContext activeSyncContext : mActiveSyncContexts) {
                            final boolean manualSync = activeSyncContext.mSyncOperation.extras
                                    .getBoolean(ContentResolver.SYNC_EXTRAS_MANUAL, false);
                            if (manualSync) {
                                shouldInstall = true;
                                break;
                            }
                        }
                    }
                }
            }

            if (shouldCancel && !shouldInstall) {
                mNeedSyncActiveNotification = false;
                sendSyncStateIntent();
                mSyncNotificationInfo.isActive = false;
            }

            if (shouldInstall) {
                mNeedSyncActiveNotification = true;
                sendSyncStateIntent();
                mSyncNotificationInfo.isActive = true;
            }
        }

        private void manageSyncAlarmLocked(long nextPeriodicEventElapsedTime,
                long nextPendingEventElapsedTime) {
            // in each of these cases the sync loop will be kicked, which will cause this
            // method to be called again
            if (!mDataConnectionIsConnected) return;
            if (mStorageIsLow) return;

            // When the status bar notification should be raised
            final long notificationTime =
                    (!mSyncHandler.mSyncNotificationInfo.isActive
                            && mSyncHandler.mSyncNotificationInfo.startTime != null)
                            ? mSyncHandler.mSyncNotificationInfo.startTime + SYNC_NOTIFICATION_DELAY
                            : Long.MAX_VALUE;

            // When we should consider canceling an active sync
            long earliestTimeoutTime = Long.MAX_VALUE;
            for (ActiveSyncContext currentSyncContext : mActiveSyncContexts) {
                final long currentSyncTimeoutTime =
                        currentSyncContext.mTimeoutStartTime + MAX_TIME_PER_SYNC;
                if (Log.isLoggable(TAG, Log.VERBOSE)) {
                    Log.v(TAG, "manageSyncAlarm: active sync, mTimeoutStartTime + MAX is "
                            + currentSyncTimeoutTime);
                }
                if (earliestTimeoutTime > currentSyncTimeoutTime) {
                    earliestTimeoutTime = currentSyncTimeoutTime;
                }
            }

            if (Log.isLoggable(TAG, Log.VERBOSE)) {
                Log.v(TAG, "manageSyncAlarm: notificationTime is " + notificationTime);
            }

            if (Log.isLoggable(TAG, Log.VERBOSE)) {
                Log.v(TAG, "manageSyncAlarm: earliestTimeoutTime is " + earliestTimeoutTime);
            }

            if (Log.isLoggable(TAG, Log.VERBOSE)) {
                Log.v(TAG, "manageSyncAlarm: nextPeriodicEventElapsedTime is "
                        + nextPeriodicEventElapsedTime);
            }
            if (Log.isLoggable(TAG, Log.VERBOSE)) {
                Log.v(TAG, "manageSyncAlarm: nextPendingEventElapsedTime is "
                        + nextPendingEventElapsedTime);
            }

            long alarmTime = Math.min(notificationTime, earliestTimeoutTime);
            alarmTime = Math.min(alarmTime, nextPeriodicEventElapsedTime);
            alarmTime = Math.min(alarmTime, nextPendingEventElapsedTime);

            // Bound the alarm time.
            final long now = SystemClock.elapsedRealtime();
            if (alarmTime < now + SYNC_ALARM_TIMEOUT_MIN) {
                if (Log.isLoggable(TAG, Log.VERBOSE)) {
                    Log.v(TAG, "manageSyncAlarm: the alarmTime is too small, "
                            + alarmTime + ", setting to " + (now + SYNC_ALARM_TIMEOUT_MIN));
                }
                alarmTime = now + SYNC_ALARM_TIMEOUT_MIN;
            } else if (alarmTime > now + SYNC_ALARM_TIMEOUT_MAX) {
                if (Log.isLoggable(TAG, Log.VERBOSE)) {
                    Log.v(TAG, "manageSyncAlarm: the alarmTime is too large, "
                            + alarmTime + ", setting to " + (now + SYNC_ALARM_TIMEOUT_MIN));
                }
                alarmTime = now + SYNC_ALARM_TIMEOUT_MAX;
            }

            // determine if we need to set or cancel the alarm
            boolean shouldSet = false;
            boolean shouldCancel = false;
            final boolean alarmIsActive = (mAlarmScheduleTime != null) && (now < mAlarmScheduleTime);
            final boolean needAlarm = alarmTime != Long.MAX_VALUE;
            if (needAlarm) {
                // Need the alarm if
                //  - it's currently not set
                //  - if the alarm is set in the past.
                if (!alarmIsActive || alarmTime < mAlarmScheduleTime) {
                    shouldSet = true;
                }
            } else {
                shouldCancel = alarmIsActive;
            }

            // Set or cancel the alarm as directed.
            ensureAlarmService();
            if (shouldSet) {
                if (Log.isLoggable(TAG, Log.VERBOSE)) {
                    Log.v(TAG, "requesting that the alarm manager wake us up at elapsed time "
                            + alarmTime + ", now is " + now + ", " + ((alarmTime - now) / 1000)
                            + " secs from now");
                }
                mAlarmScheduleTime = alarmTime;
                mAlarmService.setExact(AlarmManager.ELAPSED_REALTIME_WAKEUP, alarmTime,
                        mSyncAlarmIntent);
            } else if (shouldCancel) {
                mAlarmScheduleTime = null;
                mAlarmService.cancel(mSyncAlarmIntent);
            }
        }

        private void sendSyncStateIntent() {
            Intent syncStateIntent = new Intent(Intent.ACTION_SYNC_STATE_CHANGED);
            syncStateIntent.addFlags(Intent.FLAG_RECEIVER_REGISTERED_ONLY_BEFORE_BOOT);
            syncStateIntent.putExtra("active", mNeedSyncActiveNotification);
            syncStateIntent.putExtra("failing", false);
            mContext.sendBroadcastAsUser(syncStateIntent, UserHandle.OWNER);
        }

        private void installHandleTooManyDeletesNotification(Account account, String authority,
                long numDeletes, int userId) {
            if (mNotificationMgr == null) return;

            final ProviderInfo providerInfo = mContext.getPackageManager().resolveContentProvider(
                    authority, 0 /* flags */);
            if (providerInfo == null) {
                return;
            }
            CharSequence authorityName = providerInfo.loadLabel(mContext.getPackageManager());

            Intent clickIntent = new Intent(mContext, SyncActivityTooManyDeletes.class);
            clickIntent.putExtra("account", account);
            clickIntent.putExtra("authority", authority);
            clickIntent.putExtra("provider", authorityName.toString());
            clickIntent.putExtra("numDeletes", numDeletes);

            if (!isActivityAvailable(clickIntent)) {
                Log.w(TAG, "No activity found to handle too many deletes.");
                return;
            }

            final PendingIntent pendingIntent = PendingIntent
                    .getActivityAsUser(mContext, 0, clickIntent,
                            PendingIntent.FLAG_CANCEL_CURRENT, null, new UserHandle(userId));

            CharSequence tooManyDeletesDescFormat = mContext.getResources().getText(
                    R.string.contentServiceTooManyDeletesNotificationDesc);

            Notification notification =
                new Notification(R.drawable.stat_notify_sync_error,
                        mContext.getString(R.string.contentServiceSync),
                        System.currentTimeMillis());
            notification.setLatestEventInfo(mContext,
                    mContext.getString(R.string.contentServiceSyncNotificationTitle),
                    String.format(tooManyDeletesDescFormat.toString(), authorityName),
                    pendingIntent);
            notification.flags |= Notification.FLAG_ONGOING_EVENT;
            mNotificationMgr.notifyAsUser(null, account.hashCode() ^ authority.hashCode(),
                    notification, new UserHandle(userId));
        }

        /**
         * Checks whether an activity exists on the system image for the given intent.
         *
         * @param intent The intent for an activity.
         * @return Whether or not an activity exists.
         */
        private boolean isActivityAvailable(Intent intent) {
            PackageManager pm = mContext.getPackageManager();
            List<ResolveInfo> list = pm.queryIntentActivities(intent, 0);
            int listSize = list.size();
            for (int i = 0; i < listSize; i++) {
                ResolveInfo resolveInfo = list.get(i);
                if ((resolveInfo.activityInfo.applicationInfo.flags & ApplicationInfo.FLAG_SYSTEM)
                        != 0) {
                    return true;
                }
            }

            return false;
        }

        public long insertStartSyncEvent(SyncOperation syncOperation) {
            final long now = System.currentTimeMillis();
            EventLog.writeEvent(2720,
                    syncOperation.toEventLog(SyncStorageEngine.EVENT_START));
            return mSyncStorageEngine.insertStartSyncEvent(syncOperation, now);
        }

        public void stopSyncEvent(long rowId, SyncOperation syncOperation, String resultMessage,
                int upstreamActivity, int downstreamActivity, long elapsedTime) {
            EventLog.writeEvent(2720,
                    syncOperation.toEventLog(SyncStorageEngine.EVENT_STOP));
            mSyncStorageEngine.stopSyncEvent(rowId, elapsedTime,
                    resultMessage, downstreamActivity, upstreamActivity);
        }
    }

    private boolean isSyncStillActive(ActiveSyncContext activeSyncContext) {
        for (ActiveSyncContext sync : mActiveSyncContexts) {
            if (sync == activeSyncContext) {
                return true;
            }
        }
        return false;
    }

    /**
     * Sync extra comparison function.
     * @param b1 bundle to compare
     * @param b2 other bundle to compare
     * @param includeSyncSettings if false, ignore system settings in bundle.
     */
    public static boolean syncExtrasEquals(Bundle b1, Bundle b2, boolean includeSyncSettings) {
        if (b1 == b2) {
            return true;
        }
        // Exit early if we can.
        if (includeSyncSettings && b1.size() != b2.size()) {
            return false;
        }
        Bundle bigger = b1.size() > b2.size() ? b1 : b2;
        Bundle smaller = b1.size() > b2.size() ? b2 : b1;
        for (String key : bigger.keySet()) {
            if (!includeSyncSettings && isSyncSetting(key)) {
                continue;
            }
            if (!smaller.containsKey(key)) {
                return false;
            }
            if (!bigger.get(key).equals(smaller.get(key))) {
                return false;
            }
        }
        return true;
    }

    /**
     * TODO: Get rid of this when we separate sync settings extras from dev specified extras.
     * @return true if the provided key is used by the SyncManager in scheduling the sync.
     */
    private static boolean isSyncSetting(String key) {
        if (key.equals(ContentResolver.SYNC_EXTRAS_EXPEDITED)) {
            return true;
        }
        if (key.equals(ContentResolver.SYNC_EXTRAS_IGNORE_SETTINGS)) {
            return true;
        }
        if (key.equals(ContentResolver.SYNC_EXTRAS_IGNORE_BACKOFF)) {
            return true;
        }
        if (key.equals(ContentResolver.SYNC_EXTRAS_DO_NOT_RETRY)) {
            return true;
        }
        if (key.equals(ContentResolver.SYNC_EXTRAS_MANUAL)) {
            return true;
        }
        if (key.equals(ContentResolver.SYNC_EXTRAS_UPLOAD)) {
            return true;
        }
        if (key.equals(ContentResolver.SYNC_EXTRAS_OVERRIDE_TOO_MANY_DELETIONS)) {
            return true;
        }
        if (key.equals(ContentResolver.SYNC_EXTRAS_DISCARD_LOCAL_DELETIONS)) {
            return true;
        }
        if (key.equals(ContentResolver.SYNC_EXTRAS_EXPECTED_UPLOAD)) {
            return true;
        }
        if (key.equals(ContentResolver.SYNC_EXTRAS_EXPECTED_DOWNLOAD)) {
            return true;
        }
        if (key.equals(ContentResolver.SYNC_EXTRAS_PRIORITY)) {
            return true;
        }
        if (key.equals(ContentResolver.SYNC_EXTRAS_DISALLOW_METERED)) {
            return true;
        }
        if (key.equals(ContentResolver.SYNC_EXTRAS_INITIALIZE)) {
            return true;
        }
        return false;
    }

    static class PrintTable {
        private ArrayList<Object[]> mTable = Lists.newArrayList();
        private final int mCols;

        PrintTable(int cols) {
            mCols = cols;
        }

        void set(int row, int col, Object... values) {
            if (col + values.length > mCols) {
                throw new IndexOutOfBoundsException("Table only has " + mCols +
                        " columns. can't set " + values.length + " at column " + col);
            }
            for (int i = mTable.size(); i <= row; i++) {
                final Object[] list = new Object[mCols];
                mTable.add(list);
                for (int j = 0; j < mCols; j++) {
                    list[j] = "";
                }
            }
            System.arraycopy(values, 0, mTable.get(row), col, values.length);
        }

        void writeTo(PrintWriter out) {
            final String[] formats = new String[mCols];
            int totalLength = 0;
            for (int col = 0; col < mCols; ++col) {
                int maxLength = 0;
                for (Object[] row : mTable) {
                    final int length = row[col].toString().length();
                    if (length > maxLength) {
                        maxLength = length;
                    }
                }
                totalLength += maxLength;
                formats[col] = String.format("%%-%ds", maxLength);
            }
            printRow(out, formats, mTable.get(0));
            totalLength += (mCols - 1) * 2;
            for (int i = 0; i < totalLength; ++i) {
                out.print("-");
            }
            out.println();
            for (int i = 1, mTableSize = mTable.size(); i < mTableSize; i++) {
                Object[] row = mTable.get(i);
                printRow(out, formats, row);
            }
        }

        private void printRow(PrintWriter out, String[] formats, Object[] row) {
            for (int j = 0, rowLength = row.length; j < rowLength; j++) {
                out.printf(String.format(formats[j], row[j].toString()));
                out.print("  ");
            }
            out.println();
        }

        public int getNumRows() {
            return mTable.size();
        }
    }
}<|MERGE_RESOLUTION|>--- conflicted
+++ resolved
@@ -2150,30 +2150,14 @@
             for (Pair<AuthorityInfo, SyncStatusInfo> info : infos) {
                 final AuthorityInfo authorityInfo = info.first;
                 final SyncStatusInfo status = info.second;
-<<<<<<< HEAD
+
+                if (TextUtils.isEmpty(authorityInfo.target.provider)) {
+                    Log.e(TAG, "Got an empty provider string. Skipping: "
+                        + authorityInfo.target.provider);
+                    continue;
+                }
+
                 if (!isDispatchable(authorityInfo.target)) {
-=======
-                if (TextUtils.isEmpty(authorityInfo.authority)) {
-                    Log.e(TAG, "Got an empty provider string. Skipping: " + authorityInfo);
-                    continue;
-                }
-                // skip the sync if the account of this operation no longer exists
-                if (!containsAccountAndUser(
-                        accounts, authorityInfo.account, authorityInfo.userId)) {
-                    continue;
-                }
-
-                if (!mSyncStorageEngine.getMasterSyncAutomatically(authorityInfo.userId)
-                        || !mSyncStorageEngine.getSyncAutomatically(
-                                authorityInfo.account, authorityInfo.userId,
-                                authorityInfo.authority)) {
-                    continue;
-                }
-
-                if (getIsSyncable(
-                        authorityInfo.account, authorityInfo.userId, authorityInfo.authority)
-                        == 0) {
->>>>>>> 94b51810
                     continue;
                 }
 
