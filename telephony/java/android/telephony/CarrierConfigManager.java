/*
 * Copyright (C) 2015 The Android Open Source Project
 *
 * Licensed under the Apache License, Version 2.0 (the "License");
 * you may not use this file except in compliance with the License.
 * You may obtain a copy of the License at
 *
 *      http://www.apache.org/licenses/LICENSE-2.0
 *
 * Unless required by applicable law or agreed to in writing, software
 * distributed under the License is distributed on an "AS IS" BASIS,
 * WITHOUT WARRANTIES OR CONDITIONS OF ANY KIND, either express or implied.
 * See the License for the specific language governing permissions and
 * limitations under the License.
 */

package android.telephony;

import android.annotation.NonNull;
import android.annotation.Nullable;
import android.annotation.RequiresPermission;
import android.annotation.SuppressLint;
import android.annotation.SystemApi;
import android.annotation.SystemService;
import android.content.Context;
import android.os.PersistableBundle;
import android.os.RemoteException;
import android.os.ServiceManager;

import com.android.ims.ImsReasonInfo;
import com.android.internal.telephony.ICarrierConfigLoader;

/**
 * Provides access to telephony configuration values that are carrier-specific.
 */
@SystemService(Context.CARRIER_CONFIG_SERVICE)
public class CarrierConfigManager {
    private final static String TAG = "CarrierConfigManager";

    /**
     * @hide
     */
    public CarrierConfigManager() {
    }

    /**
     * This intent is broadcast by the system when carrier config changes.
     */
    public static final String
            ACTION_CARRIER_CONFIG_CHANGED = "android.telephony.action.CARRIER_CONFIG_CHANGED";

    // Below are the keys used in carrier config bundles. To add a new variable, define the key and
    // give it a default value in sDefaults. If you need to ship a per-network override in the
    // system image, that can be added in packages/apps/CarrierConfig.

    /**
     * This flag specifies whether VoLTE availability is based on provisioning. By default this is
     * false.
     */
    public static final String
            KEY_CARRIER_VOLTE_PROVISIONED_BOOL = "carrier_volte_provisioned_bool";

    /**
     * Flag indicating whether the Phone app should ignore EVENT_SIM_NETWORK_LOCKED
     * events from the Sim.
     * If true, this will prevent the IccNetworkDepersonalizationPanel from being shown, and
     * effectively disable the "Sim network lock" feature.
     */
    public static final String
            KEY_IGNORE_SIM_NETWORK_LOCKED_EVENTS_BOOL = "ignore_sim_network_locked_events_bool";

    /**
     * When checking if a given number is the voicemail number, if this flag is true
     * then in addition to comparing the given number to the voicemail number, we also compare it
     * to the mdn. If this flag is false, the given number is only compared to the voicemail number.
     * By default this value is false.
     */
    public static final String KEY_MDN_IS_ADDITIONAL_VOICEMAIL_NUMBER_BOOL =
            "mdn_is_additional_voicemail_number_bool";

    /**
     * Flag indicating whether the Phone app should provide a "Dismiss" button on the SIM network
     * unlock screen. The default value is true. If set to false, there will be *no way* to dismiss
     * the SIM network unlock screen if you don't enter the correct unlock code. (One important
     * consequence: there will be no way to make an Emergency Call if your SIM is network-locked and
     * you don't know the PIN.)
     */
    public static final String
            KEY_SIM_NETWORK_UNLOCK_ALLOW_DISMISS_BOOL = "sim_network_unlock_allow_dismiss_bool";

    /** Flag indicating if the phone is a world phone */
    public static final String KEY_WORLD_PHONE_BOOL = "world_phone_bool";

    /**
     * Flag to require or skip entitlement checks.
     * If true, entitlement checks will be executed if device has been configured for it,
     * If false, entitlement checks will be skipped.
     */
    public static final String
            KEY_REQUIRE_ENTITLEMENT_CHECKS_BOOL = "require_entitlement_checks_bool";

    /**
     * Flag indicating whether radio is to be restarted on error PDP_FAIL_REGULAR_DEACTIVATION
     * This is false by default.
     */
    public static final String
            KEY_RESTART_RADIO_ON_PDP_FAIL_REGULAR_DEACTIVATION_BOOL =
                    "restart_radio_on_pdp_fail_regular_deactivation_bool";

    /**
     * If true, enable vibration (haptic feedback) for key presses in the EmergencyDialer activity.
     * The pattern is set on a per-platform basis using config_virtualKeyVibePattern. To be
     * consistent with the regular Dialer, this value should agree with the corresponding values
     * from config.xml under apps/Contacts.
     */
    public static final String
            KEY_ENABLE_DIALER_KEY_VIBRATION_BOOL = "enable_dialer_key_vibration_bool";

    /** Flag indicating if dtmf tone type is enabled */
    public static final String KEY_DTMF_TYPE_ENABLED_BOOL = "dtmf_type_enabled_bool";

    /** Flag indicating if auto retry is enabled */
    public static final String KEY_AUTO_RETRY_ENABLED_BOOL = "auto_retry_enabled_bool";

    /**
     * Determine whether we want to play local DTMF tones in a call, or just let the radio/BP handle
     * playing of the tones.
     */
    public static final String KEY_ALLOW_LOCAL_DTMF_TONES_BOOL = "allow_local_dtmf_tones_bool";

    /**
     * Determines if the carrier requires converting the destination number before sending out an
     * SMS. Certain networks and numbering plans require different formats.
     */
    public static final String KEY_SMS_REQUIRES_DESTINATION_NUMBER_CONVERSION_BOOL=
            "sms_requires_destination_number_conversion_bool";

    /**
     * If true, show an onscreen "Dial" button in the dialer. In practice this is used on all
     * platforms, even the ones with hard SEND/END keys, but for maximum flexibility it's controlled
     * by a flag here (which can be overridden on a per-product basis.)
     */
    public static final String KEY_SHOW_ONSCREEN_DIAL_BUTTON_BOOL = "show_onscreen_dial_button_bool";

    /** Determines if device implements a noise suppression device for in call audio. */
    public static final String
            KEY_HAS_IN_CALL_NOISE_SUPPRESSION_BOOL = "has_in_call_noise_suppression_bool";

    /**
     * Determines if the current device should allow emergency numbers to be logged in the Call Log.
     * (Some carriers require that emergency calls *not* be logged, presumably to avoid the risk of
     * accidental redialing from the call log UI. This is a good idea, so the default here is
     * false.)
     */
    public static final String
            KEY_ALLOW_EMERGENCY_NUMBERS_IN_CALL_LOG_BOOL = "allow_emergency_numbers_in_call_log_bool";

    /** If true, removes the Voice Privacy option from Call Settings */
    public static final String KEY_VOICE_PRIVACY_DISABLE_UI_BOOL = "voice_privacy_disable_ui_bool";

    /** Control whether users can reach the carrier portions of Cellular Network Settings. */
    public static final String
            KEY_HIDE_CARRIER_NETWORK_SETTINGS_BOOL = "hide_carrier_network_settings_bool";

    /**
     * Control whether users receive a simplified network settings UI and improved network
     * selection.
     */
    public static final String
            KEY_SIMPLIFIED_NETWORK_SETTINGS_BOOL = "simplified_network_settings_bool";

    /** Control whether users can reach the SIM lock settings. */
    public static final String
            KEY_HIDE_SIM_LOCK_SETTINGS_BOOL = "hide_sim_lock_settings_bool";

    /** Control whether users can edit APNs in Settings. */
    public static final String KEY_APN_EXPAND_BOOL = "apn_expand_bool";

    /** Control whether users can choose a network operator. */
    public static final String KEY_OPERATOR_SELECTION_EXPAND_BOOL = "operator_selection_expand_bool";

    /** Used in Cellular Network Settings for preferred network type. */
    public static final String KEY_PREFER_2G_BOOL = "prefer_2g_bool";

    /** Show cdma network mode choices 1x, 3G, global etc. */
    public static final String KEY_SHOW_CDMA_CHOICES_BOOL = "show_cdma_choices_bool";

    /** CDMA activation goes through HFA */
    public static final String KEY_USE_HFA_FOR_PROVISIONING_BOOL = "use_hfa_for_provisioning_bool";

    /**
     * CDMA activation goes through OTASP.
     * <p>
     * TODO: This should be combined with config_use_hfa_for_provisioning and implemented as an enum
     * (NONE, HFA, OTASP).
     */
    public static final String KEY_USE_OTASP_FOR_PROVISIONING_BOOL = "use_otasp_for_provisioning_bool";

    /** Display carrier settings menu if true */
    public static final String KEY_CARRIER_SETTINGS_ENABLE_BOOL = "carrier_settings_enable_bool";

    /** Does not display additional call seting for IMS phone based on GSM Phone */
    public static final String KEY_ADDITIONAL_CALL_SETTING_BOOL = "additional_call_setting_bool";

    /** Show APN Settings for some CDMA carriers */
    public static final String KEY_SHOW_APN_SETTING_CDMA_BOOL = "show_apn_setting_cdma_bool";

    /** After a CDMA conference call is merged, the swap button should be displayed. */
    public static final String KEY_SUPPORT_SWAP_AFTER_MERGE_BOOL = "support_swap_after_merge_bool";

    /**
     * Since the default voicemail number is empty, if a SIM card does not have a voicemail number
     * available the user cannot use voicemail. This flag allows the user to edit the voicemail
     * number in such cases, and is false by default.
     */
    public static final String KEY_EDITABLE_VOICEMAIL_NUMBER_BOOL= "editable_voicemail_number_bool";

    /**
     * Determine whether the voicemail notification is persistent in the notification bar. If true,
     * the voicemail notifications cannot be dismissed from the notification bar.
     */
    public static final String
            KEY_VOICEMAIL_NOTIFICATION_PERSISTENT_BOOL = "voicemail_notification_persistent_bool";

    /** For IMS video over LTE calls, determines whether video pause signalling is supported. */
    public static final String
            KEY_SUPPORT_PAUSE_IMS_VIDEO_CALLS_BOOL = "support_pause_ims_video_calls_bool";

    /**
     * Disables dialing "*228" (OTASP provisioning) on CDMA carriers where it is not supported or is
     * potentially harmful by locking the SIM to 3G.
     */
    public static final String
            KEY_DISABLE_CDMA_ACTIVATION_CODE_BOOL = "disable_cdma_activation_code_bool";

    /**
     * List of RIL radio technologies (See {@link ServiceState} {@code RIL_RADIO_TECHNOLOGY_*}
     * constants) which support only a single data connection at a time. Some carriers do not
     * support multiple pdp on UMTS.
     */
    public static final String
            KEY_ONLY_SINGLE_DC_ALLOWED_INT_ARRAY = "only_single_dc_allowed_int_array";

    /**
     * Override the platform's notion of a network operator being considered roaming.
     * Value is string array of MCCMNCs to be considered roaming for 3GPP RATs.
     */
    public static final String
            KEY_GSM_ROAMING_NETWORKS_STRING_ARRAY = "gsm_roaming_networks_string_array";

    /**
     * Override the platform's notion of a network operator being considered not roaming.
     * Value is string array of MCCMNCs to be considered not roaming for 3GPP RATs.
     */
    public static final String
            KEY_GSM_NONROAMING_NETWORKS_STRING_ARRAY = "gsm_nonroaming_networks_string_array";

    /**
     * Override the device's configuration for the ImsService to use for this SIM card.
     */
    public static final String KEY_CONFIG_IMS_PACKAGE_OVERRIDE_STRING =
            "config_ims_package_override_string";

    /**
     * Override the platform's notion of a network operator being considered roaming.
     * Value is string array of SIDs to be considered roaming for 3GPP2 RATs.
     */
    public static final String
            KEY_CDMA_ROAMING_NETWORKS_STRING_ARRAY = "cdma_roaming_networks_string_array";

    /**
     * Override the platform's notion of a network operator being considered non roaming.
     * Value is string array of SIDs to be considered not roaming for 3GPP2 RATs.
     */
    public static final String
            KEY_CDMA_NONROAMING_NETWORKS_STRING_ARRAY = "cdma_nonroaming_networks_string_array";

    /**
     * Override the platform's notion of a network operator being considered non roaming.
     * If true all networks are considered as home network a.k.a non-roaming.  When false,
     * the 2 pairs of CMDA and GSM roaming/non-roaming arrays are consulted.
     *
     * @see KEY_GSM_ROAMING_NETWORKS_STRING_ARRAY
     * @see KEY_GSM_NONROAMING_NETWORKS_STRING_ARRAY
     * @see KEY_CDMA_ROAMING_NETWORKS_STRING_ARRAY
     * @see KEY_CDMA_NONROAMING_NETWORKS_STRING_ARRAY
     */
    public static final String
            KEY_FORCE_HOME_NETWORK_BOOL = "force_home_network_bool";

    /**
     * Flag specifying whether VoLTE should be available for carrier, independent of carrier
     * provisioning. If false: hard disabled. If true: then depends on carrier provisioning,
     * availability, etc.
     */
    public static final String KEY_CARRIER_VOLTE_AVAILABLE_BOOL = "carrier_volte_available_bool";

    /**
     * Flag specifying whether video telephony is available for carrier. If false: hard disabled.
     * If true: then depends on carrier provisioning, availability, etc.
     */
    public static final String KEY_CARRIER_VT_AVAILABLE_BOOL = "carrier_vt_available_bool";

    /**
     * Flag specifying whether the carrier wants to notify the user when a VT call has been handed
     * over from WIFI to LTE.
     * <p>
     * The handover notification is sent as a
     * {@link TelephonyManager#EVENT_HANDOVER_VIDEO_FROM_WIFI_TO_LTE}
     * {@link android.telecom.Connection} event, which an {@link android.telecom.InCallService}
     * should use to trigger the display of a user-facing message.
     * <p>
     * The Connection event is sent to the InCallService only once, the first time it occurs.
     * @hide
     */
    public static final String KEY_NOTIFY_HANDOVER_VIDEO_FROM_WIFI_TO_LTE_BOOL =
            "notify_handover_video_from_wifi_to_lte_bool";

    /**
     * Flag specifying whether the carrier supports downgrading a video call (tx, rx or tx/rx)
     * directly to an audio call.
     * @hide
     */
    public static final String KEY_SUPPORT_DOWNGRADE_VT_TO_AUDIO_BOOL =
            "support_downgrade_vt_to_audio_bool";

    /**
     * Where there is no preloaded voicemail number on a SIM card, specifies the carrier's default
     * voicemail number.
     * When empty string, no default voicemail number is specified.
     */
    public static final String KEY_DEFAULT_VM_NUMBER_STRING = "default_vm_number_string";

    /**
     * Flag indicating whether we should downgrade/terminate VT calls and disable VT when
     * data enabled changed (e.g. reach data limit or turn off data).
     * @hide
     */
    public static final String KEY_IGNORE_DATA_ENABLED_CHANGED_FOR_VIDEO_CALLS =
            "ignore_data_enabled_changed_for_video_calls";

    /**
     * Flag specifying whether WFC over IMS should be available for carrier: independent of
     * carrier provisioning. If false: hard disabled. If true: then depends on carrier
     * provisioning, availability etc.
     */
    public static final String KEY_CARRIER_WFC_IMS_AVAILABLE_BOOL = "carrier_wfc_ims_available_bool";

    /**
     * Specifies a map from dialstrings to replacements for roaming network service numbers which
     * cannot be replaced on the carrier side.
     * <p>
     * Individual entries have the format:
     * [dialstring to replace]:[replacement]
     */
    public static final String KEY_DIAL_STRING_REPLACE_STRING_ARRAY =
            "dial_string_replace_string_array";

    /**
     * Flag specifying whether WFC over IMS supports the "wifi only" option.  If false, the wifi
     * calling settings will not include an option for "wifi only".  If true, the wifi calling
     * settings will include an option for "wifi only"
     * <p>
     * By default, it is assumed that WFC supports "wifi only".
     */
    public static final String KEY_CARRIER_WFC_SUPPORTS_WIFI_ONLY_BOOL =
            "carrier_wfc_supports_wifi_only_bool";

    /**
     * Default WFC_IMS_MODE for home network   0: WIFI_ONLY
     *                                         1: CELLULAR_PREFERRED
     *                                         2: WIFI_PREFERRED
     * @hide
     */
    public static final String KEY_CARRIER_DEFAULT_WFC_IMS_MODE_INT =
            "carrier_default_wfc_ims_mode_int";

    /**
     * Default WFC_IMS_MODE for roaming
     * See {@link KEY_CARRIER_DEFAULT_WFC_IMS_MODE_INT} for valid values.
     *
     * @hide
     */
    public static final String KEY_CARRIER_DEFAULT_WFC_IMS_ROAMING_MODE_INT =
            "carrier_default_wfc_ims_roaming_mode_int";

    /**
     * Default WFC_IMS_enabled: true VoWiFi by default is on
     *                          false VoWiFi by default is off
     * @hide
     */
    public static final String KEY_CARRIER_DEFAULT_WFC_IMS_ENABLED_BOOL =
            "carrier_default_wfc_ims_enabled_bool";

    /**
     * Default WFC_IMS_roaming_enabled: true VoWiFi roaming by default is on
     *                                  false VoWiFi roaming by default is off
     * @hide
     */
    public static final String KEY_CARRIER_DEFAULT_WFC_IMS_ROAMING_ENABLED_BOOL =
            "carrier_default_wfc_ims_roaming_enabled_bool";

    /**
     * Flag indicating whether failed calls due to no service should prompt the user to enable
     * WIFI calling.  When {@code true}, if the user attempts to establish a call when there is no
     * service available, they are connected to WIFI, and WIFI calling is disabled, a different
     * call failure message will be used to encourage the user to enable WIFI calling.
     * @hide
     */
    public static final String KEY_CARRIER_PROMOTE_WFC_ON_CALL_FAIL_BOOL =
            "carrier_promote_wfc_on_call_fail_bool";

    /** Flag specifying whether provisioning is required for VOLTE. */
    public static final String KEY_CARRIER_VOLTE_PROVISIONING_REQUIRED_BOOL
            = "carrier_volte_provisioning_required_bool";

    /**
     * Flag specifying if WFC provisioning depends on VoLTE provisioning.
     *
     * {@code false}: default value; honor actual WFC provisioning state.
     * {@code true}: when VoLTE is not provisioned, treat WFC as not provisioned; when VoLTE is
     *               provisioned, honor actual WFC provisioning state.
     *
     * As of now, Verizon is the only carrier enforcing this dependency in their
     * WFC awareness and activation requirements.
     *
     * @hide
     *  */
    public static final String KEY_CARRIER_VOLTE_OVERRIDE_WFC_PROVISIONING_BOOL
            = "carrier_volte_override_wfc_provisioning_bool";

    /** Flag specifying whether VoLTE TTY is supported. */
    public static final String KEY_CARRIER_VOLTE_TTY_SUPPORTED_BOOL
            = "carrier_volte_tty_supported_bool";

    /**
     * Flag specifying whether IMS service can be turned off. If false then the service will not be
     * turned-off completely, but individual features can be disabled.
     */
    public static final String KEY_CARRIER_ALLOW_TURNOFF_IMS_BOOL
            = "carrier_allow_turnoff_ims_bool";

    /**
     * Flag specifying whether Generic Bootstrapping Architecture capable SIM is required for IMS.
     */
    public static final String KEY_CARRIER_IMS_GBA_REQUIRED_BOOL
            = "carrier_ims_gba_required_bool";

    /**
     * Flag specifying whether IMS instant lettering is available for the carrier.  {@code True} if
     * instant lettering is available for the carrier, {@code false} otherwise.
     */
    public static final String KEY_CARRIER_INSTANT_LETTERING_AVAILABLE_BOOL =
            "carrier_instant_lettering_available_bool";

    /*
     * Flag specifying whether IMS should be the first phone attempted for E911 even if the
     * phone is not in service.
     */
    public static final String KEY_CARRIER_USE_IMS_FIRST_FOR_EMERGENCY_BOOL
            = "carrier_use_ims_first_for_emergency_bool";

    /**
     * When IMS instant lettering is available for a carrier (see
     * {@link #KEY_CARRIER_INSTANT_LETTERING_AVAILABLE_BOOL}), determines the list of characters
     * which may not be contained in messages.  Should be specified as a regular expression suitable
     * for use with {@link String#matches(String)}.
     */
    public static final String KEY_CARRIER_INSTANT_LETTERING_INVALID_CHARS_STRING =
            "carrier_instant_lettering_invalid_chars_string";

    /**
     * When IMS instant lettering is available for a carrier (see
     * {@link #KEY_CARRIER_INSTANT_LETTERING_AVAILABLE_BOOL}), determines a list of characters which
     * must be escaped with a backslash '\' character.  Should be specified as a string containing
     * the characters to be escaped.  For example to escape quote and backslash the string would be
     * a quote and a backslash.
     */
    public static final String KEY_CARRIER_INSTANT_LETTERING_ESCAPED_CHARS_STRING =
            "carrier_instant_lettering_escaped_chars_string";

    /**
     * When IMS instant lettering is available for a carrier (see
     * {@link #KEY_CARRIER_INSTANT_LETTERING_AVAILABLE_BOOL}), determines the character encoding
     * which will be used when determining the length of messages.  Used in the InCall UI to limit
     * the number of characters the user may type.  If empty-string, the instant lettering
     * message size limit will be enforced on a 1:1 basis.  That is, each character will count
     * towards the messages size limit as a single bye.  If a character encoding is specified, the
     * message size limit will be based on the number of bytes in the message per the specified
     * encoding.
     */
    public static final String KEY_CARRIER_INSTANT_LETTERING_ENCODING_STRING =
            "carrier_instant_lettering_encoding_string";

    /**
     * When IMS instant lettering is available for a carrier (see
     * {@link #KEY_CARRIER_INSTANT_LETTERING_AVAILABLE_BOOL}), the length limit for messages.  Used
     * in the InCall UI to ensure the user cannot enter more characters than allowed by the carrier.
     * See also {@link #KEY_CARRIER_INSTANT_LETTERING_ENCODING_STRING} for more information on how
     * the length of the message is calculated.
     */
    public static final String KEY_CARRIER_INSTANT_LETTERING_LENGTH_LIMIT_INT =
            "carrier_instant_lettering_length_limit_int";

    /**
     * If Voice Radio Technology is RIL_RADIO_TECHNOLOGY_LTE:14 or RIL_RADIO_TECHNOLOGY_UNKNOWN:0
     * this is the value that should be used instead. A configuration value of
     * RIL_RADIO_TECHNOLOGY_UNKNOWN:0 means there is no replacement value and that the default
     * assumption for phone type (GSM) should be used.
     */
    public static final String KEY_VOLTE_REPLACEMENT_RAT_INT = "volte_replacement_rat_int";

    /**
     * The default sim call manager to use when the default dialer doesn't implement one. A sim call
     * manager can control and route outgoing and incoming phone calls, even if they're placed
     * using another connection service (PSTN, for example).
     */
    public static final String KEY_DEFAULT_SIM_CALL_MANAGER_STRING = "default_sim_call_manager_string";

    /**
     * The default flag specifying whether ETWS/CMAS test setting is forcibly disabled in
     * Settings->More->Emergency broadcasts menu even though developer options is turned on.
     */
    public static final String KEY_CARRIER_FORCE_DISABLE_ETWS_CMAS_TEST_BOOL =
            "carrier_force_disable_etws_cmas_test_bool";

    /**
     * The default flag specifying whether "Turn on Notifications" option will be always shown in
     * Settings->More->Emergency broadcasts menu regardless developer options is turned on or not.
     */
    public static final String KEY_ALWAYS_SHOW_EMERGENCY_ALERT_ONOFF_BOOL =
            "always_show_emergency_alert_onoff_bool";

    /**
     * The flag to disable cell broadcast severe alert when extreme alert is disabled.
     * @hide
     */
    public static final String KEY_DISABLE_SEVERE_WHEN_EXTREME_DISABLED_BOOL =
            "disable_severe_when_extreme_disabled_bool";

    /**
     * The message expiration time in milliseconds for duplicate detection purposes.
     * @hide
     */
    public static final String KEY_MESSAGE_EXPIRATION_TIME_LONG =
            "message_expiration_time_long";

    /**
     * The data call retry configuration for different types of APN.
     * @hide
     */
    public static final String KEY_CARRIER_DATA_CALL_RETRY_CONFIG_STRINGS =
            "carrier_data_call_retry_config_strings";

    /**
     * Delay between trying APN from the pool
     * @hide
     */
    public static final String KEY_CARRIER_DATA_CALL_APN_DELAY_DEFAULT_LONG =
            "carrier_data_call_apn_delay_default_long";

    /**
     * Faster delay between trying APN from the pool
     * @hide
     */
    public static final String KEY_CARRIER_DATA_CALL_APN_DELAY_FASTER_LONG =
            "carrier_data_call_apn_delay_faster_long";

    /**
     * Data call setup permanent failure causes by the carrier
     */
    public static final String KEY_CARRIER_DATA_CALL_PERMANENT_FAILURE_STRINGS =
            "carrier_data_call_permanent_failure_strings";

    /**
     * Default APN types that are metered by the carrier
     * @hide
     */
    public static final String KEY_CARRIER_METERED_APN_TYPES_STRINGS =
            "carrier_metered_apn_types_strings";
    /**
     * Default APN types that are roaming-metered by the carrier
     * @hide
     */
    public static final String KEY_CARRIER_METERED_ROAMING_APN_TYPES_STRINGS =
            "carrier_metered_roaming_apn_types_strings";

    /**
     * Default APN types that are metered on IWLAN by the carrier
     * @hide
     */
    public static final String KEY_CARRIER_METERED_IWLAN_APN_TYPES_STRINGS =
            "carrier_metered_iwlan_apn_types_strings";

    /**
     * CDMA carrier ERI (Enhanced Roaming Indicator) file name
     * @hide
     */
    public static final String KEY_CARRIER_ERI_FILE_NAME_STRING =
            "carrier_eri_file_name_string";

    /* The following 3 fields are related to carrier visual voicemail. */

    /**
     * The carrier number mobile outgoing (MO) sms messages are sent to.
     */
    public static final String KEY_VVM_DESTINATION_NUMBER_STRING = "vvm_destination_number_string";

    /**
     * The port through which the mobile outgoing (MO) sms messages are sent through.
     */
    public static final String KEY_VVM_PORT_NUMBER_INT = "vvm_port_number_int";

    /**
     * The type of visual voicemail protocol the carrier adheres to. See {@link TelephonyManager}
     * for possible values. For example {@link TelephonyManager#VVM_TYPE_OMTP}.
     */
    public static final String KEY_VVM_TYPE_STRING = "vvm_type_string";

    /**
     * Whether cellular data is required to access visual voicemail.
     */
    public static final String KEY_VVM_CELLULAR_DATA_REQUIRED_BOOL =
        "vvm_cellular_data_required_bool";

    /**
     * The default OMTP visual voicemail client prefix to use. Defaulted to "//VVM"
     */
    public static final String KEY_VVM_CLIENT_PREFIX_STRING =
            "vvm_client_prefix_string";

    /**
     * Whether to use SSL to connect to the visual voicemail IMAP server. Defaulted to false.
     */
    public static final String KEY_VVM_SSL_ENABLED_BOOL = "vvm_ssl_enabled_bool";

    /**
     * A set of capabilities that should not be used even if it is reported by the visual voicemail
     * IMAP CAPABILITY command.
     */
    public static final String KEY_VVM_DISABLED_CAPABILITIES_STRING_ARRAY =
            "vvm_disabled_capabilities_string_array";

    /**
     * Whether legacy mode should be used when the visual voicemail client is disabled.
     *
     * <p>Legacy mode is a mode that on the carrier side visual voicemail is still activated, but on
     * the client side all network operations are disabled. SMSs are still monitored so a new
     * message SYNC SMS will be translated to show a message waiting indicator, like traditional
     * voicemails.
     *
     * <p>This is for carriers that does not support VVM deactivation so voicemail can continue to
     * function without the data cost.
     */
    public static final String KEY_VVM_LEGACY_MODE_ENABLED_BOOL =
            "vvm_legacy_mode_enabled_bool";

    /**
     * Whether to prefetch audio data on new voicemail arrival, defaulted to true.
     */
    public static final String KEY_VVM_PREFETCH_BOOL = "vvm_prefetch_bool";

    /**
     * The package name of the carrier's visual voicemail app to ensure that dialer visual voicemail
     * and carrier visual voicemail are not active at the same time.
     *
     * @deprecated use {@link #KEY_CARRIER_VVM_PACKAGE_NAME_STRING_ARRAY}.
     */
    @Deprecated
    public static final String KEY_CARRIER_VVM_PACKAGE_NAME_STRING = "carrier_vvm_package_name_string";

    /**
     * A list of the carrier's visual voicemail app package names to ensure that dialer visual
     * voicemail and carrier visual voicemail are not active at the same time.
     */
    public static final String KEY_CARRIER_VVM_PACKAGE_NAME_STRING_ARRAY =
            "carrier_vvm_package_name_string_array";

    /**
     * Flag specifying whether ICCID is showed in SIM Status screen, default to false.
     */
    public static final String KEY_SHOW_ICCID_IN_SIM_STATUS_BOOL = "show_iccid_in_sim_status_bool";

    /**
     * Flag specifying whether an additional (client initiated) intent needs to be sent on System
     * update
     */
    public static final String KEY_CI_ACTION_ON_SYS_UPDATE_BOOL = "ci_action_on_sys_update_bool";

    /**
     * Intent to be sent for the additional action on System update
     */
    public static final String KEY_CI_ACTION_ON_SYS_UPDATE_INTENT_STRING =
            "ci_action_on_sys_update_intent_string";

    /**
     * Extra to be included in the intent sent for additional action on System update
     */
    public static final String KEY_CI_ACTION_ON_SYS_UPDATE_EXTRA_STRING =
            "ci_action_on_sys_update_extra_string";

    /**
     * Value of extra included in intent sent for additional action on System update
     */
    public static final String KEY_CI_ACTION_ON_SYS_UPDATE_EXTRA_VAL_STRING =
            "ci_action_on_sys_update_extra_val_string";

    /**
     * Specifies the amount of gap to be added in millis between postdial DTMF tones. When a
     * non-zero value is specified, the UE shall wait for the specified amount of time before it
     * sends out successive DTMF tones on the network.
     */
    public static final String KEY_GSM_DTMF_TONE_DELAY_INT = "gsm_dtmf_tone_delay_int";

    /**
     * Specifies the amount of gap to be added in millis between DTMF tones. When a non-zero value
     * is specified, the UE shall wait for the specified amount of time before it sends out
     * successive DTMF tones on the network.
     */
    public static final String KEY_IMS_DTMF_TONE_DELAY_INT = "ims_dtmf_tone_delay_int";

    /**
     * Specifies the amount of gap to be added in millis between postdial DTMF tones. When a
     * non-zero value is specified, the UE shall wait for the specified amount of time before it
     * sends out successive DTMF tones on the network.
     */
    public static final String KEY_CDMA_DTMF_TONE_DELAY_INT = "cdma_dtmf_tone_delay_int";

    /**
     * Determines whether conference calls are supported by a carrier.  When {@code true},
     * conference calling is supported, {@code false otherwise}.
     */
    public static final String KEY_SUPPORT_CONFERENCE_CALL_BOOL = "support_conference_call_bool";

    /**
     * Determines whether a maximum size limit for IMS conference calls is enforced on the device.
     * When {@code true}, IMS conference calls will be limited to at most
     * {@link #KEY_IMS_CONFERENCE_SIZE_LIMIT_INT} participants.  When {@code false}, no attempt is made
     * to limit the number of participants in a conference (the carrier will raise an error when an
     * attempt is made to merge too many participants into a conference).
     */
    public static final String KEY_IS_IMS_CONFERENCE_SIZE_ENFORCED_BOOL =
            "is_ims_conference_size_enforced_bool";

    /**
     * Determines the maximum number of participants the carrier supports for a conference call.
     * This number is exclusive of the current device.  A conference between 3 devices, for example,
     * would have a size limit of 2 participants.
     * Enforced when {@link #KEY_IS_IMS_CONFERENCE_SIZE_ENFORCED_BOOL} is {@code true}.
     */
    public static final String KEY_IMS_CONFERENCE_SIZE_LIMIT_INT = "ims_conference_size_limit_int";

    /**
     * Determines whether High Definition audio property is displayed in the dialer UI.
     * If {@code false}, remove the HD audio property from the connection so that HD audio related
     * UI is not displayed. If {@code true}, keep HD audio property as it is configured.
     * @hide
     */
    public static final String KEY_DISPLAY_HD_AUDIO_PROPERTY_BOOL =
            "display_hd_audio_property_bool";

    /**
     * Determines whether IMS conference calls are supported by a carrier.  When {@code true},
     * IMS conference calling is supported, {@code false} otherwise.
     * @hide
     */
    public static final String KEY_SUPPORT_IMS_CONFERENCE_CALL_BOOL =
            "support_ims_conference_call_bool";

    /**
     * Determines whether video conference calls are supported by a carrier.  When {@code true},
     * video calls can be merged into conference calls, {@code false} otherwiwse.
     * <p>
     * Note: even if video conference calls are not supported, audio calls may be merged into a
     * conference if {@link #KEY_SUPPORT_CONFERENCE_CALL_BOOL} is {@code true}.
     * @hide
     */
    public static final String KEY_SUPPORT_VIDEO_CONFERENCE_CALL_BOOL =
            "support_video_conference_call_bool";

    /**
     * Determine whether user can toggle Enhanced 4G LTE Mode in Settings.
     */
    public static final String KEY_EDITABLE_ENHANCED_4G_LTE_BOOL = "editable_enhanced_4g_lte_bool";

    /**
     * Determines whether the Enhanced 4G LTE toggle will be shown in the settings. When this
     * option is {@code true}, the toggle will be hidden regardless of whether the device and
     * carrier supports 4G LTE or not.
     */
    public static final String KEY_HIDE_ENHANCED_4G_LTE_BOOL = "hide_enhanced_4g_lte_bool";

    /**
     * Determine whether IMS apn can be shown.
     */
    public static final String KEY_HIDE_IMS_APN_BOOL = "hide_ims_apn_bool";

    /**
     * Determine whether preferred network type can be shown.
     */
    public static final String KEY_HIDE_PREFERRED_NETWORK_TYPE_BOOL = "hide_preferred_network_type_bool";

    /**
     * String array for package names that need to be enabled for this carrier.
     * If user has explicitly disabled some packages in the list, won't re-enable.
     * Other carrier specific apps which are not in this list may be disabled for current carrier,
     * and only be re-enabled when this config for another carrier includes it.
     *
     * @hide
     */
    public static final String KEY_ENABLE_APPS_STRING_ARRAY = "enable_apps_string_array";

    /**
     * Determine whether user can switch Wi-Fi preferred or Cellular preferred in calling preference.
     * Some operators support Wi-Fi Calling only, not VoLTE.
     * They don't need "Cellular preferred" option.
     * In this case, set uneditalbe attribute for preferred preference.
     * @hide
     */
    public static final String KEY_EDITABLE_WFC_MODE_BOOL = "editable_wfc_mode_bool";

     /**
      * Flag to indicate if Wi-Fi needs to be disabled in ECBM
      * @hide
      **/
     public static final String
              KEY_CONFIG_WIFI_DISABLE_IN_ECBM = "config_wifi_disable_in_ecbm";

    /**
     * List operator-specific error codes and indices of corresponding error strings in
     * wfcOperatorErrorAlertMessages and wfcOperatorErrorNotificationMessages.
     *
     * Example: "REG09|0" specifies error code "REG09" and index "0". This index will be
     * used to find alert and notification messages in wfcOperatorErrorAlertMessages and
     * wfcOperatorErrorNotificationMessages.
     *
     * @hide
     */
    public static final String KEY_WFC_OPERATOR_ERROR_CODES_STRING_ARRAY =
            "wfc_operator_error_codes_string_array";

    /**
     * Indexes of SPN format strings in wfcSpnFormats and wfcDataSpnFormats.
     * @hide
     */
    public static final String KEY_WFC_SPN_FORMAT_IDX_INT = "wfc_spn_format_idx_int";
    /** @hide */
    public static final String KEY_WFC_DATA_SPN_FORMAT_IDX_INT = "wfc_data_spn_format_idx_int";

    /**
     * The Component Name of the activity that can setup the emergency addrees for WiFi Calling
     * as per carrier requirement.
     * @hide
     */
     public static final String KEY_WFC_EMERGENCY_ADDRESS_CARRIER_APP_STRING =
            "wfc_emergency_address_carrier_app_string";

    /**
     * Boolean to decide whether to use #KEY_CARRIER_NAME_STRING from CarrierConfig app.
     * @hide
     */
    public static final String KEY_CARRIER_NAME_OVERRIDE_BOOL = "carrier_name_override_bool";

    /**
     * String to identify carrier name in CarrierConfig app. This string is used only if
     * #KEY_CARRIER_NAME_OVERRIDE_BOOL is true
     * @hide
     */
    public static final String KEY_CARRIER_NAME_STRING = "carrier_name_string";

    /**
     * If this is true, the SIM card (through Customer Service Profile EF file) will be able to
     * prevent manual operator selection. If false, this SIM setting will be ignored and manual
     * operator selection will always be available. See CPHS4_2.WW6, CPHS B.4.7.1 for more
     * information
     */
    public static final String KEY_CSP_ENABLED_BOOL = "csp_enabled_bool";

    /**
     * Allow user to add APNs
     */
    public static final String KEY_ALLOW_ADDING_APNS_BOOL = "allow_adding_apns_bool";

    /**
     * APN types that user is not allowed to modify
     * @hide
     */
    public static final String KEY_READ_ONLY_APN_TYPES_STRING_ARRAY =
            "read_only_apn_types_string_array";

    /**
     * APN fields that user is not allowed to modify
     * @hide
     */
    public static final String KEY_READ_ONLY_APN_FIELDS_STRING_ARRAY =
            "read_only_apn_fields_string_array";

    /**
     * Boolean indicating if intent for emergency call state changes should be broadcast
     * @hide
     */
    public static final String KEY_BROADCAST_EMERGENCY_CALL_STATE_CHANGES_BOOL =
            "broadcast_emergency_call_state_changes_bool";

    /**
      * Indicates whether STK LAUNCH_BROWSER command is disabled.
      * If {@code true}, then the browser will not be launched
      * on UI for the LAUNCH_BROWSER STK command.
      * @hide
      */
    public static final String KEY_STK_DISABLE_LAUNCH_BROWSER_BOOL =
            "stk_disable_launch_browser_bool";


    // These variables are used by the MMS service and exposed through another API, {@link
    // SmsManager}. The variable names and string values are copied from there.
    public static final String KEY_MMS_ALIAS_ENABLED_BOOL = "aliasEnabled";
    public static final String KEY_MMS_ALLOW_ATTACH_AUDIO_BOOL = "allowAttachAudio";
    public static final String KEY_MMS_APPEND_TRANSACTION_ID_BOOL = "enabledTransID";
    public static final String KEY_MMS_GROUP_MMS_ENABLED_BOOL = "enableGroupMms";
    public static final String KEY_MMS_MMS_DELIVERY_REPORT_ENABLED_BOOL = "enableMMSDeliveryReports";
    public static final String KEY_MMS_MMS_ENABLED_BOOL = "enabledMMS";
    public static final String KEY_MMS_MMS_READ_REPORT_ENABLED_BOOL = "enableMMSReadReports";
    public static final String KEY_MMS_MULTIPART_SMS_ENABLED_BOOL = "enableMultipartSMS";
    public static final String KEY_MMS_NOTIFY_WAP_MMSC_ENABLED_BOOL = "enabledNotifyWapMMSC";
    public static final String KEY_MMS_SEND_MULTIPART_SMS_AS_SEPARATE_MESSAGES_BOOL = "sendMultipartSmsAsSeparateMessages";
    public static final String KEY_MMS_SHOW_CELL_BROADCAST_APP_LINKS_BOOL = "config_cellBroadcastAppLinks";
    public static final String KEY_MMS_SMS_DELIVERY_REPORT_ENABLED_BOOL = "enableSMSDeliveryReports";
    public static final String KEY_MMS_SUPPORT_HTTP_CHARSET_HEADER_BOOL = "supportHttpCharsetHeader";
    public static final String KEY_MMS_SUPPORT_MMS_CONTENT_DISPOSITION_BOOL = "supportMmsContentDisposition";
    public static final String KEY_MMS_ALIAS_MAX_CHARS_INT = "aliasMaxChars";
    public static final String KEY_MMS_ALIAS_MIN_CHARS_INT = "aliasMinChars";
    public static final String KEY_MMS_HTTP_SOCKET_TIMEOUT_INT = "httpSocketTimeout";
    public static final String KEY_MMS_MAX_IMAGE_HEIGHT_INT = "maxImageHeight";
    public static final String KEY_MMS_MAX_IMAGE_WIDTH_INT = "maxImageWidth";
    public static final String KEY_MMS_MAX_MESSAGE_SIZE_INT = "maxMessageSize";
    public static final String KEY_MMS_MESSAGE_TEXT_MAX_SIZE_INT = "maxMessageTextSize";
    public static final String KEY_MMS_RECIPIENT_LIMIT_INT = "recipientLimit";
    public static final String KEY_MMS_SMS_TO_MMS_TEXT_LENGTH_THRESHOLD_INT = "smsToMmsTextLengthThreshold";
    public static final String KEY_MMS_SMS_TO_MMS_TEXT_THRESHOLD_INT = "smsToMmsTextThreshold";
    public static final String KEY_MMS_SUBJECT_MAX_LENGTH_INT = "maxSubjectLength";
    public static final String KEY_MMS_EMAIL_GATEWAY_NUMBER_STRING = "emailGatewayNumber";
    public static final String KEY_MMS_HTTP_PARAMS_STRING = "httpParams";
    public static final String KEY_MMS_NAI_SUFFIX_STRING = "naiSuffix";
    public static final String KEY_MMS_UA_PROF_TAG_NAME_STRING = "uaProfTagName";
    public static final String KEY_MMS_UA_PROF_URL_STRING = "uaProfUrl";
    public static final String KEY_MMS_USER_AGENT_STRING = "userAgent";
    /** @hide */
    public static final String KEY_MMS_CLOSE_CONNECTION_BOOL = "mmsCloseConnection";

    /**
     * If carriers require differentiate un-provisioned status: cold sim or out of credit sim
     * a package name and activity name can be provided to launch a supported carrier application
     * that check the sim provisioning status
     * The first element is the package name and the second element is the activity name
     * of the provisioning app
     * example:
     * <item>com.google.android.carrierPackageName</item>
     * <item>com.google.android.carrierPackageName.CarrierActivityName</item>
     * The ComponentName of the carrier activity that can setup the device and activate with the
     * network as part of the Setup Wizard flow.
     * @hide
     */
     public static final String KEY_CARRIER_SETUP_APP_STRING = "carrier_setup_app_string";

    /**
     * Defines carrier-specific actions which act upon
     * com.android.internal.telephony.CARRIER_SIGNAL_REDIRECTED, used for customization of the
     * default carrier app
     * Format: "CARRIER_ACTION_IDX, ..."
     * Where {@code CARRIER_ACTION_IDX} is an integer defined in
     * {@link com.android.carrierdefaultapp.CarrierActionUtils CarrierActionUtils}
     * Example:
     * {@link com.android.carrierdefaultapp.CarrierActionUtils#CARRIER_ACTION_DISABLE_METERED_APNS
     * disable_metered_apns}
     * @hide
     */
    public static final String KEY_CARRIER_DEFAULT_ACTIONS_ON_REDIRECTION_STRING_ARRAY =
            "carrier_default_actions_on_redirection_string_array";

    /**
     * Defines carrier-specific actions which act upon
     * com.android.internal.telephony.CARRIER_SIGNAL_REQUEST_NETWORK_FAILED
     * and configured signal args:
     * {@link com.android.internal.telephony.TelephonyIntents#EXTRA_APN_TYPE_KEY apnType},
     * {@link com.android.internal.telephony.TelephonyIntents#EXTRA_ERROR_CODE_KEY errorCode}
     * used for customization of the default carrier app
     * Format:
     * {
     *     "APN_1, ERROR_CODE_1 : CARRIER_ACTION_IDX_1, CARRIER_ACTION_IDX_2...",
     *     "APN_1, ERROR_CODE_2 : CARRIER_ACTION_IDX_1 "
     * }
     * Where {@code APN_1} is a string defined in
     * {@link com.android.internal.telephony.PhoneConstants PhoneConstants}
     * Example: "default"
     *
     * {@code ERROR_CODE_1} is an integer defined in
     * {@link com.android.internal.telephony.dataconnection.DcFailCause DcFailure}
     * Example:
     * {@link com.android.internal.telephony.dataconnection.DcFailCause#MISSING_UNKNOWN_APN}
     *
     * {@code CARRIER_ACTION_IDX_1} is an integer defined in
     * {@link com.android.carrierdefaultapp.CarrierActionUtils CarrierActionUtils}
     * Example:
     * {@link com.android.carrierdefaultapp.CarrierActionUtils#CARRIER_ACTION_DISABLE_METERED_APNS}
     * @hide
     */
    public static final String KEY_CARRIER_DEFAULT_ACTIONS_ON_DCFAILURE_STRING_ARRAY =
            "carrier_default_actions_on_dcfailure_string_array";

    /**
     * Defines carrier-specific actions which act upon
     * com.android.internal.telephony.CARRIER_SIGNAL_RESET, used for customization of the
     * default carrier app
     * Format: "CARRIER_ACTION_IDX, ..."
     * Where {@code CARRIER_ACTION_IDX} is an integer defined in
     * {@link com.android.carrierdefaultapp.CarrierActionUtils CarrierActionUtils}
     * Example:
     * {@link com.android.carrierdefaultapp.CarrierActionUtils
     * #CARRIER_ACTION_CANCEL_ALL_NOTIFICATIONS clear all notifications on reset}
     * @hide
     */
    public static final String KEY_CARRIER_DEFAULT_ACTIONS_ON_RESET =
            "carrier_default_actions_on_reset_string_array";
    /**
     * Defines a list of acceptable redirection url for default carrier app
     * @hides
     */
    public static final String KEY_CARRIER_DEFAULT_REDIRECTION_URL_STRING_ARRAY =
            "carrier_default_redirection_url_string_array";

    /**
     * Each config includes the componentName of the carrier app, followed by a list of interesting
     * signals(declared in the manifest) which could wake up the app.
     * @see com.android.internal.telephony.TelephonyIntents
     * Example:
     * <item>com.google.android.carrierAPK/.CarrierSignalReceiverA:
     * com.android.internal.telephony.CARRIER_SIGNAL_REDIRECTED,
     * com.android.internal.telephony.CARRIER_SIGNAL_PCO_VALUE
     * </item>
     * <item>com.google.android.carrierAPK/.CarrierSignalReceiverB:
     * com.android.internal.telephony.CARRIER_SIGNAL_PCO_VALUE
     * </item>
     * @hide
     */
    public static final String KEY_CARRIER_APP_WAKE_SIGNAL_CONFIG_STRING_ARRAY =
            "carrier_app_wake_signal_config";

    /**
     * Each config includes the componentName of the carrier app, followed by a list of interesting
     * signals for the app during run-time. The list of signals(intents) are targeting on run-time
     * broadcast receivers only, aiming to avoid unnecessary wake-ups and should not be declared in
     * the app's manifest.
     * @see com.android.internal.telephony.TelephonyIntents
     * Example:
     * <item>com.google.android.carrierAPK/.CarrierSignalReceiverA:
     * com.android.internal.telephony.CARRIER_SIGNAL_REQUEST_NETWORK_FAILED,
     * com.android.internal.telephony.CARRIER_SIGNAL_PCO_VALUE
     * </item>
     * <item>com.google.android.carrierAPK/.CarrierSignalReceiverB:
     * com.android.internal.telephony.CARRIER_SIGNAL_REQUEST_NETWORK_FAILED
     * </item>
     * @hide
     */
    public static final String KEY_CARRIER_APP_NO_WAKE_SIGNAL_CONFIG_STRING_ARRAY =
            "carrier_app_no_wake_signal_config";

    /**
     * Determines whether the carrier supports making non-emergency phone calls while the phone is
     * in emergency callback mode.  Default value is {@code true}, meaning that non-emergency calls
     * are allowed in emergency callback mode.
     */
    public static final String KEY_ALLOW_NON_EMERGENCY_CALLS_IN_ECM_BOOL =
            "allow_non_emergency_calls_in_ecm_bool";

    /**
     * Flag indicating whether to allow carrier video calls to emergency numbers.
     * When {@code true}, video calls to emergency numbers will be allowed.  When {@code false},
     * video calls to emergency numbers will be initiated as audio-only calls instead.
     */
    public static final String KEY_ALLOW_EMERGENCY_VIDEO_CALLS_BOOL =
            "allow_emergency_video_calls_bool";

    /**
     * Flag indicating whether the carrier supports RCS presence indication for video calls.  When
     * {@code true}, the carrier supports RCS presence indication for video calls.  When presence
     * is supported, the device should use the
     * {@link android.provider.ContactsContract.Data#CARRIER_PRESENCE} bit mask and set the
     * {@link android.provider.ContactsContract.Data#CARRIER_PRESENCE_VT_CAPABLE} bit to indicate
     * whether each contact supports video calling.  The UI is made aware that presence is enabled
     * via {@link android.telecom.PhoneAccount#CAPABILITY_VIDEO_CALLING_RELIES_ON_PRESENCE}
     * and can choose to hide or show the video calling icon based on whether a contact supports
     * video.
     */
    public static final String KEY_USE_RCS_PRESENCE_BOOL = "use_rcs_presence_bool";

    /**
     * The duration in seconds that platform call and message blocking is disabled after the user
     * contacts emergency services. Platform considers values in the range 0 to 604800 (one week) as
     * valid. See {@link android.provider.BlockedNumberContract#isBlocked(Context, String)}).
     */
    public static final String KEY_DURATION_BLOCKING_DISABLED_AFTER_EMERGENCY_INT =
            "duration_blocking_disabled_after_emergency_int";

    /**
     * For carriers which require an empty flash to be sent before sending the normal 3-way calling
     * flash, the duration in milliseconds of the empty flash to send.  When {@code 0}, no empty
     * flash is sent.
     */
    public static final String KEY_CDMA_3WAYCALL_FLASH_DELAY_INT = "cdma_3waycall_flash_delay_int";


    /**
     * @hide
     * The default value for preferred CDMA roaming mode (aka CDMA system select.)
     *          CDMA_ROAMING_MODE_RADIO_DEFAULT = the default roaming mode from the radio
     *          CDMA_ROAMING_MODE_HOME = Home Networks
     *          CDMA_ROAMING_MODE_AFFILIATED = Roaming on Affiliated networks
     *          CDMA_ROAMING_MODE_ANY = Roaming on any networks
     */
    public static final String KEY_CDMA_ROAMING_MODE_INT = "cdma_roaming_mode_int";
    /** @hide */
    public static final int CDMA_ROAMING_MODE_RADIO_DEFAULT = -1;
    /** @hide */
    public static final int CDMA_ROAMING_MODE_HOME = 0;
    /** @hide */
    public static final int CDMA_ROAMING_MODE_AFFILIATED = 1;
    /** @hide */
    public static final int IMSI_ENCRYPTION_DAYS_TIME_DISABLED = -1;
    /** @hide */
    public static final int CDMA_ROAMING_MODE_ANY = 2;
    /**
     * Boolean indicating if support is provided for directly dialing FDN number from FDN list.
     * If false, this feature is not supported.
     * @hide
     */
    public static final String KEY_SUPPORT_DIRECT_FDN_DIALING_BOOL =
            "support_direct_fdn_dialing_bool";

    /**
     * Report IMEI as device id even if it's a CDMA/LTE phone.
     *
     * @hide
     */
    public static final String KEY_FORCE_IMEI_BOOL = "force_imei_bool";

    /**
     * The families of Radio Access Technologies that will get clustered and ratcheted,
     * ie, we will report transitions up within the family, but not down until we change
     * cells.  This prevents flapping between base technologies and higher techs that are
     * granted on demand within the cell.
     * @hide
     */
    public static final String KEY_RATCHET_RAT_FAMILIES =
            "ratchet_rat_families";

    /**
     * Flag indicating whether some telephony logic will treat a call which was formerly a video
     * call as if it is still a video call.  When {@code true}:
     * <p>
     * Logic which will automatically drop a video call which takes place over WIFI when a
     * voice call is answered (see {@link #KEY_DROP_VIDEO_CALL_WHEN_ANSWERING_AUDIO_CALL_BOOL}.
     * <p>
     * Logic which determines whether the user can use TTY calling.
     */
    public static final String KEY_TREAT_DOWNGRADED_VIDEO_CALLS_AS_VIDEO_CALLS_BOOL =
            "treat_downgraded_video_calls_as_video_calls_bool";

    /**
     * When {@code true}, if the user is in an ongoing video call over WIFI and answers an incoming
     * audio call, the video call will be disconnected before the audio call is answered.  This is
     * in contrast to the usual expected behavior where a foreground video call would be put into
     * the background and held when an incoming audio call is answered.
     */
    public static final String KEY_DROP_VIDEO_CALL_WHEN_ANSWERING_AUDIO_CALL_BOOL =
            "drop_video_call_when_answering_audio_call_bool";

    /**
     * Flag indicating whether the carrier supports merging wifi calls when VoWIFI is disabled.
     * This can happen in the case of a carrier which allows offloading video calls to WIFI
     * separately of whether voice over wifi is enabled.  In such a scenario when two video calls
     * are downgraded to voice, they remain over wifi.  However, if VoWIFI is disabled, these calls
     * cannot be merged.
     */
    public static final String KEY_ALLOW_MERGE_WIFI_CALLS_WHEN_VOWIFI_OFF_BOOL =
            "allow_merge_wifi_calls_when_vowifi_off_bool";

    /**
     * Flag indicating whether the carrier supports the Hold command while in an IMS call.
     * <p>
     * The device configuration value {@code config_device_respects_hold_carrier_config} ultimately
     * controls whether this carrier configuration option is used.  Where
     * {@code config_device_respects_hold_carrier_config} is false, the value of the
     * {@link #KEY_ALLOW_HOLD_IN_IMS_CALL_BOOL} carrier configuration option is ignored.
     * @hide
     */
    public static final String KEY_ALLOW_HOLD_IN_IMS_CALL_BOOL = "allow_hold_in_ims_call";

    /**
     * When true, indicates that adding a call is disabled when there is an ongoing video call
     * or when there is an ongoing call on wifi which was downgraded from video and VoWifi is
     * turned off.
     */
    public static final String KEY_ALLOW_ADD_CALL_DURING_VIDEO_CALL_BOOL =
            "allow_add_call_during_video_call";

    /**
     * When true, indicates that the HD audio icon in the in-call screen should not be shown for
     * VoWifi calls.
     * @hide
     */
    public static final String KEY_WIFI_CALLS_CAN_BE_HD_AUDIO = "wifi_calls_can_be_hd_audio";

    /**
     * When true, indicates that the HD audio icon in the in-call screen should not be shown for
     * video calls.
     * @hide
     */
    public static final String KEY_VIDEO_CALLS_CAN_BE_HD_AUDIO = "video_calls_can_be_hd_audio";

    /**
     * Whether system apps are allowed to use fallback if carrier video call is not available.
     * Defaults to {@code true}.
     *
     * @hide
     */
    public static final String KEY_ALLOW_VIDEO_CALLING_FALLBACK_BOOL =
            "allow_video_calling_fallback_bool";

    /**
     * Defines operator-specific {@link com.android.ims.ImsReasonInfo} mappings.
     *
     * Format: "ORIGINAL_CODE|MESSAGE|NEW_CODE"
     * Where {@code ORIGINAL_CODE} corresponds to a {@link ImsReasonInfo#getCode()} code,
     * {@code MESSAGE} corresponds to an expected {@link ImsReasonInfo#getExtraMessage()} string,
     * and {@code NEW_CODE} is the new {@code ImsReasonInfo#CODE_*} which this combination of
     * original code and message shall be remapped to.
     *
     * Note: If {@code *} is specified for the original code, any ImsReasonInfo with the matching
     * {@code MESSAGE} will be remapped to {@code NEW_CODE}.
     *
     * Example: "501|call completion elsewhere|1014"
     * When the {@link ImsReasonInfo#getCode()} is {@link ImsReasonInfo#CODE_USER_TERMINATED} and
     * the {@link ImsReasonInfo#getExtraMessage()} is {@code "call completion elsewhere"},
     * {@link ImsReasonInfo#CODE_ANSWERED_ELSEWHERE} shall be used as the {@link ImsReasonInfo}
     * code instead.
     * @hide
     */
    public static final String KEY_IMS_REASONINFO_MAPPING_STRING_ARRAY =
            "ims_reasoninfo_mapping_string_array";

    /**
     * When {@code false}, use default title for Enhanced 4G LTE Mode settings.
     * When {@code true}, use the variant.
     * @hide
     */
    public static final String KEY_ENHANCED_4G_LTE_TITLE_VARIANT_BOOL =
            "enhanced_4g_lte_title_variant_bool";

    /**
     * Indicates whether the carrier wants to notify the user when handover of an LTE video call to
     * WIFI fails.
     * <p>
     * When {@code true}, if a video call starts on LTE and the modem reports a failure to handover
     * the call to WIFI or if no handover success is reported within 60 seconds of call initiation,
     * the {@link android.telephony.TelephonyManager#EVENT_HANDOVER_TO_WIFI_FAILED} event is raised
     * on the connection.
     * @hide
     */
    public static final String KEY_NOTIFY_VT_HANDOVER_TO_WIFI_FAILURE_BOOL =
            "notify_vt_handover_to_wifi_failure_bool";

    /**
     * A upper case list of CNAP names that are unhelpful to the user for distinguising calls and
     * should be filtered out of the CNAP information. This includes CNAP names such as "WIRELESS
     * CALLER" or "UNKNOWN NAME". By default, if there are no filtered names for this carrier, null
     * is returned.
     * @hide
     */
    public static final String KEY_FILTERED_CNAP_NAMES_STRING_ARRAY = "filtered_cnap_names_string_array";

    /**
     * The RCS configuration server URL. This URL is used to initiate RCS provisioning.
     */
    public static final String KEY_RCS_CONFIG_SERVER_URL_STRING = "rcs_config_server_url_string";

    /**
     * Determine whether user can change Wi-Fi Calling preference in roaming.
     * {@code false} - roaming preference {@link KEY_CARRIER_DEFAULT_WFC_IMS_ROAMING_MODE_INT} is
     *                 the same as home preference {@link KEY_CARRIER_DEFAULT_WFC_IMS_MODE_INT}
     *                 and cannot be changed.
     * {@code true}  - roaming preference can be changed by user independently.
     *
     * @hide
     */
    public static final String KEY_EDITABLE_WFC_ROAMING_MODE_BOOL =
            "editable_wfc_roaming_mode_bool";

   /**
     * Determine whether current lpp_mode used for E-911 needs to be kept persistently.
     * {@code false} - not keeping the lpp_mode means using default configuration of gps.conf
     *                 when sim is not presented.
     * {@code true}  - current lpp_profile of carrier will be kepted persistently
     *                 even after sim is removed.
     *
     * @hide
     */
    public static final String KEY_PERSIST_LPP_MODE_BOOL = "persist_lpp_mode_bool";

    /**
     * Carrier specified WiFi networks.
     * @hide
     */
    public static final String KEY_CARRIER_WIFI_STRING_ARRAY = "carrier_wifi_string_array";

    /**
     * Time delay (in ms) after which we show the notification to switch the preferred
     * network.
     * @hide
     */
    public static final String KEY_PREF_NETWORK_NOTIFICATION_DELAY_INT =
            "network_notification_delay_int";

    /**
     * When {@code true}, the carrier allows the user of the
     * {@link TelephonyManager#sendUssdRequest(String, TelephonyManager.UssdResponseCallback,
     * Handler)} API to perform USSD requests.  {@code True} by default.
     * @hide
     */
    public static final String KEY_ALLOW_USSD_REQUESTS_VIA_TELEPHONY_MANAGER_BOOL =
            "allow_ussd_requests_via_telephony_manager_bool";

    /**
     * Indicates whether the carrier supports 3gpp call forwarding MMI codes while roaming. If
     * false, the user will be notified that call forwarding is not available when the MMI code
     * fails.
     */
    public static final String KEY_SUPPORT_3GPP_CALL_FORWARDING_WHILE_ROAMING_BOOL =
        "support_3gpp_call_forwarding_while_roaming_bool";

    /**
     * When {@code true}, the user will be notified when they attempt to place an international call
     * when the call is placed using wifi calling.
     * @hide
     */
    public static final String KEY_NOTIFY_INTERNATIONAL_CALL_ON_WFC_BOOL =
            "notify_international_call_on_wfc_bool";

    /**
     * Determine whether user edited tether APN (type dun) has effect
     * {@code false} - Default. APN with dun type in telephony database has no effect.
     *
     * {@code true}  - DUN APN added/edited in ApnEditor will be used for tethering data call.
     *
     * @hide
     */
    public static final String KEY_EDITABLE_TETHER_APN_BOOL =
            "editable_tether_apn_bool";

    /**
     * An array containing custom call forwarding number prefixes that will be blocked while the
     * device is reporting that it is roaming. By default, there are no custom call
     * forwarding prefixes and none of these numbers will be filtered. If one or more entries are
     * present, the system will not complete the call and display an error message.
     *
     * To display a message to the user when call forwarding fails for 3gpp MMI codes while roaming,
     * use the {@link #KEY_SUPPORT_3GPP_CALL_FORWARDING_WHILE_ROAMING_BOOL} option instead.
     */
    public static final String KEY_CALL_FORWARDING_BLOCKS_WHILE_ROAMING_STRING_ARRAY =
            "call_forwarding_blocks_while_roaming_string_array";

    /**
     * The day of the month (1-31) on which the data cycle rolls over.
     * <p>
     * If the current month does not have this day, the cycle will roll over at the start of the
     * next month.
     * <p>
     * This setting may be still overridden by explicit user choice. By default, the platform value
     * will be used.
     */
    public static final String KEY_MONTHLY_DATA_CYCLE_DAY_INT =
            "monthly_data_cycle_day_int";

    /**
     * When {@link #KEY_MONTHLY_DATA_CYCLE_DAY_INT}, {@link #KEY_DATA_LIMIT_THRESHOLD_BYTES_LONG},
     * or {@link #KEY_DATA_WARNING_THRESHOLD_BYTES_LONG} are set to this value, the platform default
     * value will be used for that key.
     *
     * @hide
     */
    public static final int DATA_CYCLE_USE_PLATFORM_DEFAULT = -1;

    /**
     * Flag indicating that a data cycle threshold should be disabled.
     * <p>
     * If {@link #KEY_DATA_WARNING_THRESHOLD_BYTES_LONG} is set to this value, the platform's
     * default data warning, if one exists, will be disabled. A user selected data warning will not
     * be overridden.
     * <p>
     * If {@link #KEY_DATA_LIMIT_THRESHOLD_BYTES_LONG} is set to this value, the platform's
     * default data limit, if one exists, will be disabled. A user selected data limit will not be
     * overridden.
     */
    public static final int DATA_CYCLE_THRESHOLD_DISABLED = -2;

    /**
     * Controls the data usage warning.
     * <p>
     * If the user uses more than this amount of data in their billing cycle, as defined by
     * {@link #KEY_MONTHLY_DATA_CYCLE_DAY_INT}, the user will be alerted about the usage.
     * If the value is set to {@link #DATA_CYCLE_THRESHOLD_DISABLED}, the data usage warning will
     * be disabled.
     * <p>
     * This setting may be overridden by explicit user choice. By default, the platform value
     * will be used.
     */
    public static final String KEY_DATA_WARNING_THRESHOLD_BYTES_LONG =
            "data_warning_threshold_bytes_long";

    /**
     * Controls the cellular data limit.
     * <p>
     * If the user uses more than this amount of data in their billing cycle, as defined by
     * {@link #KEY_MONTHLY_DATA_CYCLE_DAY_INT}, cellular data will be turned off by the user's
     * phone. If the value is set to {@link #DATA_CYCLE_THRESHOLD_DISABLED}, the data limit will be
     * disabled.
     * <p>
     * This setting may be overridden by explicit user choice. By default, the platform value
     * will be used.
     */
    public static final String KEY_DATA_LIMIT_THRESHOLD_BYTES_LONG =
            "data_limit_threshold_bytes_long";

    /**
     * Offset to be reduced from rsrp threshold while calculating signal strength level.
     * @hide
     */
    public static final String KEY_LTE_EARFCNS_RSRP_BOOST_INT = "lte_earfcns_rsrp_boost_int";

    /**
     * List of EARFCN (E-UTRA Absolute Radio Frequency Channel Number,
     * Reference: 3GPP TS 36.104 5.4.3) inclusive ranges on which lte_rsrp_boost_int
     * will be applied. Format of the String array is expected to be {"erafcn1_start-earfcn1_end",
     * "earfcn2_start-earfcn2_end" ... }
     * @hide
     */
    public static final String KEY_BOOSTED_LTE_EARFCNS_STRING_ARRAY =
            "boosted_lte_earfcns_string_array";

    /**
     * Key identifying if voice call barring notification is required to be shown to the user.
     * @hide
     */
    public static final String KEY_DISABLE_VOICE_BARRING_NOTIFICATION_BOOL =
            "disable_voice_barring_notification_bool";

    /**
<<<<<<< HEAD
     * URL from which the proto containing the public key of the Carrier used for
     * IMSI encryption will be downloaded.
     * @hide
     */
    public static final String IMSI_KEY_DOWNLOAD_URL_STRING = "imsi_key_download_url_string";

    /**
     * Time in days, after which the key will expire, and a new key will need to be downloaded.
     * default value is {@link IMSI_ENCRYPTION_DAYS_TIME_DISABLED}, and indicates that IMSI
     * encryption is not enabled by default for a carrier. Value of 0 indicates that the key
     * does not expire.
     * @hide
     */
    public static final String IMSI_KEY_EXPIRATION_DAYS_TIME_INT =
            "imsi_key_expiration_days_time_int";
=======
     * List of operators considered non-roaming which won't show roaming icon.
     * <p>
     * Can use mcc or mcc+mnc as item. For example, 302 or 21407.
     * If operators, 21404 and 21407, make roaming agreements, users of 21404 should not see
     * the roaming icon as using 21407 network.
     * @hide
     */
    public static final String KEY_NON_ROAMING_OPERATOR_STRING_ARRAY =
            "non_roaming_operator_string_array";

    /**
     * List of operators considered roaming with the roaming icon.
     * <p>
     * Can use mcc or mcc+mnc as item. For example, 302 or 21407.
     * If operators, 21404 and 21407, make roaming agreements, users of 21404 should see
     * the roaming icon as using 21407 network.
     * <p>
     * A match on this supersedes a match on {@link #KEY_NON_ROAMING_OPERATOR_STRING_ARRAY}.
     * @hide
     */
    public static final String KEY_ROAMING_OPERATOR_STRING_ARRAY =
            "roaming_operator_string_array";
>>>>>>> 187fe9d5

    /** The default value for every variable. */
    private final static PersistableBundle sDefaults;

    static {
        sDefaults = new PersistableBundle();
        sDefaults.putBoolean(KEY_ALLOW_HOLD_IN_IMS_CALL_BOOL, true);
        sDefaults.putBoolean(KEY_ADDITIONAL_CALL_SETTING_BOOL, true);
        sDefaults.putBoolean(KEY_ALLOW_EMERGENCY_NUMBERS_IN_CALL_LOG_BOOL, false);
        sDefaults.putBoolean(KEY_ALLOW_LOCAL_DTMF_TONES_BOOL, true);
        sDefaults.putBoolean(KEY_APN_EXPAND_BOOL, true);
        sDefaults.putBoolean(KEY_AUTO_RETRY_ENABLED_BOOL, false);
        sDefaults.putBoolean(KEY_CARRIER_SETTINGS_ENABLE_BOOL, false);
        sDefaults.putBoolean(KEY_CARRIER_VOLTE_AVAILABLE_BOOL, false);
        sDefaults.putBoolean(KEY_CARRIER_VT_AVAILABLE_BOOL, false);
        sDefaults.putBoolean(KEY_NOTIFY_HANDOVER_VIDEO_FROM_WIFI_TO_LTE_BOOL, false);
        sDefaults.putBoolean(KEY_SUPPORT_DOWNGRADE_VT_TO_AUDIO_BOOL, true);
        sDefaults.putString(KEY_DEFAULT_VM_NUMBER_STRING, "");
        sDefaults.putBoolean(KEY_IGNORE_DATA_ENABLED_CHANGED_FOR_VIDEO_CALLS, false);
        sDefaults.putBoolean(KEY_CARRIER_WFC_IMS_AVAILABLE_BOOL, false);
        sDefaults.putBoolean(KEY_CARRIER_WFC_SUPPORTS_WIFI_ONLY_BOOL, false);
        sDefaults.putBoolean(KEY_CARRIER_DEFAULT_WFC_IMS_ENABLED_BOOL, false);
        sDefaults.putBoolean(KEY_CARRIER_DEFAULT_WFC_IMS_ROAMING_ENABLED_BOOL, false);
        sDefaults.putBoolean(KEY_CARRIER_PROMOTE_WFC_ON_CALL_FAIL_BOOL, false);
        sDefaults.putInt(KEY_CARRIER_DEFAULT_WFC_IMS_MODE_INT, 2);
        sDefaults.putInt(KEY_CARRIER_DEFAULT_WFC_IMS_ROAMING_MODE_INT, 2);
        sDefaults.putBoolean(KEY_CARRIER_FORCE_DISABLE_ETWS_CMAS_TEST_BOOL, false);
        sDefaults.putBoolean(KEY_CARRIER_VOLTE_PROVISIONING_REQUIRED_BOOL, false);
        sDefaults.putBoolean(KEY_CARRIER_VOLTE_OVERRIDE_WFC_PROVISIONING_BOOL, false);
        sDefaults.putBoolean(KEY_CARRIER_VOLTE_TTY_SUPPORTED_BOOL, true);
        sDefaults.putBoolean(KEY_CARRIER_ALLOW_TURNOFF_IMS_BOOL, true);
        sDefaults.putBoolean(KEY_CARRIER_IMS_GBA_REQUIRED_BOOL, false);
        sDefaults.putBoolean(KEY_CARRIER_INSTANT_LETTERING_AVAILABLE_BOOL, false);
        sDefaults.putBoolean(KEY_CARRIER_USE_IMS_FIRST_FOR_EMERGENCY_BOOL, true);
        sDefaults.putString(KEY_CARRIER_INSTANT_LETTERING_INVALID_CHARS_STRING, "");
        sDefaults.putString(KEY_CARRIER_INSTANT_LETTERING_ESCAPED_CHARS_STRING, "");
        sDefaults.putString(KEY_CARRIER_INSTANT_LETTERING_ENCODING_STRING, "");
        sDefaults.putInt(KEY_CARRIER_INSTANT_LETTERING_LENGTH_LIMIT_INT, 64);
        sDefaults.putBoolean(KEY_DISABLE_CDMA_ACTIVATION_CODE_BOOL, false);
        sDefaults.putBoolean(KEY_DTMF_TYPE_ENABLED_BOOL, false);
        sDefaults.putBoolean(KEY_ENABLE_DIALER_KEY_VIBRATION_BOOL, true);
        sDefaults.putBoolean(KEY_HAS_IN_CALL_NOISE_SUPPRESSION_BOOL, false);
        sDefaults.putBoolean(KEY_HIDE_CARRIER_NETWORK_SETTINGS_BOOL, false);
        sDefaults.putBoolean(KEY_SIMPLIFIED_NETWORK_SETTINGS_BOOL, false);
        sDefaults.putBoolean(KEY_HIDE_SIM_LOCK_SETTINGS_BOOL, false);

        sDefaults.putBoolean(KEY_CARRIER_VOLTE_PROVISIONED_BOOL, false);
        sDefaults.putBoolean(KEY_IGNORE_SIM_NETWORK_LOCKED_EVENTS_BOOL, false);
        sDefaults.putBoolean(KEY_MDN_IS_ADDITIONAL_VOICEMAIL_NUMBER_BOOL, false);
        sDefaults.putBoolean(KEY_OPERATOR_SELECTION_EXPAND_BOOL, true);
        sDefaults.putBoolean(KEY_PREFER_2G_BOOL, true);
        sDefaults.putBoolean(KEY_SHOW_APN_SETTING_CDMA_BOOL, false);
        sDefaults.putBoolean(KEY_SHOW_CDMA_CHOICES_BOOL, false);
        sDefaults.putBoolean(KEY_SMS_REQUIRES_DESTINATION_NUMBER_CONVERSION_BOOL, false);
        sDefaults.putBoolean(KEY_SHOW_ONSCREEN_DIAL_BUTTON_BOOL, true);
        sDefaults.putBoolean(KEY_SIM_NETWORK_UNLOCK_ALLOW_DISMISS_BOOL, true);
        sDefaults.putBoolean(KEY_SUPPORT_PAUSE_IMS_VIDEO_CALLS_BOOL, false);
        sDefaults.putBoolean(KEY_SUPPORT_SWAP_AFTER_MERGE_BOOL, true);
        sDefaults.putBoolean(KEY_USE_HFA_FOR_PROVISIONING_BOOL, false);
        sDefaults.putBoolean(KEY_EDITABLE_VOICEMAIL_NUMBER_BOOL, false);
        sDefaults.putBoolean(KEY_USE_OTASP_FOR_PROVISIONING_BOOL, false);
        sDefaults.putBoolean(KEY_VOICEMAIL_NOTIFICATION_PERSISTENT_BOOL, false);
        sDefaults.putBoolean(KEY_VOICE_PRIVACY_DISABLE_UI_BOOL, false);
        sDefaults.putBoolean(KEY_WORLD_PHONE_BOOL, false);
        sDefaults.putBoolean(KEY_REQUIRE_ENTITLEMENT_CHECKS_BOOL, true);
        sDefaults.putBoolean(KEY_RESTART_RADIO_ON_PDP_FAIL_REGULAR_DEACTIVATION_BOOL, false);
        sDefaults.putInt(KEY_VOLTE_REPLACEMENT_RAT_INT, 0);
        sDefaults.putString(KEY_DEFAULT_SIM_CALL_MANAGER_STRING, "");
        sDefaults.putString(KEY_VVM_DESTINATION_NUMBER_STRING, "");
        sDefaults.putInt(KEY_VVM_PORT_NUMBER_INT, 0);
        sDefaults.putString(KEY_VVM_TYPE_STRING, "");
        sDefaults.putBoolean(KEY_VVM_CELLULAR_DATA_REQUIRED_BOOL, false);
        sDefaults.putString(KEY_VVM_CLIENT_PREFIX_STRING,"//VVM");
        sDefaults.putBoolean(KEY_VVM_SSL_ENABLED_BOOL,false);
        sDefaults.putStringArray(KEY_VVM_DISABLED_CAPABILITIES_STRING_ARRAY, null);
        sDefaults.putBoolean(KEY_VVM_LEGACY_MODE_ENABLED_BOOL,false);
        sDefaults.putBoolean(KEY_VVM_PREFETCH_BOOL, true);
        sDefaults.putString(KEY_CARRIER_VVM_PACKAGE_NAME_STRING, "");
        sDefaults.putStringArray(KEY_CARRIER_VVM_PACKAGE_NAME_STRING_ARRAY, null);
        sDefaults.putBoolean(KEY_SHOW_ICCID_IN_SIM_STATUS_BOOL, false);
        sDefaults.putBoolean(KEY_CI_ACTION_ON_SYS_UPDATE_BOOL, false);
        sDefaults.putString(KEY_CI_ACTION_ON_SYS_UPDATE_INTENT_STRING, "");
        sDefaults.putString(KEY_CI_ACTION_ON_SYS_UPDATE_EXTRA_STRING, "");
        sDefaults.putString(KEY_CI_ACTION_ON_SYS_UPDATE_EXTRA_VAL_STRING, "");
        sDefaults.putBoolean(KEY_CSP_ENABLED_BOOL, false);
        sDefaults.putBoolean(KEY_ALLOW_ADDING_APNS_BOOL, true);
        sDefaults.putStringArray(KEY_READ_ONLY_APN_TYPES_STRING_ARRAY, null);
        sDefaults.putStringArray(KEY_READ_ONLY_APN_FIELDS_STRING_ARRAY, null);
        sDefaults.putBoolean(KEY_BROADCAST_EMERGENCY_CALL_STATE_CHANGES_BOOL, false);
        sDefaults.putBoolean(KEY_ALWAYS_SHOW_EMERGENCY_ALERT_ONOFF_BOOL, false);
        sDefaults.putBoolean(KEY_DISABLE_SEVERE_WHEN_EXTREME_DISABLED_BOOL, true);
        sDefaults.putLong(KEY_MESSAGE_EXPIRATION_TIME_LONG, 86400000L);
        sDefaults.putStringArray(KEY_CARRIER_DATA_CALL_RETRY_CONFIG_STRINGS, new String[]{
                "default:default_randomization=2000,5000,10000,20000,40000,80000:5000,160000:5000,"
                        + "320000:5000,640000:5000,1280000:5000,1800000:5000",
                "mms:default_randomization=2000,5000,10000,20000,40000,80000:5000,160000:5000,"
                        + "320000:5000,640000:5000,1280000:5000,1800000:5000",
                "others:max_retries=3, 5000, 5000, 5000"});
        sDefaults.putLong(KEY_CARRIER_DATA_CALL_APN_DELAY_DEFAULT_LONG, 20000);
        sDefaults.putLong(KEY_CARRIER_DATA_CALL_APN_DELAY_FASTER_LONG, 3000);
        sDefaults.putString(KEY_CARRIER_ERI_FILE_NAME_STRING, "eri.xml");
        sDefaults.putInt(KEY_DURATION_BLOCKING_DISABLED_AFTER_EMERGENCY_INT, 7200);
        sDefaults.putStringArray(KEY_CARRIER_METERED_APN_TYPES_STRINGS,
                new String[]{"default", "mms", "dun", "supl"});
        sDefaults.putStringArray(KEY_CARRIER_METERED_ROAMING_APN_TYPES_STRINGS,
                new String[]{"default", "mms", "dun", "supl"});
        // By default all APNs are unmetered if the device is on IWLAN.
        sDefaults.putStringArray(KEY_CARRIER_METERED_IWLAN_APN_TYPES_STRINGS,
                new String[]{});

        sDefaults.putIntArray(KEY_ONLY_SINGLE_DC_ALLOWED_INT_ARRAY,
                new int[]{
                    4, /* IS95A */
                    5, /* IS95B */
                    6, /* 1xRTT */
                    7, /* EVDO_0 */
                    8, /* EVDO_A */
                    12 /* EVDO_B */
                });
        sDefaults.putStringArray(KEY_GSM_ROAMING_NETWORKS_STRING_ARRAY, null);
        sDefaults.putStringArray(KEY_GSM_NONROAMING_NETWORKS_STRING_ARRAY, null);
        sDefaults.putString(KEY_CONFIG_IMS_PACKAGE_OVERRIDE_STRING, null);
        sDefaults.putStringArray(KEY_CDMA_ROAMING_NETWORKS_STRING_ARRAY, null);
        sDefaults.putStringArray(KEY_CDMA_NONROAMING_NETWORKS_STRING_ARRAY, null);
        sDefaults.putStringArray(KEY_DIAL_STRING_REPLACE_STRING_ARRAY, null);
        sDefaults.putBoolean(KEY_FORCE_HOME_NETWORK_BOOL, false);
        sDefaults.putInt(KEY_GSM_DTMF_TONE_DELAY_INT, 0);
        sDefaults.putInt(KEY_IMS_DTMF_TONE_DELAY_INT, 0);
        sDefaults.putInt(KEY_CDMA_DTMF_TONE_DELAY_INT, 100);
        sDefaults.putInt(KEY_CDMA_3WAYCALL_FLASH_DELAY_INT , 0);
        sDefaults.putBoolean(KEY_SUPPORT_CONFERENCE_CALL_BOOL, true);
        sDefaults.putBoolean(KEY_SUPPORT_IMS_CONFERENCE_CALL_BOOL, true);
        sDefaults.putBoolean(KEY_SUPPORT_VIDEO_CONFERENCE_CALL_BOOL, false);
        sDefaults.putBoolean(KEY_IS_IMS_CONFERENCE_SIZE_ENFORCED_BOOL, false);
        sDefaults.putInt(KEY_IMS_CONFERENCE_SIZE_LIMIT_INT, 5);
        sDefaults.putBoolean(KEY_DISPLAY_HD_AUDIO_PROPERTY_BOOL, true);
        sDefaults.putBoolean(KEY_EDITABLE_ENHANCED_4G_LTE_BOOL, true);
        sDefaults.putBoolean(KEY_HIDE_ENHANCED_4G_LTE_BOOL, false);
        sDefaults.putBoolean(KEY_HIDE_IMS_APN_BOOL, false);
        sDefaults.putBoolean(KEY_HIDE_PREFERRED_NETWORK_TYPE_BOOL, false);
        sDefaults.putBoolean(KEY_ALLOW_EMERGENCY_VIDEO_CALLS_BOOL, false);
        sDefaults.putStringArray(KEY_ENABLE_APPS_STRING_ARRAY, null);
        sDefaults.putBoolean(KEY_EDITABLE_WFC_MODE_BOOL, true);
        sDefaults.putStringArray(KEY_WFC_OPERATOR_ERROR_CODES_STRING_ARRAY, null);
        sDefaults.putInt(KEY_WFC_SPN_FORMAT_IDX_INT, 0);
        sDefaults.putInt(KEY_WFC_DATA_SPN_FORMAT_IDX_INT, 0);
        sDefaults.putString(KEY_WFC_EMERGENCY_ADDRESS_CARRIER_APP_STRING, "");
        sDefaults.putBoolean(KEY_CONFIG_WIFI_DISABLE_IN_ECBM, false);
        sDefaults.putBoolean(KEY_CARRIER_NAME_OVERRIDE_BOOL, false);
        sDefaults.putString(KEY_CARRIER_NAME_STRING, "");
        sDefaults.putBoolean(KEY_SUPPORT_DIRECT_FDN_DIALING_BOOL, false);

        // MMS defaults
        sDefaults.putBoolean(KEY_MMS_ALIAS_ENABLED_BOOL, false);
        sDefaults.putBoolean(KEY_MMS_ALLOW_ATTACH_AUDIO_BOOL, true);
        sDefaults.putBoolean(KEY_MMS_APPEND_TRANSACTION_ID_BOOL, false);
        sDefaults.putBoolean(KEY_MMS_GROUP_MMS_ENABLED_BOOL, true);
        sDefaults.putBoolean(KEY_MMS_MMS_DELIVERY_REPORT_ENABLED_BOOL, false);
        sDefaults.putBoolean(KEY_MMS_MMS_ENABLED_BOOL, true);
        sDefaults.putBoolean(KEY_MMS_MMS_READ_REPORT_ENABLED_BOOL, false);
        sDefaults.putBoolean(KEY_MMS_MULTIPART_SMS_ENABLED_BOOL, true);
        sDefaults.putBoolean(KEY_MMS_NOTIFY_WAP_MMSC_ENABLED_BOOL, false);
        sDefaults.putBoolean(KEY_MMS_SEND_MULTIPART_SMS_AS_SEPARATE_MESSAGES_BOOL, false);
        sDefaults.putBoolean(KEY_MMS_SHOW_CELL_BROADCAST_APP_LINKS_BOOL, true);
        sDefaults.putBoolean(KEY_MMS_SMS_DELIVERY_REPORT_ENABLED_BOOL, true);
        sDefaults.putBoolean(KEY_MMS_SUPPORT_HTTP_CHARSET_HEADER_BOOL, false);
        sDefaults.putBoolean(KEY_MMS_SUPPORT_MMS_CONTENT_DISPOSITION_BOOL, true);
        sDefaults.putBoolean(KEY_MMS_CLOSE_CONNECTION_BOOL, false);
        sDefaults.putInt(KEY_MMS_ALIAS_MAX_CHARS_INT, 48);
        sDefaults.putInt(KEY_MMS_ALIAS_MIN_CHARS_INT, 2);
        sDefaults.putInt(KEY_MMS_HTTP_SOCKET_TIMEOUT_INT, 60 * 1000);
        sDefaults.putInt(KEY_MMS_MAX_IMAGE_HEIGHT_INT, 480);
        sDefaults.putInt(KEY_MMS_MAX_IMAGE_WIDTH_INT, 640);
        sDefaults.putInt(KEY_MMS_MAX_MESSAGE_SIZE_INT, 300 * 1024);
        sDefaults.putInt(KEY_MMS_MESSAGE_TEXT_MAX_SIZE_INT, -1);
        sDefaults.putInt(KEY_MMS_RECIPIENT_LIMIT_INT, Integer.MAX_VALUE);
        sDefaults.putInt(KEY_MMS_SMS_TO_MMS_TEXT_LENGTH_THRESHOLD_INT, -1);
        sDefaults.putInt(KEY_MMS_SMS_TO_MMS_TEXT_THRESHOLD_INT, -1);
        sDefaults.putInt(KEY_MMS_SUBJECT_MAX_LENGTH_INT, 40);
        sDefaults.putString(KEY_MMS_EMAIL_GATEWAY_NUMBER_STRING, "");
        sDefaults.putString(KEY_MMS_HTTP_PARAMS_STRING, "");
        sDefaults.putString(KEY_MMS_NAI_SUFFIX_STRING, "");
        sDefaults.putString(KEY_MMS_UA_PROF_TAG_NAME_STRING, "x-wap-profile");
        sDefaults.putString(KEY_MMS_UA_PROF_URL_STRING, "");
        sDefaults.putString(KEY_MMS_USER_AGENT_STRING, "");
        sDefaults.putBoolean(KEY_ALLOW_NON_EMERGENCY_CALLS_IN_ECM_BOOL, true);
        sDefaults.putBoolean(KEY_USE_RCS_PRESENCE_BOOL, false);
        sDefaults.putBoolean(KEY_FORCE_IMEI_BOOL, false);
        sDefaults.putInt(KEY_CDMA_ROAMING_MODE_INT, CDMA_ROAMING_MODE_RADIO_DEFAULT);
        sDefaults.putString(KEY_RCS_CONFIG_SERVER_URL_STRING, "");

        // Carrier Signalling Receivers
        sDefaults.putString(KEY_CARRIER_SETUP_APP_STRING, "");
        sDefaults.putStringArray(KEY_CARRIER_APP_WAKE_SIGNAL_CONFIG_STRING_ARRAY,
                new String[]{
                        "com.android.carrierdefaultapp/.CarrierDefaultBroadcastReceiver:" +
                                "com.android.internal.telephony.CARRIER_SIGNAL_REDIRECTED," +
                                "com.android.internal.telephony.CARRIER_SIGNAL_RESET"
                });
        sDefaults.putStringArray(KEY_CARRIER_APP_NO_WAKE_SIGNAL_CONFIG_STRING_ARRAY, null);


        // Default carrier app configurations
        sDefaults.putStringArray(KEY_CARRIER_DEFAULT_ACTIONS_ON_REDIRECTION_STRING_ARRAY,
                new String[]{
                        "4, 1"
                        //4: CARRIER_ACTION_DISABLE_METERED_APNS
                        //1: CARRIER_ACTION_SHOW_PORTAL_NOTIFICATION
                });
        sDefaults.putStringArray(KEY_CARRIER_DEFAULT_ACTIONS_ON_RESET, new String[]{
                "6" //6: CARRIER_ACTION_CANCEL_ALL_NOTIFICATIONS
                });
        sDefaults.putStringArray(KEY_CARRIER_DEFAULT_REDIRECTION_URL_STRING_ARRAY, null);

        sDefaults.putInt(KEY_MONTHLY_DATA_CYCLE_DAY_INT, DATA_CYCLE_USE_PLATFORM_DEFAULT);
        sDefaults.putLong(KEY_DATA_WARNING_THRESHOLD_BYTES_LONG, DATA_CYCLE_USE_PLATFORM_DEFAULT);
        sDefaults.putLong(KEY_DATA_LIMIT_THRESHOLD_BYTES_LONG, DATA_CYCLE_USE_PLATFORM_DEFAULT);

        // Rat families: {GPRS, EDGE}, {EVDO, EVDO_A, EVDO_B}, {UMTS, HSPA, HSDPA, HSUPA, HSPAP},
        // {LTE, LTE_CA}
        // Order is important - lowest precidence first
        sDefaults.putStringArray(KEY_RATCHET_RAT_FAMILIES,
                new String[]{"1,2","7,8,12","3,11,9,10,15","14,19"});
        sDefaults.putBoolean(KEY_TREAT_DOWNGRADED_VIDEO_CALLS_AS_VIDEO_CALLS_BOOL, false);
        sDefaults.putBoolean(KEY_DROP_VIDEO_CALL_WHEN_ANSWERING_AUDIO_CALL_BOOL, false);
        sDefaults.putBoolean(KEY_ALLOW_MERGE_WIFI_CALLS_WHEN_VOWIFI_OFF_BOOL, true);
        sDefaults.putBoolean(KEY_ALLOW_ADD_CALL_DURING_VIDEO_CALL_BOOL, true);
        sDefaults.putBoolean(KEY_WIFI_CALLS_CAN_BE_HD_AUDIO, true);
        sDefaults.putBoolean(KEY_VIDEO_CALLS_CAN_BE_HD_AUDIO, true);
        sDefaults.putBoolean(KEY_ALLOW_VIDEO_CALLING_FALLBACK_BOOL, true);

        sDefaults.putStringArray(KEY_IMS_REASONINFO_MAPPING_STRING_ARRAY, null);
        sDefaults.putBoolean(KEY_ENHANCED_4G_LTE_TITLE_VARIANT_BOOL, false);
        sDefaults.putBoolean(KEY_NOTIFY_VT_HANDOVER_TO_WIFI_FAILURE_BOOL, false);
        sDefaults.putStringArray(KEY_FILTERED_CNAP_NAMES_STRING_ARRAY, null);
        sDefaults.putBoolean(KEY_EDITABLE_WFC_ROAMING_MODE_BOOL, false);
        sDefaults.putBoolean(KEY_STK_DISABLE_LAUNCH_BROWSER_BOOL, false);
        sDefaults.putBoolean(KEY_PERSIST_LPP_MODE_BOOL, false);
        sDefaults.putStringArray(KEY_CARRIER_WIFI_STRING_ARRAY, null);
        sDefaults.putInt(KEY_PREF_NETWORK_NOTIFICATION_DELAY_INT, -1);
        sDefaults.putBoolean(KEY_ALLOW_USSD_REQUESTS_VIA_TELEPHONY_MANAGER_BOOL, true);
        sDefaults.putBoolean(KEY_SUPPORT_3GPP_CALL_FORWARDING_WHILE_ROAMING_BOOL, true);
        sDefaults.putBoolean(KEY_NOTIFY_INTERNATIONAL_CALL_ON_WFC_BOOL, false);
        sDefaults.putBoolean(KEY_EDITABLE_TETHER_APN_BOOL, false);
        sDefaults.putStringArray(KEY_CALL_FORWARDING_BLOCKS_WHILE_ROAMING_STRING_ARRAY,
                null);
        sDefaults.putInt(KEY_LTE_EARFCNS_RSRP_BOOST_INT, 0);
        sDefaults.putStringArray(KEY_BOOSTED_LTE_EARFCNS_STRING_ARRAY, null);
        sDefaults.putBoolean(KEY_DISABLE_VOICE_BARRING_NOTIFICATION_BOOL, false);
<<<<<<< HEAD
        sDefaults.putInt(IMSI_KEY_EXPIRATION_DAYS_TIME_INT, IMSI_ENCRYPTION_DAYS_TIME_DISABLED);
        sDefaults.putString(IMSI_KEY_DOWNLOAD_URL_STRING, null);
=======
	sDefaults.putStringArray(KEY_NON_ROAMING_OPERATOR_STRING_ARRAY, null);
        sDefaults.putStringArray(KEY_ROAMING_OPERATOR_STRING_ARRAY, null);
>>>>>>> 187fe9d5
    }

    /**
     * Gets the configuration values for a particular subscription, which is associated with a
     * specific SIM card. If an invalid subId is used, the returned config will contain default
     * values.
     *
     * <p>Requires Permission:
     * {@link android.Manifest.permission#READ_PHONE_STATE READ_PHONE_STATE}
     *
     * @param subId the subscription ID, normally obtained from {@link SubscriptionManager}.
     * @return A {@link PersistableBundle} containing the config for the given subId, or default
     *         values for an invalid subId.
     */
    @Nullable
    public PersistableBundle getConfigForSubId(int subId) {
        try {
            ICarrierConfigLoader loader = getICarrierConfigLoader();
            if (loader == null) {
                Rlog.w(TAG, "Error getting config for subId " + subId
                        + " ICarrierConfigLoader is null");
                return null;
            }
            return loader.getConfigForSubId(subId);
        } catch (RemoteException ex) {
            Rlog.e(TAG, "Error getting config for subId " + subId + ": "
                    + ex.toString());
        }
        return null;
    }

    /**
     * Gets the configuration values for the default subscription.
     *
     * <p>Requires Permission:
     * {@link android.Manifest.permission#READ_PHONE_STATE READ_PHONE_STATE}
     *
     * @see #getConfigForSubId
     */
    @Nullable
    public PersistableBundle getConfig() {
        return getConfigForSubId(SubscriptionManager.getDefaultSubscriptionId());
    }

    /**
     * Calling this method triggers telephony services to fetch the current carrier configuration.
     * <p>
     * Normally this does not need to be called because the platform reloads config on its own.
     * This should be called by a carrier service app if it wants to update config at an arbitrary
     * moment.
     * </p>
     * <p>Requires that the calling app has carrier privileges.
     * <p>
     * This method returns before the reload has completed, and
     * {@link android.service.carrier.CarrierService#onLoadConfig} will be called from an
     * arbitrary thread.
     * </p>
     * @see #hasCarrierPrivileges
     */
    public void notifyConfigChangedForSubId(int subId) {
        try {
            ICarrierConfigLoader loader = getICarrierConfigLoader();
            if (loader == null) {
                Rlog.w(TAG, "Error reloading config for subId=" + subId
                        + " ICarrierConfigLoader is null");
                return;
            }
            loader.notifyConfigChangedForSubId(subId);
        } catch (RemoteException ex) {
            Rlog.e(TAG, "Error reloading config for subId=" + subId + ": " + ex.toString());
        }
    }

    /**
     * Request the carrier config loader to update the cofig for phoneId.
     * <p>
     * Depending on simState, the config may be cleared or loaded from config app. This is only used
     * by SubscriptionInfoUpdater.
     * </p>
     *
     * @hide
     */
    @SystemApi
    @RequiresPermission(android.Manifest.permission.MODIFY_PHONE_STATE)
    public void updateConfigForPhoneId(int phoneId, String simState) {
        try {
            ICarrierConfigLoader loader = getICarrierConfigLoader();
            if (loader == null) {
                Rlog.w(TAG, "Error updating config for phoneId=" + phoneId
                        + " ICarrierConfigLoader is null");
                return;
            }
            loader.updateConfigForPhoneId(phoneId, simState);
        } catch (RemoteException ex) {
            Rlog.e(TAG, "Error updating config for phoneId=" + phoneId + ": " + ex.toString());
        }
    }

    /**
     * Returns a new bundle with the default value for every supported configuration variable.
     *
     * @hide
     */
    @NonNull
    @SystemApi
    @SuppressLint("Doclava125")
    public static PersistableBundle getDefaultConfig() {
        return new PersistableBundle(sDefaults);
    }

    /** @hide */
    @Nullable
    private ICarrierConfigLoader getICarrierConfigLoader() {
        return ICarrierConfigLoader.Stub
                .asInterface(ServiceManager.getService(Context.CARRIER_CONFIG_SERVICE));
    }
}<|MERGE_RESOLUTION|>--- conflicted
+++ resolved
@@ -1455,7 +1455,6 @@
             "disable_voice_barring_notification_bool";
 
     /**
-<<<<<<< HEAD
      * URL from which the proto containing the public key of the Carrier used for
      * IMSI encryption will be downloaded.
      * @hide
@@ -1471,7 +1470,8 @@
      */
     public static final String IMSI_KEY_EXPIRATION_DAYS_TIME_INT =
             "imsi_key_expiration_days_time_int";
-=======
+
+    /**
      * List of operators considered non-roaming which won't show roaming icon.
      * <p>
      * Can use mcc or mcc+mnc as item. For example, 302 or 21407.
@@ -1494,7 +1494,6 @@
      */
     public static final String KEY_ROAMING_OPERATOR_STRING_ARRAY =
             "roaming_operator_string_array";
->>>>>>> 187fe9d5
 
     /** The default value for every variable. */
     private final static PersistableBundle sDefaults;
@@ -1744,13 +1743,10 @@
         sDefaults.putInt(KEY_LTE_EARFCNS_RSRP_BOOST_INT, 0);
         sDefaults.putStringArray(KEY_BOOSTED_LTE_EARFCNS_STRING_ARRAY, null);
         sDefaults.putBoolean(KEY_DISABLE_VOICE_BARRING_NOTIFICATION_BOOL, false);
-<<<<<<< HEAD
         sDefaults.putInt(IMSI_KEY_EXPIRATION_DAYS_TIME_INT, IMSI_ENCRYPTION_DAYS_TIME_DISABLED);
         sDefaults.putString(IMSI_KEY_DOWNLOAD_URL_STRING, null);
-=======
 	sDefaults.putStringArray(KEY_NON_ROAMING_OPERATOR_STRING_ARRAY, null);
         sDefaults.putStringArray(KEY_ROAMING_OPERATOR_STRING_ARRAY, null);
->>>>>>> 187fe9d5
     }
 
     /**
