/*
 * Copyright (C) 2014 The Android Open Source Project
 *
 * Licensed under the Apache License, Version 2.0 (the "License");
 * you may not use this file except in compliance with the License.
 * You may obtain a copy of the License at
 *
 *      http://www.apache.org/licenses/LICENSE-2.0
 *
 * Unless required by applicable law or agreed to in writing, software
 * distributed under the License is distributed on an "AS IS" BASIS,
 * WITHOUT WARRANTIES OR CONDITIONS OF ANY KIND, either express or implied.
 * See the License for the specific language governing permissions and
 * limitations under the License.
 */

package android.telephony;

/**
 * Contains disconnect call causes generated by the framework and the RIL.
 * @hide
 */
public class DisconnectCause {

    /** The disconnect cause is not valid (Not received a disconnect cause) */
    public static final int NOT_VALID                      = -1;
    /** Has not yet disconnected */
    public static final int NOT_DISCONNECTED               = 0;
    /** An incoming call that was missed and never answered */
    public static final int INCOMING_MISSED                = 1;
    /** Normal; Remote hangup*/
    public static final int NORMAL                         = 2;
    /** Normal; Local hangup */
    public static final int LOCAL                          = 3;
    /** Outgoing call to busy line */
    public static final int BUSY                           = 4;
    /** Outgoing call to congested network */
    public static final int CONGESTION                     = 5;
    /** Not presently used */
    public static final int MMI                            = 6;
    /** Invalid dial string */
    public static final int INVALID_NUMBER                 = 7;
    /** Cannot reach the peer */
    public static final int NUMBER_UNREACHABLE             = 8;
    /** Cannot reach the server */
    public static final int SERVER_UNREACHABLE             = 9;
    /** Invalid credentials */
    public static final int INVALID_CREDENTIALS            = 10;
    /** Calling from out of network is not allowed */
    public static final int OUT_OF_NETWORK                 = 11;
    /** Server error */
    public static final int SERVER_ERROR                   = 12;
    /** Client timed out */
    public static final int TIMED_OUT                      = 13;
    /** Client went out of network range */
    public static final int LOST_SIGNAL                    = 14;
    /** GSM or CDMA ACM limit exceeded */
    public static final int LIMIT_EXCEEDED                 = 15;
    /** An incoming call that was rejected */
    public static final int INCOMING_REJECTED              = 16;
    /** Radio is turned off explicitly */
    public static final int POWER_OFF                      = 17;
    /** Out of service */
    public static final int OUT_OF_SERVICE                 = 18;
    /** No ICC, ICC locked, or other ICC error */
    public static final int ICC_ERROR                      = 19;
    /** Call was blocked by call barring */
    public static final int CALL_BARRED                    = 20;
    /** Call was blocked by fixed dial number */
    public static final int FDN_BLOCKED                    = 21;
    /** Call was blocked by restricted all voice access */
    public static final int CS_RESTRICTED                  = 22;
    /** Call was blocked by restricted normal voice access */
    public static final int CS_RESTRICTED_NORMAL           = 23;
    /** Call was blocked by restricted emergency voice access */
    public static final int CS_RESTRICTED_EMERGENCY        = 24;
    /** Unassigned number */
    public static final int UNOBTAINABLE_NUMBER            = 25;
    /** MS is locked until next power cycle */
    public static final int CDMA_LOCKED_UNTIL_POWER_CYCLE  = 26;
    /** Drop call*/
    public static final int CDMA_DROP                      = 27;
    /** INTERCEPT order received, MS state idle entered */
    public static final int CDMA_INTERCEPT                 = 28;
    /** MS has been redirected, call is cancelled */
    public static final int CDMA_REORDER                   = 29;
    /** Service option rejection */
    public static final int CDMA_SO_REJECT                 = 30;
    /** Requested service is rejected, retry delay is set */
    public static final int CDMA_RETRY_ORDER               = 31;
    /** Unable to obtain access to the CDMA system */
    public static final int CDMA_ACCESS_FAILURE            = 32;
    /** Not a preempted call */
    public static final int CDMA_PREEMPTED                 = 33;
    /** Not an emergency call */
    public static final int CDMA_NOT_EMERGENCY             = 34;
    /** Access Blocked by CDMA network */
    public static final int CDMA_ACCESS_BLOCKED            = 35;
    /** Unknown error or not specified */
    public static final int ERROR_UNSPECIFIED              = 36;
    /**
     * Only emergency numbers are allowed, but we tried to dial
     * a non-emergency number.
     */
    // TODO: This should be the same as NOT_EMERGENCY
    public static final int EMERGENCY_ONLY                 = 37;
    /**
     * The supplied CALL Intent didn't contain a valid phone number.
     */
    public static final int NO_PHONE_NUMBER_SUPPLIED       = 38;
    /**
     * Our initial phone number was actually an MMI sequence.
     */
    public static final int DIALED_MMI                     = 39;
    /**
     * We tried to call a voicemail: URI but the device has no
     * voicemail number configured.
     */
    public static final int VOICEMAIL_NUMBER_MISSING       = 40;
    /**
     * This status indicates that InCallScreen should display the
     * CDMA-specific "call lost" dialog.  (If an outgoing call fails,
     * and the CDMA "auto-retry" feature is enabled, *and* the retried
     * call fails too, we display this specific dialog.)
     *
     * TODO: this is currently unused, since the "call lost" dialog
     * needs to be triggered by a *disconnect* event, rather than when
     * the InCallScreen first comes to the foreground.  For now we use
     * the needToShowCallLostDialog field for this (see below.)
     */
    public static final int CDMA_CALL_LOST                 = 41;
    /**
     * This status indicates that the call was placed successfully,
     * but additionally, the InCallScreen needs to display the
     * "Exiting ECM" dialog.
     *
     * (Details: "Emergency callback mode" is a CDMA-specific concept
     * where the phone disallows data connections over the cell
     * network for some period of time after you make an emergency
     * call.  If the phone is in ECM and you dial a non-emergency
     * number, that automatically *cancels* ECM, but we additionally
     * need to warn the user that ECM has been canceled (see bug
     * 4207607.))
     *
     * TODO: Rethink where the best place to put this is. It is not a notification
     * of a failure of the connection -- it is an additional message that accompanies
     * a successful connection giving the user important information about what happened.
     *
     * {@hide}
     */
    public static final int EXITED_ECM                     = 42;

    /**
     * The outgoing call failed with an unknown cause.
     */
    public static final int OUTGOING_FAILURE               = 43;

    /**
     * The outgoing call was canceled by the {@link android.telecom.ConnectionService}.
     */
    public static final int OUTGOING_CANCELED              = 44;

    /**
     * The call, which was an IMS call, disconnected because it merged with another call.
     */
    public static final int IMS_MERGED_SUCCESSFULLY        = 45;

    /**
     * Stk Call Control modified DIAL request to USSD request.
     * {@hide}
     */
    public static final int DIAL_MODIFIED_TO_USSD          = 46;
    /**
     * Stk Call Control modified DIAL request to SS request.
     * {@hide}
     */
    public static final int DIAL_MODIFIED_TO_SS            = 47;
    /**
     * Stk Call Control modified DIAL request to DIAL with modified data.
     * {@hide}
     */
    public static final int DIAL_MODIFIED_TO_DIAL          = 48;

    /**
     * The call was terminated because CDMA phone service and roaming have already been activated.
     * {@hide}
     */
    public static final int CDMA_ALREADY_ACTIVATED         = 49;

    /**
     * The call was terminated because it is not possible to place a video call while TTY is
     * enabled.
     * {@hide}
     */
    public static final int VIDEO_CALL_NOT_ALLOWED_WHILE_TTY_ENABLED = 50;

    /**
     * The call was terminated because it was pulled to another device.
     * {@hide}
     */
    public static final int CALL_PULLED = 51;

    /**
     * The call was terminated because it was answered on another device.
     * {@hide}
     */
    public static final int ANSWERED_ELSEWHERE = 52;

    /**
     * The call was terminated because the maximum allowable number of calls has been reached.
     * {@hide}
     */
    public static final int MAXIMUM_NUMBER_OF_CALLS_REACHED = 53;

    /**
     * The call was terminated because cellular data has been disabled.
     * Used when in a video call and the user disables cellular data via the settings.
     * {@hide}
     */
    public static final int DATA_DISABLED = 54;

    /**
     * The call was terminated because the data policy has disabled cellular data.
     * Used when in a video call and the user has exceeded the device data limit.
     * {@hide}
     */
    public static final int DATA_LIMIT_REACHED = 55;

    /**
     * The emergency call was terminated because it was dialed on the wrong SIM slot.
     * The call needs to be redialed the other slot.
     * {@hide}
     */
    public static final int DIALED_ON_WRONG_SLOT = 56;

    /**
     * The call being placed was detected as a call forwarding number and was being dialed while
     * roaming on a carrier that does not allow this.
     * @hide
     */
    public static final int DIALED_CALL_FORWARDING_WHILE_ROAMING = 57;

    /**
     * The network does not accept the emergency call request because IMEI was used as
     * identification and this cability is not supported by the network.
     * {@hide}
     */
    public static final int IMEI_NOT_ACCEPTED = 58;

    /**
     * A call over WIFI was disconnected because the WIFI signal was lost or became too degraded to
     * continue the call.
     */
    public static final int WIFI_LOST = 59;

    //*********************************************************************************************
    // When adding a disconnect type:
    // 1) Update toString() with the newly added disconnect type.
    // 2) Update android.telecom.DisconnectCauseUtil with any mappings to a telecom.DisconnectCause.
    //
<<<<<<< HEAD
    // NextId: 59
=======
>>>>>>> d04c51ea
    //*********************************************************************************************

    /** Private constructor to avoid class instantiation. */
    private DisconnectCause() {
        // Do nothing.
    }

    /** Returns descriptive string for the specified disconnect cause. */
    public static String toString(int cause) {
        switch (cause) {
        case NOT_DISCONNECTED:
            return "NOT_DISCONNECTED";
        case INCOMING_MISSED:
            return "INCOMING_MISSED";
        case NORMAL:
            return "NORMAL";
        case LOCAL:
            return "LOCAL";
        case BUSY:
            return "BUSY";
        case CONGESTION:
            return "CONGESTION";
        case INVALID_NUMBER:
            return "INVALID_NUMBER";
        case NUMBER_UNREACHABLE:
            return "NUMBER_UNREACHABLE";
        case SERVER_UNREACHABLE:
            return "SERVER_UNREACHABLE";
        case INVALID_CREDENTIALS:
            return "INVALID_CREDENTIALS";
        case OUT_OF_NETWORK:
            return "OUT_OF_NETWORK";
        case SERVER_ERROR:
            return "SERVER_ERROR";
        case TIMED_OUT:
            return "TIMED_OUT";
        case LOST_SIGNAL:
            return "LOST_SIGNAL";
        case LIMIT_EXCEEDED:
            return "LIMIT_EXCEEDED";
        case INCOMING_REJECTED:
            return "INCOMING_REJECTED";
        case POWER_OFF:
            return "POWER_OFF";
        case OUT_OF_SERVICE:
            return "OUT_OF_SERVICE";
        case ICC_ERROR:
            return "ICC_ERROR";
        case CALL_BARRED:
            return "CALL_BARRED";
        case FDN_BLOCKED:
            return "FDN_BLOCKED";
        case CS_RESTRICTED:
            return "CS_RESTRICTED";
        case CS_RESTRICTED_NORMAL:
            return "CS_RESTRICTED_NORMAL";
        case CS_RESTRICTED_EMERGENCY:
            return "CS_RESTRICTED_EMERGENCY";
        case UNOBTAINABLE_NUMBER:
            return "UNOBTAINABLE_NUMBER";
        case CDMA_LOCKED_UNTIL_POWER_CYCLE:
            return "CDMA_LOCKED_UNTIL_POWER_CYCLE";
        case CDMA_DROP:
            return "CDMA_DROP";
        case CDMA_INTERCEPT:
            return "CDMA_INTERCEPT";
        case CDMA_REORDER:
            return "CDMA_REORDER";
        case CDMA_SO_REJECT:
            return "CDMA_SO_REJECT";
        case CDMA_RETRY_ORDER:
            return "CDMA_RETRY_ORDER";
        case CDMA_ACCESS_FAILURE:
            return "CDMA_ACCESS_FAILURE";
        case CDMA_PREEMPTED:
            return "CDMA_PREEMPTED";
        case CDMA_NOT_EMERGENCY:
            return "CDMA_NOT_EMERGENCY";
        case CDMA_ACCESS_BLOCKED:
            return "CDMA_ACCESS_BLOCKED";
        case EMERGENCY_ONLY:
            return "EMERGENCY_ONLY";
        case NO_PHONE_NUMBER_SUPPLIED:
            return "NO_PHONE_NUMBER_SUPPLIED";
        case DIALED_MMI:
            return "DIALED_MMI";
        case VOICEMAIL_NUMBER_MISSING:
            return "VOICEMAIL_NUMBER_MISSING";
        case CDMA_CALL_LOST:
            return "CDMA_CALL_LOST";
        case EXITED_ECM:
            return "EXITED_ECM";
        case DIAL_MODIFIED_TO_USSD:
            return "DIAL_MODIFIED_TO_USSD";
        case DIAL_MODIFIED_TO_SS:
            return "DIAL_MODIFIED_TO_SS";
        case DIAL_MODIFIED_TO_DIAL:
            return "DIAL_MODIFIED_TO_DIAL";
        case ERROR_UNSPECIFIED:
            return "ERROR_UNSPECIFIED";
        case OUTGOING_FAILURE:
            return "OUTGOING_FAILURE";
        case OUTGOING_CANCELED:
            return "OUTGOING_CANCELED";
        case IMS_MERGED_SUCCESSFULLY:
            return "IMS_MERGED_SUCCESSFULLY";
        case CDMA_ALREADY_ACTIVATED:
            return "CDMA_ALREADY_ACTIVATED";
        case VIDEO_CALL_NOT_ALLOWED_WHILE_TTY_ENABLED:
            return "VIDEO_CALL_NOT_ALLOWED_WHILE_TTY_ENABLED";
        case CALL_PULLED:
            return "CALL_PULLED";
        case ANSWERED_ELSEWHERE:
            return "ANSWERED_ELSEWHERE";
        case MAXIMUM_NUMBER_OF_CALLS_REACHED:
            return "MAXIMUM_NUMER_OF_CALLS_REACHED";
        case DATA_DISABLED:
            return "DATA_DISABLED";
        case DATA_LIMIT_REACHED:
            return "DATA_LIMIT_REACHED";
        case DIALED_ON_WRONG_SLOT:
            return "DIALED_ON_WRONG_SLOT";
        case DIALED_CALL_FORWARDING_WHILE_ROAMING:
            return "DIALED_CALL_FORWARDING_WHILE_ROAMING";
        case IMEI_NOT_ACCEPTED:
            return "IMEI_NOT_ACCEPTED";
        case WIFI_LOST:
            return "WIFI_LOST";
        default:
            return "INVALID: " + cause;
        }
    }
}<|MERGE_RESOLUTION|>--- conflicted
+++ resolved
@@ -257,11 +257,6 @@
     // When adding a disconnect type:
     // 1) Update toString() with the newly added disconnect type.
     // 2) Update android.telecom.DisconnectCauseUtil with any mappings to a telecom.DisconnectCause.
-    //
-<<<<<<< HEAD
-    // NextId: 59
-=======
->>>>>>> d04c51ea
     //*********************************************************************************************
 
     /** Private constructor to avoid class instantiation. */
