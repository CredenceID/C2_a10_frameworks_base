// Copyright (C) 2016 The Android Open Source Project
//
// Licensed under the Apache License, Version 2.0 (the "License");
// you may not use this file except in compliance with the License.
// You may obtain a copy of the License at
//
//      http://www.apache.org/licenses/LICENSE-2.0
//
// Unless required by applicable law or agreed to in writing, software
// distributed under the License is distributed on an "AS IS" BASIS,
// WITHOUT WARRANTIES OR CONDITIONS OF ANY KIND, either express or implied.
// See the License for the specific language governing permissions and
// limitations under the License.

syntax = "proto2";

option java_package = "com.android.internal.logging";
option java_outer_classname = "MetricsProto";

package com_android_internal_logging;

// Wrapper for System UI log events
message MetricsEvent {

  // Known visual elements: views or controls.
  enum View {
    // Unknown view
    VIEW_UNKNOWN = 0;

    // OBSOLETE
    MAIN_SETTINGS = 1;

    // OPEN: Settings > Accessibility
    // CATEGORY: SETTINGS
    // OS: 6.0
    // GMS: 7.5.26
    ACCESSIBILITY = 2;

    // OPEN: Settings > Accessibility > Captions
    // CATEGORY: SETTINGS
    // OS: 6.0
    // GMS: 7.5.26
    ACCESSIBILITY_CAPTION_PROPERTIES = 3;

    // OPEN: Settings > Accessibility > [Service]
    // CATEGORY: SETTINGS
    // OS: 6.0
    // GMS: 7.5.26
    ACCESSIBILITY_SERVICE = 4;

    // OPEN: Settings > Accessibility > Color correction
    // CATEGORY: SETTINGS
    // OS: 6.0
    // GMS: 7.5.26
    ACCESSIBILITY_TOGGLE_DALTONIZER = 5;

    // OPEN: Settings > Accessibility > Accessibility shortcut
    // CATEGORY: SETTINGS
    // OS: 6.0
    // GMS: 7.5.26
    ACCESSIBILITY_TOGGLE_GLOBAL_GESTURE = 6;

    // OPEN: Settings > Accessibility > Magnification gestures
    // CATEGORY: SETTINGS
    // OS: 6.0
    // GMS: 7.5.26
    ACCESSIBILITY_TOGGLE_SCREEN_MAGNIFICATION = 7;

    // OPEN: Settings > Accounts
    // CATEGORY: SETTINGS
    // OS: 6.0
    // GMS: 7.5.26
    ACCOUNT = 8;

    // OPEN: Settings > Accounts > [Single Account Sync Settings]
    // CATEGORY: SETTINGS
    // OS: 6.0
    // GMS: 7.5.26
    ACCOUNTS_ACCOUNT_SYNC = 9;

    // OPEN: Settings > Accounts > Add an account
    // CATEGORY: SETTINGS
    // OS: 6.0
    // GMS: 7.5.26
    ACCOUNTS_CHOOSE_ACCOUNT_ACTIVITY = 10;

    // OPEN: Settings > Accounts > [List of accounts when more than one]
    // CATEGORY: SETTINGS
    // OS: 6.0
    // GMS: 7.5.26
    ACCOUNTS_MANAGE_ACCOUNTS = 11;

    // OPEN: Settings > Cellular network settings > APNs
    // CATEGORY: SETTINGS
    // OS: 6.0
    // GMS: 7.5.26
    APN = 12;

    // OPEN: Settings > More > Cellular network settings > APNs > [Edit APN]
    // CATEGORY: SETTINGS
    // OS: 6.0
    // GMS: 7.5.26
    APN_EDITOR = 13;

    // OBSOLETE
    APP_OPS_DETAILS = 14;

    // OBSOLETE
    APP_OPS_SUMMARY = 15;

    // OBSOLETE
    APPLICATION = 16;

    // OPEN: Settings > Apps > Configure apps > App links > [App]
    // CATEGORY: SETTINGS
    // OS: 6.0
    // GMS: 7.5.26
    APPLICATIONS_APP_LAUNCH = 17;

    // OBSOLETE
    APPLICATIONS_APP_PERMISSION = 18;

    // OPEN: Settings > Internal storage > Apps storage > [App]
    // CATEGORY: SETTINGS
    // OS: 6.0
    // GMS: 7.5.26
    APPLICATIONS_APP_STORAGE = 19;

    // OPEN: Settings > Apps > [App info]
    // CATEGORY: SETTINGS
    // OS: 6.0
    // GMS: 7.5.26
    APPLICATIONS_INSTALLED_APP_DETAILS = 20;

    // OPEN: Settings > Memory > App usage > [App Memory usage]
    // CATEGORY: SETTINGS
    // OS: 6.0
    // GMS: 7.5.26
    APPLICATIONS_PROCESS_STATS_DETAIL = 21;

    // OBSOLETE
    APPLICATIONS_PROCESS_STATS_MEM_DETAIL = 22;

    // OPEN: Settings > Memory > App usage
    // CATEGORY: SETTINGS
    // OS: 6.0
    // GMS: 7.5.26
    APPLICATIONS_PROCESS_STATS_UI = 23;

    // OPEN: Settings > Bluetooth
    // CATEGORY: SETTINGS
    // OS: 6.0
    // GMS: 7.5.26
    BLUETOOTH = 24;

    // OPEN: Choose Bluetooth device (ex: when sharing)
    // CATEGORY: SETTINGS
    // OS: 6.0
    // GMS: 7.5.26
    BLUETOOTH_DEVICE_PICKER = 25;

    // OBSOLETE
    BLUETOOTH_DEVICE_PROFILES = 26;

    // OPEN: Settings > Security > Choose screen lock
    // CATEGORY: SETTINGS
    // OS: 6.0
    // GMS: 7.5.26
    CHOOSE_LOCK_GENERIC = 27;

    // OPEN: Settings > Security > Choose screen lock > Choose your password
    // CATEGORY: SETTINGS
    // OS: 6.0
    // GMS: 7.5.26
    CHOOSE_LOCK_PASSWORD = 28;

    // OPEN: Settings > Security > Choose screen lock > Choose your pattern
    // CATEGORY: SETTINGS
    // OS: 6.0
    // GMS: 7.5.26
    CHOOSE_LOCK_PATTERN = 29;

    // OPEN: Settings > Security > Choose screen lock > Confirm your password
    // CATEGORY: SETTINGS
    // OS: 6.0
    // GMS: 7.5.26
    CONFIRM_LOCK_PASSWORD = 30;

    // OPEN: Settings > Security > Choose screen lock > Confirm your pattern
    // CATEGORY: SETTINGS
    // OS: 6.0
    // GMS: 7.5.26
    CONFIRM_LOCK_PATTERN = 31;

    // OPEN: Settings > Security > Encrypt phone
    // CATEGORY: SETTINGS
    // OS: 6.0
    // GMS: 7.5.26
    CRYPT_KEEPER = 32;

    // OPEN: Settings > Security > Encrypt phone > Confirm
    // CATEGORY: SETTINGS
    // OS: 6.0
    // GMS: 7.5.26
    CRYPT_KEEPER_CONFIRM = 33;

    // OPEN: Settings > Search results
    // CATEGORY: SETTINGS
    // OS: 6.0
    // GMS: 7.5.26
    DASHBOARD_SEARCH_RESULTS = 34;

    // OPEN: Settings (Root page)
    // CATEGORY: SETTINGS
    // OS: 6.0
    // GMS: 7.5.26
    DASHBOARD_SUMMARY = 35;

    // OBSOLETE
    DATA_USAGE = 36;

    // OPEN: Settings > Data usage
    // CATEGORY: SETTINGS
    // OS: 6.0
    // GMS: 7.5.26
    DATA_USAGE_SUMMARY = 37;

    // OPEN: Settings > Date & time
    // CATEGORY: SETTINGS
    // OS: 6.0
    // GMS: 7.5.26
    DATE_TIME = 38;

    // OPEN: Settings > Developer options
    // CATEGORY: SETTINGS
    // OS: 6.0
    // GMS: 7.5.26
    DEVELOPMENT = 39;

    // OPEN: Settings > About phone
    // CATEGORY: SETTINGS
    // OS: 6.0
    // GMS: 7.5.26
    DEVICEINFO = 40;

    // OPEN: Settings > About phone > Status > IMEI information
    // CATEGORY: SETTINGS
    // OS: 6.0
    // GMS: 7.5.26
    DEVICEINFO_IMEI_INFORMATION = 41;

    // OPEN: Settings > Internal storage
    // CATEGORY: SETTINGS
    // OS: 6.0
    // GMS: 7.5.26
    DEVICEINFO_STORAGE = 42;

    // OPEN: Settings > About phone > Status > SIM status
    // CATEGORY: SETTINGS
    // OS: 6.0
    // GMS: 7.5.26
    DEVICEINFO_SIM_STATUS = 43;

    // OPEN: Settings > About phone > Status
    // CATEGORY: SETTINGS
    // OS: 6.0
    // GMS: 7.5.26
    DEVICEINFO_STATUS = 44;

    // OBSOLETE
    DEVICEINFO_USB = 45;

    // OPEN: Settings > Display
    // CATEGORY: SETTINGS
    // OS: 6.0
    // GMS: 7.5.26
    DISPLAY = 46;

    // OPEN: Settings > Display > Daydream
    // CATEGORY: SETTINGS
    // OS: 6.0
    // GMS: 7.5.26
    DREAM = 47;

    // OPEN: Settings > Security > Screen lock > Secure start-up
    // CATEGORY: SETTINGS
    // OS: 6.0
    // GMS: 7.5.26
    ENCRYPTION = 48;

    // OPEN: Settings > Security > Nexus Imprint
    // CATEGORY: SETTINGS
    // OS: 6.0
    // GMS: 7.5.26
    FINGERPRINT = 49;

    // OBSOLETE
    FINGERPRINT_ENROLL = 50;

    // OPEN: Settings > Battery > History details
    // CATEGORY: SETTINGS
    // OS: 6.0
    // GMS: 7.5.26
    FUELGAUGE_BATTERY_HISTORY_DETAIL = 51;

    // OPEN: Settings > Battery > Battery saver
    // CATEGORY: SETTINGS
    // OS: 6.0
    // GMS: 7.5.26
    FUELGAUGE_BATTERY_SAVER = 52;

    // OPEN: Settings > Battery > [App Use details]
    // CATEGORY: SETTINGS
    // OS: 6.0
    // GMS: 7.5.26
    FUELGAUGE_POWER_USAGE_DETAIL = 53;

    // OPEN: Settings > Battery
    // CATEGORY: SETTINGS
    // OS: 6.0
    // GMS: 7.5.26
    FUELGAUGE_POWER_USAGE_SUMMARY = 54;

    // OPEN: Settings > Home
    // CATEGORY: SETTINGS
    // OS: 6.0
    // GMS: 7.5.26
    HOME = 55;

    // OPEN: Settings > Security > SIM card lock settings
    // CATEGORY: SETTINGS
    // OS: 6.0
    // GMS: 7.5.26
    ICC_LOCK = 56;

    // OPEN: Settings > Language & input
    // CATEGORY: SETTINGS
    // OS: 6.0
    // GMS: 7.5.26
    INPUTMETHOD_LANGUAGE = 57;

    // OPEN: Settings > Language & input > Physical keyboard
    // CATEGORY: SETTINGS
    // OS: 6.0
    // GMS: 7.5.26
    INPUTMETHOD_KEYBOARD = 58;

    // OPEN: Settings > Language & input > Spell checker
    // CATEGORY: SETTINGS
    // OS: 6.0
    // GMS: 7.5.26
    INPUTMETHOD_SPELL_CHECKERS = 59;

    // OBSOLETE
    INPUTMETHOD_SUBTYPE_ENABLER = 60;

    // OPEN: Settings > Language & input > Personal dictionary
    // CATEGORY: SETTINGS
    // OS: 6.0
    // GMS: 7.5.26
    INPUTMETHOD_USER_DICTIONARY = 61;

    // OPEN: Settings > Language & input > Add word
    // CATEGORY: SETTINGS
    // OS: 6.0
    // GMS: 7.5.26
    INPUTMETHOD_USER_DICTIONARY_ADD_WORD = 62;

    // OPEN: Settings > Location
    // CATEGORY: SETTINGS
    // OS: 6.0
    // GMS: 7.5.26
    LOCATION = 63;

    // OPEN: Settings > Location > Location mode
    // CATEGORY: SETTINGS
    // OS: 6.0
    // GMS: 7.5.26
    LOCATION_MODE = 64;

    // OPEN: Settings > Apps
    // CATEGORY: SETTINGS
    // OS: 6.0
    // GMS: 7.5.26
    MANAGE_APPLICATIONS = 65;

    // OPEN: Settings > Backup & reset > Factory data reset
    // CATEGORY: SETTINGS
    // OS: 6.0
    // GMS: 7.5.26
    MASTER_CLEAR = 66;

    // OPEN: Settings > Backup & reset > Factory data reset > Confirm
    // CATEGORY: SETTINGS
    // OS: 6.0
    // GMS: 7.5.26
    MASTER_CLEAR_CONFIRM = 67;

    // OPEN: Settings > Data usage > Network restrictions
    // CATEGORY: SETTINGS
    // OS: 6.0
    // GMS: 7.5.26
    NET_DATA_USAGE_METERED = 68;

    // OPEN: Settings > More > Android Beam
    // CATEGORY: SETTINGS
    // OS: 6.0
    // GMS: 7.5.26
    NFC_BEAM = 69;

    // OPEN: Settings > Tap & pay
    // CATEGORY: SETTINGS
    // OS: 6.0
    // GMS: 7.5.26
    NFC_PAYMENT = 70;

    // OPEN: Settings > Sound & notification
    // CATEGORY: SETTINGS
    // OS: 6.0
    // GMS: 7.5.26
    NOTIFICATION = 71;

    // OPEN: Settings > Sound & notification > App notifications > [App]
    // CATEGORY: SETTINGS
    // OS: 6.0
    // GMS: 7.5.26
    NOTIFICATION_APP_NOTIFICATION = 72;

    // OPEN: Settings > Sound & notification > Other sounds
    // CATEGORY: SETTINGS
    // OS: 6.0
    // GMS: 7.5.26
    NOTIFICATION_OTHER_SOUND = 73;

    // OBSOLETE
    NOTIFICATION_REDACTION = 74;

    // OPEN: Settings Widget > Notification log
    // CATEGORY: SETTINGS
    // OS: 6.0
    // GMS: 7.5.26
    NOTIFICATION_STATION = 75;

    // OPEN: Settings > Sound & notification > Do not disturb
    // CATEGORY: SETTINGS
    // OS: 6.0
    // GMS: 7.5.26
    NOTIFICATION_ZEN_MODE = 76;

    // OPEN: OBSOLETE
    OWNER_INFO = 77;

    // OPEN: Print job notification > Print job settings
    // CATEGORY: SETTINGS
    // OS: 6.0
    // GMS: 7.5.26
    PRINT_JOB_SETTINGS = 78;

    // OPEN: Settings > Printing > [Print Service]
    // CATEGORY: SETTINGS
    // OS: 6.0
    // GMS: 7.5.26
    PRINT_SERVICE_SETTINGS = 79;

    // OPEN: Settings > Printing
    // CATEGORY: SETTINGS
    // OS: 6.0
    // GMS: 7.5.26
    PRINT_SETTINGS = 80;

    // OPEN: Settings > Backup & reset
    // CATEGORY: SETTINGS
    // OS: 6.0
    // GMS: 7.5.26
    PRIVACY = 81;

    //OBSOLETE
    PROXY_SELECTOR = 82;

    // OPEN: Settings > Backup & reset > Network settings reset
    // CATEGORY: SETTINGS
    // OS: 6.0
    // GMS: 7.5.26
    RESET_NETWORK = 83;

    // OPEN: Settings > Backup & reset > Network settings reset > Confirm
    // CATEGORY: SETTINGS
    // OS: 6.0
    // GMS: 7.5.26
    RESET_NETWORK_CONFIRM = 84;

    // OPEN: Settings > Developer Options > Running Services
    // CATEGORY: SETTINGS
    // OS: 6.0
    // GMS: 7.5.26
    RUNNING_SERVICE_DETAILS = 85;

    // OPEN: Settings > Security > Screen pinning
    // CATEGORY: SETTINGS
    // OS: 6.0
    // GMS: 7.5.26
    SCREEN_PINNING = 86;

    // OPEN: Settings > Security
    // CATEGORY: SETTINGS
    // OS: 6.0
    // GMS: 7.5.26
    SECURITY = 87;

    // OPEN: Settings > SIM cards
    // CATEGORY: SETTINGS
    // OS: 6.0
    // GMS: 7.5.26
    SIM = 88;

    // OBSOLETE
    TESTING = 89;

    // OPEN: Settings > More > Tethering & portable hotspot
    // CATEGORY: SETTINGS
    // OS: 6.0
    // GMS: 7.5.26
    TETHER = 90;

    // OPEN: Settings > Security > Trust agents
    // CATEGORY: SETTINGS
    // OS: 6.0
    // GMS: 7.5.26
    TRUST_AGENT = 91;

    // OPEN: Settings > Security > Trusted credentials
    // CATEGORY: SETTINGS
    // OS: 6.0
    // GMS: 7.5.26
    TRUSTED_CREDENTIALS = 92;

    // OPEN: Settings > Language & input > TTS output > [Engine] > Settings
    // CATEGORY: SETTINGS
    // OS: 6.0
    // GMS: 7.5.26
    TTS_ENGINE_SETTINGS = 93;

    // OPEN: Settings > Language & input > Text-to-speech output
    // CATEGORY: SETTINGS
    // OS: 6.0
    // GMS: 7.5.26
    TTS_TEXT_TO_SPEECH = 94;

    // OPEN: Settings > Security > Apps with usage access
    // CATEGORY: SETTINGS
    // OS: 6.0
    // GMS: 7.5.26
    USAGE_ACCESS = 95;

    // OPEN: Settings > Users
    // CATEGORY: SETTINGS
    // OS: 6.0
    // GMS: 7.5.26
    USER = 96;

    // OPEN: Settings > Users > [Restricted profile app & content access]
    // CATEGORY: SETTINGS
    // OS: 6.0
    // GMS: 7.5.26
    USERS_APP_RESTRICTIONS = 97;

    // OPEN: Settings > Users > [User settings]
    // CATEGORY: SETTINGS
    // OS: 6.0
    // GMS: 7.5.26
    USER_DETAILS = 98;

    // OBSOLETE
    VOICE_INPUT = 99;

    // OPEN: Settings > More > VPN
    // CATEGORY: SETTINGS
    // OS: 6.0
    // GMS: 7.5.26
    VPN = 100;

    // OPEN: Settings > Display > Choose wallpaper from
    // CATEGORY: SETTINGS
    // OS: 6.0
    // GMS: 7.5.26
    WALLPAPER_TYPE = 101;

    // OPEN: Settings > Display > Cast
    // CATEGORY: SETTINGS
    // OS: 6.0
    // GMS: 7.5.26
    WFD_WIFI_DISPLAY = 102;

    // OPEN: Settings > Wi-Fi
    // CATEGORY: SETTINGS
    // OS: 6.0
    // GMS: 7.5.26
    WIFI = 103;

    // OPEN: Settings > Wi-Fi > Advanced Wi-Fi
    // CATEGORY: SETTINGS
    // OS: 6.0
    // GMS: 7.5.26
    WIFI_ADVANCED = 104;

    // OPEN: Settings > More > Wi-Fi Calling
    // CATEGORY: SETTINGS
    // OS: 6.0
    // GMS: 7.5.26
    WIFI_CALLING = 105;

    // OPEN: Settings > Wi-Fi > Saved networks
    // CATEGORY: SETTINGS
    // OS: 6.0
    // GMS: 7.5.26
    WIFI_SAVED_ACCESS_POINTS = 106;

    // OBSOLETE
    WIFI_APITEST = 107;

    // OBSOLETE
    WIFI_INFO = 108;

    // OPEN: Settings > Wi-Fi > Advanced Wi-Fi > Wi-Fi Direct
    // CATEGORY: SETTINGS
    // OS: 6.0
    // GMS: 7.5.26
    WIFI_P2P = 109;

    // OPEN: Settings > More
    // CATEGORY: SETTINGS
    // OS: 6.0
    // GMS: 7.5.26
    WIRELESS = 110;

    // OPEN: Quick Settings Panel
    // CATEGORY: QUICK_SETTINGS
    // OS: 6.0
    // GMS: 7.5.26
    QS_PANEL = 111;

    // OPEN: QS Airplane mode tile shown
    // ACTION: QS Airplane mode tile tapped
    //  SUBTYPE: 0 is off, 1 is on
    // CATEGORY: QUICK_SETTINGS
    // OS: 6.0
    // GMS: 7.5.46
    QS_AIRPLANEMODE = 112;

    // OPEN: QS Bluetooth tile shown
    // ACTION: QS Bluetooth tile tapped
    //  SUBTYPE: 0 is off, 1 is on
    // CATEGORY: QUICK_SETTINGS
    // OS: 6.0
    // GMS: 7.5.46
    QS_BLUETOOTH = 113;

    // OPEN: QS Cast tile shown
    // ACTION: QS Cast tile tapped
    // CATEGORY: QUICK_SETTINGS
    // OS: 6.0
    // GMS: 7.5.46
    QS_CAST = 114;

    // OPEN: QS Cellular tile shown
    // ACTION: QS Cellular tile tapped
    // CATEGORY: QUICK_SETTINGS
    // OS: 6.0
    // GMS: 7.5.46
    QS_CELLULAR = 115;

    // OPEN: QS Color inversion tile shown
    // ACTION: QS Color inversion tile tapped
    //  SUBTYPE: 0 is off, 1 is on
    // CATEGORY: QUICK_SETTINGS
    // OS: 6.0
    // GMS: 7.5.46
    QS_COLORINVERSION = 116;

    // OPEN: QS Cellular tile > Cellular detail panel
    // CATEGORY: QUICK_SETTINGS
    // OS: 6.0
    // GMS: 7.5.46
    QS_DATAUSAGEDETAIL = 117;

    // OPEN: QS Do not disturb tile shown
    // ACTION: QS Do not disturb tile tapped
    //  SUBTYPE: 0 is off, 1 is on
    // CATEGORY: QUICK_SETTINGS
    // OS: 6.0
    // GMS: 7.5.46
    QS_DND = 118;

    // OPEN: QS Flashlight tile shown
    // ACTION: QS Flashlight tile tapped
    //  SUBTYPE: 0 is off, 1 is on
    // CATEGORY: QUICK_SETTINGS
    // OS: 6.0
    // GMS: 7.5.46
    QS_FLASHLIGHT = 119;

    // OPEN: QS Hotspot tile shown
    // ACTION: QS Hotspot tile tapped
    //  SUBTYPE: 0 is off, 1 is on
    // CATEGORY: QUICK_SETTINGS
    // OS: 6.0
    // GMS: 7.5.46
    QS_HOTSPOT = 120;

    // OPEN: QS 3P tile shown
    // ACTION: QS 3P tile tapped
    // CATEGORY: QUICK_SETTINGS
    // OS: 6.0
    // GMS: 7.5.46
    QS_INTENT = 121;

    // OPEN: QS Location tile shown
    // ACTION: QS Location tile tapped
    //  SUBTYPE: 0 is off, 1 is on
    // CATEGORY: QUICK_SETTINGS
    // OS: 6.0
    // GMS: 7.5.46
    QS_LOCATION = 122;

    // OPEN: QS Rotation tile shown
    // ACTION: QS Rotation tile tapped
    //  SUBTYPE: 0 is off, 1 is on
    // CATEGORY: QUICK_SETTINGS
    // OS: 6.0
    // GMS: 7.5.46
    QS_ROTATIONLOCK = 123;

    // OBSOLETE
    QS_USERDETAILITE = 124;

    // OPEN: QS User list panel
    // CATEGORY: QUICK_SETTINGS
    // OS: 6.0
    // GMS: 7.5.46
    QS_USERDETAIL = 125;

    // OPEN: QS WiFi tile shown
    // ACTION: QS WiFi tile tapped
    //  SUBTYPE: 0 is off, 1 is on
    // CATEGORY: QUICK_SETTINGS
    // OS: 6.0
    // GMS: 7.5.46
    QS_WIFI = 126;

    // OPEN: Notification Panel (including lockscreen)
    // CATEGORY: NOTIFICATION
    // OS: 5.1.1
    // GMS: 7.5.26
    NOTIFICATION_PANEL = 127;

    // OPEN: Notification in panel became visible.
    //   PACKAGE: App that posted the notification.
    // ACTION: Notification is tapped.
    //   PACKAGE: App that posted the notification
    // DETAIL: Notification is expanded by user.
    //   PACKAGE: App that posted the notification
    // DISMISS: Notification is dismissed.
    //   PACKAGE: App that posted the notification
    //   SUBTYPE: Dismiss reason from NotificationManagerService.java
    // CATEGORY: NOTIFICATION
    // OS: 5.1.1
    // GMS: 7.5.26
    NOTIFICATION_ITEM = 128;

    // ACTION: User tapped notification action
    //   PACKAGE: App that posted the notification
    //   SUBTYPE: Index of action on notification
    // CATEGORY: NOTIFICATION
    // OS: 5.0
    // GMS: 7.5.26
    NOTIFICATION_ITEM_ACTION = 129;

    // OPEN: Settings > Apps > Configure apps > App permissions
    // CATEGORY: SETTINGS
    // OS: 6.0
    // GMS: 7.5.26
    APPLICATIONS_ADVANCED = 130;

    // OPEN: Settings > Location > Scanning
    // CATEGORY: SETTINGS
    // OS: 6.0
    // GMS: 7.5.26
    LOCATION_SCANNING = 131;

    // OBSOLETE
    MANAGE_APPLICATIONS_ALL = 132;

    // OPEN: Settings > Sound & notification > App notifications
    // CATEGORY: SETTINGS
    // OS: 6.0
    // GMS: 7.5.26
    MANAGE_APPLICATIONS_NOTIFICATIONS = 133;

    // ACTION: Settings > Wi-Fi > Overflow > Add Network
    // CATEGORY: SETTINGS
    // OS: 6.0
    // GMS: 7.5.26
    ACTION_WIFI_ADD_NETWORK = 134;

    // ACTION: Settings > Wi-Fi > [Long press network] > Connect to network
    // CATEGORY: SETTINGS
    // OS: 6.0
    // GMS: 7.5.26
    ACTION_WIFI_CONNECT = 135;

    // ACTION: Settings > Wi-Fi > Overflow > Refresh
    // CATEGORY: SETTINGS
    // OS: 6.0
    // GMS: 7.5.26
    ACTION_WIFI_FORCE_SCAN = 136;

    // ACTION: Settings > Wi-Fi > [Long press network] > Forget network
    // CATEGORY: SETTINGS
    // OS: 6.0
    // GMS: 7.5.26
    ACTION_WIFI_FORGET = 137;

    // ACTION: Settings > Wi-Fi > Toggle off
    // CATEGORY: SETTINGS
    // OS: 6.0
    // GMS: 7.5.26
    ACTION_WIFI_OFF = 138;

    // ACTION: Settings > Wi-Fi > Toggle on
    // CATEGORY: SETTINGS
    // OS: 6.0
    // GMS: 7.5.26
    ACTION_WIFI_ON = 139;

    // OBSOLETE
    MANAGE_PERMISSIONS = 140;

    // OPEN: Settings > Sound & notification > DND > Priority only allows
    // CATEGORY: SETTINGS
    // OS: 6.0
    // GMS: 7.5.26
    NOTIFICATION_ZEN_MODE_PRIORITY = 141;

    // OPEN: Settings > Sound & notification > DND > Automatic rules
    // CATEGORY: SETTINGS
    // OS: 6.0
    // GMS: 7.5.26
    NOTIFICATION_ZEN_MODE_AUTOMATION = 142;

    // OPEN: Settings > Apps > Configure apps > App links
    // CATEGORY: SETTINGS
    // OS: 6.0
    // GMS: 7.5.26
    MANAGE_DOMAIN_URLS = 143;

    // OPEN: Settings > Sound & notification > DND > [Time based rule]
    // CATEGORY: SETTINGS
    // OS: 6.0
    // GMS: 7.5.26
    NOTIFICATION_ZEN_MODE_SCHEDULE_RULE = 144;

    // OPEN: Settings > Sound & notification > DND > [External rule]
    // CATEGORY: SETTINGS
    // OS: 6.0
    // GMS: 7.5.26
    NOTIFICATION_ZEN_MODE_EXTERNAL_RULE = 145;

    // OPEN: Settings > Sound & notification > DND > [Event rule]
    // CATEGORY: SETTINGS
    // OS: 6.0
    // GMS: 7.5.26
    NOTIFICATION_ZEN_MODE_EVENT_RULE = 146;

    // ACTION: App notification settings > Block Notifications
    // CATEGORY: SETTINGS
    // OS: 6.0
    // GMS: 7.5.26
    ACTION_BAN_APP_NOTES = 147;

    // ACTION: Notification shade > Dismiss all button
    // CATEGORY: NOTIFICATION
    // OS: 6.0
    // GMS: 7.5.26
    ACTION_DISMISS_ALL_NOTES = 148;

    // OPEN: QS Do Not Disturb detail panel
    // CATEGORY: QUICK_SETTINGS
    // OS: 6.0
    // GMS: 7.5.26
    QS_DND_DETAILS = 149;

    // OPEN: QS Bluetooth detail panel
    // CATEGORY: QUICK_SETTINGS
    // OS: 6.0
    // GMS: 7.5.26
    QS_BLUETOOTH_DETAILS = 150;

    // OPEN: QS Cast detail panel
    // CATEGORY: QUICK_SETTINGS
    // OS: 6.0
    // GMS: 7.5.26
    QS_CAST_DETAILS = 151;

    // OPEN: QS Wi-Fi detail panel
    // CATEGORY: QUICK_SETTINGS
    // OS: 6.0
    // GMS: 7.5.26
    QS_WIFI_DETAILS = 152;

    // ACTION: QS Wi-Fi detail panel > Wi-Fi toggle
    //   SUBTYPE: 0 is off, 1 is on
    // CATEGORY: QUICK_SETTINGS
    // OS: 6.0
    // GMS: 7.5.26
    QS_WIFI_TOGGLE = 153;

    // ACTION: QS Bluetooth detail panel > Bluetooth toggle
    //   SUBTYPE: 0 is off, 1 is on
    // CATEGORY: QUICK_SETTINGS
    // OS: 6.0
    // GMS: 7.5.26
    QS_BLUETOOTH_TOGGLE = 154;

    // ACTION: QS Cellular detail panel > Cellular toggle
    //   SUBTYPE: 0 is off, 1 is on
    // CATEGORY: QUICK_SETTINGS
    // OS: 6.0
    // GMS: 7.5.26
    QS_CELLULAR_TOGGLE = 155;

    // ACTION: QS User list panel > Select different user
    // CATEGORY: QUICK_SETTINGS
    // OS: 6.0
    // GMS: 7.5.26
    QS_SWITCH_USER = 156;

    // ACTION: QS Cast detail panel > Select cast device
    // CATEGORY: QUICK_SETTINGS
    // OS: 6.0
    // GMS: 7.5.26
    QS_CAST_SELECT = 157;

    // ACTION: QS Cast detail panel > Disconnect cast device
    // CATEGORY: QUICK_SETTINGS
    // OS: 6.0
    // GMS: 7.5.26
    QS_CAST_DISCONNECT = 158;

    // ACTION: Settings > Bluetooth > Toggle
    //   SUBTYPE: 0 is off, 1 is on
    // CATEGORY: SETTINGS
    // OS: 6.0
    // GMS: 7.5.26
    ACTION_BLUETOOTH_TOGGLE = 159;

    // ACTION: Settings > Bluetooth > Overflow > Refresh
    // CATEGORY: SETTINGS
    // OS: 6.0
    // GMS: 7.5.26
    ACTION_BLUETOOTH_SCAN = 160;

    // ACTION: Settings > Bluetooth > Overflow > Rename this device
    // CATEGORY: SETTINGS
    // OS: 6.0
    // GMS: 7.5.26
    ACTION_BLUETOOTH_RENAME = 161;

    // ACTION: Settings > Bluetooth > Overflow > Show received files
    // CATEGORY: SETTINGS
    // OS: 6.0
    // GMS: 7.5.26
    ACTION_BLUETOOTH_FILES = 162;

    // ACTION: QS DND details panel > Increase / Decrease exit time
    //   SUBTYPE: true is increase, false is decrease
    // CATEGORY: QUICK_SETTINGS
    // OS: 6.0
    // GMS: 7.5.26
    QS_DND_TIME = 163;

    // ACTION: QS DND details panel > [Exit condition]
    // CATEGORY: QUICK_SETTINGS
    // OS: 6.0
    // GMS: 7.5.26
    QS_DND_CONDITION_SELECT = 164;

    // ACTION: QS DND details panel > [DND mode]
    //  SUBTYPE: 1 is priority, 2 is silence, 3 is alarms only
    // CATEGORY: QUICK_SETTINGS
    // OS: 6.0
    // GMS: 7.5.26
    QS_DND_ZEN_SELECT = 165;

    // ACTION: QS DND detail panel > DND toggle
    //   SUBTYPE: 0 is off, 1 is on
    // CATEGORY: QUICK_SETTINGS
    // OS: 6.0
    // GMS: 7.5.26
    QS_DND_TOGGLE = 166;

    // ACTION: DND Settings > Priority only allows > Reminder toggle
    //   SUBTYPE: 0 is off, 1 is on
    // CATEGORY: SETTINGS
    // OS: 6.0
    // GMS: 7.5.26
    ACTION_ZEN_ALLOW_REMINDERS = 167;

    // ACTION: DND Settings > Priority only allows > Event toggle
    //   SUBTYPE: 0 is off, 1 is on
    // CATEGORY: SETTINGS
    // OS: 6.0
    // GMS: 7.5.26
    ACTION_ZEN_ALLOW_EVENTS = 168;

    // ACTION: DND Settings > Priority only allows > Messages
    //   SUBTYPE: 0 is off, 1 is on
    // CATEGORY: SETTINGS
    // OS: 6.0
    // GMS: 7.5.26
    ACTION_ZEN_ALLOW_MESSAGES = 169;

    // ACTION: DND Settings > Priority only allows > Calls
    //   SUBTYPE: 0 is off, 1 is on
    // CATEGORY: SETTINGS
    // OS: 6.0
    // GMS: 7.5.26
    ACTION_ZEN_ALLOW_CALLS = 170;

    // ACTION: DND Settings > Priority only allows > Repeat callers toggle
    //   SUBTYPE: 0 is off, 1 is on
    // CATEGORY: SETTINGS
    // OS: 6.0
    // GMS: 7.5.26
    ACTION_ZEN_ALLOW_REPEAT_CALLS = 171;

    // ACTION: DND Settings > Automatic rules > Add rule
    // CATEGORY: SETTINGS
    // OS: 6.0
    // GMS: 7.5.26
    ACTION_ZEN_ADD_RULE = 172;

    // ACTION: DND Settings > Automatic rules > Add rule > OK
    // CATEGORY: SETTINGS
    // OS: 6.0
    // GMS: 7.5.26
    ACTION_ZEN_ADD_RULE_OK = 173;

    // ACTION: DND Settings > Automatic rules > [Rule] > Delete rule
    // CATEGORY: SETTINGS
    // OS: 6.0
    // GMS: 7.5.26
    ACTION_ZEN_DELETE_RULE = 174;

    // ACTION: DND Settings > Automatic rules > [Rule] > Delete rule > Delete
    // CATEGORY: SETTINGS
    // OS: 6.0
    // GMS: 7.5.26
    ACTION_ZEN_DELETE_RULE_OK = 175;

    // ACTION: DND Settings > Automatic rules > [Rule] > Toggle
    //   SUBTYPE: 0 is off, 1 is on
    // CATEGORY: SETTINGS
    // OS: 6.0
    // GMS: 7.5.26
    ACTION_ZEN_ENABLE_RULE = 176;

    // ACTION: Settings > More > Airplane mode toggle
    //   SUBTYPE: 0 is off, 1 is on
    // CATEGORY: SETTINGS
    // OS: 6.0
    // GMS: 7.5.26
    ACTION_AIRPLANE_TOGGLE = 177;

    // ACTION: Settings > Data usage > Cellular data toggle
    //   SUBTYPE: 0 is off, 1 is on
    // CATEGORY: SETTINGS
    // OS: 6.0
    // GMS: 7.5.26
    ACTION_CELL_DATA_TOGGLE = 178;

    // OPEN: Settings > Sound & notification > Notification access
    // CATEGORY: SETTINGS
    // OS: 6.0
    // GMS: 7.5.26
    NOTIFICATION_ACCESS = 179;

    // OPEN: Settings > Sound & notification > Do Not Disturb access
    // CATEGORY: SETTINGS
    // OS: 6.0
    // GMS: 7.5.26
    NOTIFICATION_ZEN_MODE_ACCESS = 180;

    // OPEN: Settings > Apps > Configure apps > Default Apps
    // CATEGORY: SETTINGS
    // OS: 6.0
    // GMS: 7.5.26
    APPLICATIONS_DEFAULT_APPS = 181;

    // OPEN: Settings > Internal storage > Apps storage
    // CATEGORY: SETTINGS
    // OS: 6.0
    // GMS: 7.5.26
    APPLICATIONS_STORAGE_APPS = 182;

    // OPEN: Settings > Security > Usage access
    // CATEGORY: SETTINGS
    // OS: 6.0
    // GMS: 7.5.26
    APPLICATIONS_USAGE_ACCESS_DETAIL = 183;

    // OPEN: Settings > Battery > Battery optimization
    // CATEGORY: SETTINGS
    // OS: 6.0
    // GMS: 7.5.26
    APPLICATIONS_HIGH_POWER_APPS = 184;

    // OBSOLETE
    FUELGAUGE_HIGH_POWER_DETAILS = 185;

    // ACTION: Lockscreen > Unlock gesture
    // CATEGORY: GLOBAL_SYSTEM_UI
    // OS: 5.1.1
    // GMS: 7.8.22
    ACTION_LS_UNLOCK = 186;

    // ACTION: Lockscreen > Pull shade open
    // CATEGORY: GLOBAL_SYSTEM_UI
    // OS: 5.1.1
    // GMS: 7.8.22
    ACTION_LS_SHADE = 187;

    // ACTION: Lockscreen > Tap on lock, shows hint
    // CATEGORY: GLOBAL_SYSTEM_UI
    // OS: 5.1.1
    // GMS: 7.8.22
    ACTION_LS_HINT = 188;

    // ACTION: Lockscreen > Camera
    // CATEGORY: GLOBAL_SYSTEM_UI
    // OS: 5.1.1
    // GMS: 7.8.22
    ACTION_LS_CAMERA = 189;

    // ACTION: Lockscreen > Dialer
    // CATEGORY: GLOBAL_SYSTEM_UI
    // OS: 5.1.1
    // GMS: 7.8.22
    ACTION_LS_DIALER = 190;

    // ACTION: Lockscreen > Tap on lock, locks phone
    // CATEGORY: GLOBAL_SYSTEM_UI
    // OS: 5.1.1
    // GMS: 7.8.22
    ACTION_LS_LOCK = 191;

    // ACTION: Lockscreen > Tap on notification, false touch rejection
    // CATEGORY: GLOBAL_SYSTEM_UI
    // OS: 5.1.1
    // GMS: 7.8.22
    ACTION_LS_NOTE = 192;

    // ACTION: Lockscreen > Swipe down to open quick settings
    // CATEGORY: GLOBAL_SYSTEM_UI
    // OS: 6.0
    // GMS: 7.8.22
    ACTION_LS_QS = 193;

    // ACTION: Swipe down to open quick settings when unlocked
    // CATEGORY: GLOBAL_SYSTEM_UI
    // OS: 6.0
    // GMS: 7.8.22
    ACTION_SHADE_QS_PULL = 194;

    // ACTION: Notification shade > Tap to open quick settings
    // CATEGORY: GLOBAL_SYSTEM_UI
    // OS: 6.0
    // GMS: 7.8.22
    ACTION_SHADE_QS_TAP = 195;

    // OPEN: Lockscreen
    //   SUBTYPE: 0 is unsecure, 1 is secured by password / pattern / PIN
    // CATEGORY: GLOBAL_SYSTEM_UI
    // OS: 5.1.1
    // GMS: 7.8.22
    LOCKSCREEN = 196;

    // OPEN: Lockscreen > Screen to enter password / pattern / PIN
    // CATEGORY: GLOBAL_SYSTEM_UI
    // OS: 5.1.1
    // GMS: 7.8.22
    BOUNCER = 197;

    // OPEN: Screen turned on
    //   SUBTYPE: 2 is user action
    // CATEGORY: GLOBAL_SYSTEM_UI
    // OS: 5.1.1
    // GMS: 7.8.22
    SCREEN = 198;

    // OPEN: Notification caused sound, vibration, and/or LED blink
    //   SUBTYPE: 1 is buzz, 2 is beep, blink is 4, or'd together
    // CATEGORY: NOTIFICATION
    // OS: 5.1.1
    // GMS: 7.8.53
    NOTIFICATION_ALERT = 199;

    // ACTION: Lockscreen > Emergency Call button
    // CATEGORY: GLOBAL_SYSTEM_UI
    // OS: 5.1.1
    // GMS: 7.5.26
    ACTION_EMERGENCY_CALL = 200;

    // OPEN: Settings > Apps > Configure > Default apps > Assist & voice input
    // CATEGORY: SETTINGS
    // OS: 6.0
    // GMS: 7.5.26
    APPLICATIONS_MANAGE_ASSIST = 201;

    // OPEN: Settings > Memory
    // CATEGORY: SETTINGS
    // OS: 6.0
    // GMS: 7.5.26
    PROCESS_STATS_SUMMARY = 202;

    // ACTION: Settings > Display > When device is rotated
    // CATEGORY: SETTINGS
    // OS: 6.0
    // GMS: 7.5.26
    ACTION_ROTATION_LOCK = 203;

    // ACTION: Long press on notification to view controls
    // CATEGORY: NOTIFICATION
    // OS: 6.0
    // GMS: 7.5.26
    ACTION_NOTE_CONTROLS = 204;

    // ACTION: Notificatoin controls > Info button
    // CATEGORY: NOTIFICATION
    // OS: 6.0
    // GMS: 7.5.26
    ACTION_NOTE_INFO = 205;

    // ACTION: Notification controls > Settings button
    // CATEGORY: NOTIFICATION
    // OS: 6.0
    // GMS: 7.5.26
    ACTION_APP_NOTE_SETTINGS = 206;

    // OPEN: Volume Dialog (with hardware buttons)
    // CATEGORY: GLOBAL_SYSTEM_UI
    // OS: 6.0
    // GMS: 7.5.26
    VOLUME_DIALOG = 207;

    // OPEN: Volume dialog > Expanded volume dialog (multiple sliders)
    // CATEGORY: GLOBAL_SYSTEM_UI
    // OS: 6.0
    // GMS: 7.5.26
    VOLUME_DIALOG_DETAILS = 208;

    // ACTION: Volume dialog > Adjust volume slider
    //   SUBTYPE: volume level (0-7)
    // CATEGORY: GLOBAL_SYSTEM_UI
    // OS: 6.0
    // GMS: 7.5.26
    ACTION_VOLUME_SLIDER = 209;

    // ACTION: Volume dialog > Select non-active stream
    //   SUBTYPE: stream (defined in AudioSystem.java)
    // CATEGORY: GLOBAL_SYSTEM_UI
    // OS: 6.0
    // GMS: 7.5.26
    ACTION_VOLUME_STREAM = 210;

    // ACTION: Adjust volume with hardware key
    //   SUBTYPE: volume level (0-7)
    // CATEGORY: GLOBAL_SYSTEM_UI
    // OS: 6.0
    // GMS: 7.5.26
    ACTION_VOLUME_KEY = 211;

    // ACTION: Volume dialog > Mute a stream by tapping icon
    //   SUBTYPE: mute is 1, audible is 2
    // CATEGORY: GLOBAL_SYSTEM_UI
    // OS: 6.0
    // GMS: 7.5.26
    ACTION_VOLUME_ICON = 212;

    // ACTION: Volume dialog > Change ringer mode by tapping icon
    //   SUBTYPE: 2 is audible, 3 is vibrate
    // CATEGORY: GLOBAL_SYSTEM_UI
    // OS: 6.0
    // GMS: 7.5.26
    ACTION_RINGER_MODE = 213;

    // ACTION: Chooser shown (share target, file open, etc.)
    // CATEGORY: GLOBAL_SYSTEM_UI
    // OS: 6.0
    // GMS: 7.5.26
    ACTION_ACTIVITY_CHOOSER_SHOWN = 214;

    // ACTION: Chooser > User taps an app target
    //   SUBTYPE: Index of target
    // CATEGORY: GLOBAL_SYSTEM_UI
    // OS: 6.0
    // GMS: 7.5.26
    ACTION_ACTIVITY_CHOOSER_PICKED_APP_TARGET = 215;

    // ACTION: Chooser > User taps a service target
    //   SUBTYPE: Index of target
    // CATEGORY: GLOBAL_SYSTEM_UI
    // OS: 6.0
    // GMS: 7.5.26
    ACTION_ACTIVITY_CHOOSER_PICKED_SERVICE_TARGET = 216;

    // ACTION: Chooser > User taps a standard target
    //   SUBTYPE: Index of target
    // CATEGORY: GLOBAL_SYSTEM_UI
    // OS: 6.0
    // GMS: 7.5.26
    ACTION_ACTIVITY_CHOOSER_PICKED_STANDARD_TARGET = 217;

    // ACTION: QS Brightness Slider (with auto brightness disabled)
    //   SUBTYPE: slider value
    // CATEGORY: QUICK_SETTINGS
    // OS: 6.0
    // GMS: 7.5.26
    ACTION_BRIGHTNESS = 218;

    // ACTION: QS Brightness Slider (with auto brightness enabled)
    //   SUBTYPE: slider value
    // CATEGORY: QUICK_SETTINGS
    // OS: 6.0
    // GMS: 7.5.26
    ACTION_BRIGHTNESS_AUTO = 219;

    // OPEN: Settings > Display > Brightness Slider
    // CATEGORY: SETTINGS
    // OS: 6.0
    // GMS: 7.5.26
    BRIGHTNESS_DIALOG = 220;

    // OPEN: Settings > Apps > Configure Apps > Draw over other apps
    // CATEGORY: SETTINGS
    // OS: 6.0
    // GMS: 7.5.26
    SYSTEM_ALERT_WINDOW_APPS = 221;

    // OPEN: Display has entered dream mode
    // CATEGORY: GLOBAL_SYSTEM_UI
    // OS: 6.0
    // GMS: 7.5.26
    DREAMING = 222;

    // OPEN: Display has entered ambient notification mode
    // CATEGORY: GLOBAL_SYSTEM_UI
    // OS: 6.0
    // GMS: 7.5.26
    DOZING = 223;

    // OPEN: Overview
    // CATEGORY: GLOBAL_SYSTEM_UI
    // OS: 6.0
    // GMS: 7.5.26
    OVERVIEW_ACTIVITY = 224;

    // OPEN: Settings > About phone > Legal information
    // CATEGORY: SETTINGS
    // OS: 6.0
    // GMS: 7.5.26
    ABOUT_LEGAL_SETTINGS = 225;

    // OPEN: Settings > Search > Perform search
    // CATEGORY: SETTINGS
    // OS: 6.0
    // GMS: 7.5.26
    ACTION_SEARCH_RESULTS = 226;

    // OPEN: Settings > System UI Tuner
    // CATEGORY: SETTINGS
    // OS: 6.0
    // GMS: 7.5.26
    TUNER = 227;

    // OPEN: Settings > System UI Tuner > Quick Settings
    // CATEGORY: SETTINGS
    // OS: 6.0
    // GMS: 7.5.26
    TUNER_QS = 228;

    // OPEN: Settings > System UI Tuner > Demo mode
    // CATEGORY: SETTINGS
    // OS: 6.0
    // GMS: 7.5.26
    TUNER_DEMO_MODE = 229;

    // ACTION: Settings > System UI Tuner > Quick Settings > Move tile
    //   PACKAGE: Tile
    // CATEGORY: SETTINGS
    // OS: 6.0
    // GMS: 7.5.26
    TUNER_QS_REORDER = 230;

    // ACTION: Settings > System UI Tuner > Quick Settings > Add tile
    //   PACKAGE: Tile
    // CATEGORY: SETTINGS
    // OS: 6.0
    // GMS: 7.5.26
    TUNER_QS_ADD = 231;

    // ACTION: Settings > System UI Tuner > Quick Settings > Remove tile
    //   PACKAGE: Tile
    // CATEGORY: SETTINGS
    // OS: 6.0
    // GMS: 7.5.26
    TUNER_QS_REMOVE = 232;

    // ACTION: Settings > System UI Tuner > Status bar > Enable icon
    //   PACKAGE: Icon
    // CATEGORY: SETTINGS
    // OS: 6.0
    // GMS: 7.5.26
    TUNER_STATUS_BAR_ENABLE = 233;

    // ACTION: Settings > System UI Tuner > Status bar > Disable icon
    //   PACKAGE: Icon
    // CATEGORY: SETTINGS
    // OS: 6.0
    // GMS: 7.5.26
    TUNER_STATUS_BAR_DISABLE = 234;

    // ACTION: Settings > System UI Tuner > Demo mode > Enable demo mode
    //   SUBTYPE: false is disabled, true is enabled
    // CATEGORY: SETTINGS
    // OS: 6.0
    // GMS: 7.5.26
    TUNER_DEMO_MODE_ENABLED = 235;

    // ACTION: Settings > System UI Tuner > Demo mode > Show demo mode
    //   SUBTYPE: false is disabled, true is enabled
    // CATEGORY: SETTINGS
    // OS: 6.0
    // GMS: 7.5.26
    TUNER_DEMO_MODE_ON = 236;

    // ACTION: Settings > System UI Tuner > Show embedded battery percentage
    //   SUBTYPE: 0 is disabled, 1 is enabled
    // CATEGORY: SETTINGS
    // OS: 6.0
    // GMS: 7.5.26
    TUNER_BATTERY_PERCENTAGE = 237;

    // OPEN: Settings > Developer options > Inactive apps
    // CATEGORY: SETTINGS
    // OS: 6.0
    // GMS: 7.5.26
    FUELGAUGE_INACTIVE_APPS = 238;

    // ACTION: Long press home to bring up assistant
    // CATEGORY: GLOBAL_SYSTEM_UI
    // OS: 6.0
    // GMS: 7.5.26
    ACTION_ASSIST_LONG_PRESS = 239;

    // OPEN: Settings > Security > Nexus Imprint > Add Fingerprint
    // CATEGORY: SETTINGS
    // OS: 6.0
    // GMS: 7.8.99
    FINGERPRINT_ENROLLING = 240;

    // OPEN: Fingerprint Enroll > Find Sensor
    // CATEGORY: SETTINGS
    // OS: 6.0
    // GMS: 7.8.99
    FINGERPRINT_FIND_SENSOR = 241;

    // OPEN: Fingerprint Enroll > Fingerprint Enrolled!
    // CATEGORY: SETTINGS
    // OS: 6.0
    // GMS: 7.8.99
    FINGERPRINT_ENROLL_FINISH = 242;

    // OPEN: Fingerprint Enroll introduction
    // CATEGORY: SETTINGS
    // OS: 6.0
    // GMS: 7.8.99
    FINGERPRINT_ENROLL_INTRO = 243;

    // OPEN: Fingerprint Enroll onboarding
    // CATEGORY: SETTINGS
    // OS: 6.0
    // GMS: 7.8.99
    FINGERPRINT_ENROLL_ONBOARD = 244;

    // OPEN: Fingerprint Enroll > Let's Start!
    // CATEGORY: SETTINGS
    // OS: 6.0
    // GMS: 7.8.99
    FINGERPRINT_ENROLL_SIDECAR = 245;

    // OPEN: Fingerprint Enroll SUW > Let's Start!
    // CATEGORY: SETTINGS
    // OS: 6.0
    // GMS: 7.8.99
    FINGERPRINT_ENROLLING_SETUP = 246;

    // OPEN: Fingerprint Enroll SUW > Find Sensor
    // CATEGORY: SETTINGS
    // OS: 6.0
    // GMS: 7.8.99
    FINGERPRINT_FIND_SENSOR_SETUP = 247;

    // OPEN: Fingerprint Enroll SUW > Fingerprint Enrolled!
    // CATEGORY: SETTINGS
    // OS: 6.0
    // GMS: 7.8.99
    FINGERPRINT_ENROLL_FINISH_SETUP = 248;

    // OPEN: Fingerprint Enroll SUW introduction
    // CATEGORY: SETTINGS
    // OS: 6.0
    // GMS: 7.8.99
    FINGERPRINT_ENROLL_INTRO_SETUP = 249;

    // OPEN: Fingerprint Enroll SUW onboarding
    // CATEGORY: SETTINGS
    // OS: 6.0
    // GMS: 7.8.99
    FINGERPRINT_ENROLL_ONBOARD_SETUP = 250;

    // ACTION: Add fingerprint > Enroll fingerprint
    // CATEGORY: SETTINGS
    // OS: 6.0
    // GMS: 7.8.99
    ACTION_FINGERPRINT_ENROLL = 251;

    // ACTION: Authenticate using fingerprint
    // CATEGORY: SETTINGS
    // OS: 6.0
    // GMS: 7.8.99
    ACTION_FINGERPRINT_AUTH = 252;

    // ACTION: Settings > Security > Nexus Imprint > [Fingerprint] > Delete
    // CATEGORY: SETTINGS
    // OS: 6.0
    // GMS: 7.8.99
    ACTION_FINGERPRINT_DELETE = 253;

    // ACTION: Settings > Security > Nexus Imprint > [Fingerprint] > Rename
    // CATEGORY: SETTINGS
    // OS: 6.0
    // GMS: 7.8.99
    ACTION_FINGERPRINT_RENAME = 254;

    // ACTION: Double tap camera shortcut
    // CATEGORY: GLOBAL_SYSTEM_UI
    // OS: 6.0
    // GMS: 7.8.99
    ACTION_DOUBLE_TAP_POWER_CAMERA_GESTURE = 255;

    // ACTION: Double twist camera shortcut
    // CATEGORY: GLOBAL_SYSTEM_UI
    // OS: 6.0
    // GMS: 7.8.99
    ACTION_WIGGLE_CAMERA_GESTURE = 256;

    // OPEN: QS Work Mode tile shown
    // ACTION: QS Work Mode tile tapped
    //   SUBTYPE: 0 is off, 1 is on
    // CATEGORY: QUICK_SETTINGS
    // OS: N
    // GMS: 7.8.99
    QS_WORKMODE = 257;

    // OPEN: Settings > Developer Options > Background Check
    // CATEGORY: SETTINGS
    // OS: N
    // GMS: 7.8.99
    BACKGROUND_CHECK_SUMMARY = 258;

    // OPEN: QS Lock tile shown
    // ACTION: QS Lock tile tapped
    //   SUBTYPE: 0 is off, 1 is on
    // CATEGORY: QUICK_SETTINGS
    // OS: N
    // GMS: 7.8.99
    QS_LOCK_TILE = 259;

    // OPEN: QS User Tile shown
    // CATEGORY: QUICK_SETTINGS
    // OS: N
    // GMS: 7.8.99
    QS_USER_TILE = 260;

    // OPEN: QS Battery tile shown
    // CATEGORY: QUICK_SETTINGS
    // OS: N
    // GMS: 7.8.99
    QS_BATTERY_TILE = 261;

    // OPEN: Settings > Sound > Do not disturb > Visual interruptions
    // CATEGORY: SETTINGS
    // OS: N
    // GMS: 7.8.99
    NOTIFICATION_ZEN_MODE_VISUAL_INTERRUPTIONS = 262;

    // ACTION: Visual interruptions > No screen interuptions toggle
    //   SUBTYPE: 0 is off, 1 is on
    // CATEGORY: SETTINGS
    // OS: N
    // GMS: 7.8.99
    ACTION_ZEN_ALLOW_WHEN_SCREEN_OFF = 263;

    // ACTION: Visual interruptions > No notification light toggle
    //   SUBTYPE: 0 is off, 1 is on
    // CATEGORY: SETTINGS
    // OS: N
    // GMS: 7.8.99
    ACTION_ZEN_ALLOW_LIGHTS = 264;

    // OPEN: Settings > Notifications > [App] > Topic Notifications
    // CATEGORY: SETTINGS
    // OS: N
    // GMS: 7.8.99
    NOTIFICATION_TOPIC_NOTIFICATION = 265;

    // ACTION: Settings > Apps > Default Apps > Select different SMS app
    //   PACKAGE: Selected SMS app
    // CATEGORY: SETTINGS
    // OS: N
    // GMS: 7.8.99
    ACTION_DEFAULT_SMS_APP_CHANGED = 266;

    // OPEN: QS Color modification tile shown
    // ACTION: QS Color modification tile tapped
    //   SUBTYPE: 0 is off, 1 is on
    // CATEGORY: QUICK_SETTINGS
    // OS: N
    // GMS: 7.8.99
    QS_COLOR_MATRIX = 267;

    // OPEN: QS Custom tile shown
    // ACTION: QS Work Mode tile tapped
    // CATEGORY: QUICK_SETTINGS
    // OS: N
    // GMS: 7.8.99
    QS_CUSTOM = 268;

    // ACTION: Visual interruptions > Never turn off the screen toggle
    //   SUBTYPE: 0 is off, 1 is on
    // CATEGORY: SETTINGS
    // OS: N
    // GMS: 7.8.99
    ACTION_ZEN_ALLOW_WHEN_SCREEN_ON = 269;

    // ACTION: Overview > Long-press task, drag to enter split-screen
    // CATEGORY: GLOBAL_SYSTEM_UI
    // OS: N
    // GMS: 7.8.99
    ACTION_WINDOW_DOCK_DRAG_DROP = 270;

    // ACTION: In App > Long-press Overview button to enter split-screen
    // CATEGORY: GLOBAL_SYSTEM_UI
    // OS: N
    // GMS: 7.8.99
    ACTION_WINDOW_DOCK_LONGPRESS = 271;

    // ACTION: In App > Swipe Overview button to enter split-screen
    // CATEGORY: GLOBAL_SYSTEM_UI
    // OS: N
    // GMS: 7.8.99
    ACTION_WINDOW_DOCK_SWIPE = 272;

    // ACTION: Launch profile-specific app > Confirm credentials
    // CATEGORY: GLOBAL_SYSTEM_UI
    // OS: N
    // GMS: 7.8.99
    PROFILE_CHALLENGE = 273;

    // OPEN: QS Battery detail panel
    // CATEGORY: GLOBAL_SYSTEM_UI
    // OS: N
    // GMS: 7.8.99
    QS_BATTERY_DETAIL = 274;

    // OPEN: Overview > History
    // CATEGORY: GLOBAL_SYSTEM_UI
    // OS: N
    // GMS: 7.8.99
    OVERVIEW_HISTORY = 275;

    // ACTION: Overview > Page by tapping Overview button
    // CATEGORY: GLOBAL_SYSTEM_UI
    // OS: N
    // GMS: 7.8.99
    ACTION_OVERVIEW_PAGE = 276;

    // ACTION: Overview > Select app
    // CATEGORY: GLOBAL_SYSTEM_UI
    // OS: N
    // GMS: 7.8.99
    ACTION_OVERVIEW_SELECT = 277;

    // ACTION: View emergency info
    // CATEGORY: GLOBAL_SYSTEM_UI
    // OS: N
    // GMS: 7.8.99
    ACTION_VIEW_EMERGENCY_INFO = 278;

    // ACTION: Edit emergency info activity
    // CATEGORY: SETTINGS
    // OS: N
    // GMS: 7.8.99
    ACTION_EDIT_EMERGENCY_INFO = 279;

    // ACTION: Edit emergency info field
    // CATEGORY: SETTINGS
    // OS: N
    // GMS: 7.8.99
    ACTION_EDIT_EMERGENCY_INFO_FIELD = 280;

    // ACTION: Add emergency contact
    // CATEGORY: SETTINGS
    // OS: N
    // GMS: 7.8.99
    ACTION_ADD_EMERGENCY_CONTACT = 281;

    // ACTION: Delete emergency contact
    // CATEGORY: SETTINGS
    // OS: N
    // GMS: 7.8.99
    ACTION_DELETE_EMERGENCY_CONTACT = 282;

    // ACTION: Call emergency contact
    // CATEGORY: SETTINGS
    // OS: N
    // GMS: 7.8.99
    ACTION_CALL_EMERGENCY_CONTACT = 283;

    // OPEN: QS Data Saver tile shown
    // ACTION: QS Data Saver tile tapped
    // CATEGORY: QUICK_SETTINGS
    QS_DATA_SAVER = 284;

    // OPEN: Settings > Security > User credentials
    // CATEGORY: Settings
    // OS: N
    // GMS: 7.8.99
    USER_CREDENTIALS = 285;

    // ACTION: In App (splitscreen) > Long-press Overview to exit split-screen
    // CATEGORY: GLOBAL_SYSTEM_UI
    // OS: N
    // GMS: 7.8.99
    ACTION_WINDOW_UNDOCK_LONGPRESS = 286;

    // Logged when the user scrolls through overview manually
    OVERVIEW_SCROLL = 287;

    // Logged when the overview times out automatically selecting an app
    OVERVIEW_SELECT_TIMEOUT = 288;

    // Logged when a user dismisses a task in overview
    OVERVIEW_DISMISS = 289;

    // Logged when the user modifying the notification importance slider.
    ACTION_MODIFY_IMPORTANCE_SLIDER = 290;

    // Logged when the user saves a modification to notification importance. Negative numbers
    // indicate the user lowered the importance; positive means they increased it.
    ACTION_SAVE_IMPORTANCE = 291;

    // ACTION: Long-press power button, then tap "Take bug report" option.
    // CATEGORY: GLOBAL_SYSTEM_UI
    // OS: N
    // GMS: 7.8.99
    ACTION_BUGREPORT_FROM_POWER_MENU_INTERACTIVE = 292;

    // ACTION: Long-press power button, then long-press "Take bug report" option.
    // CATEGORY: GLOBAL_SYSTEM_UI
    // OS: N
    // GMS: 7.8.99
    ACTION_BUGREPORT_FROM_POWER_MENU_FULL = 293;

    // ACTION: Settings -> Developer Options -> Take bug report -> Interactive report
    // CATEGORY: SETTINGS
    // OS: N
    // GMS: 7.8.99
    // Interactive bug report initiated from Settings.
    ACTION_BUGREPORT_FROM_SETTINGS_INTERACTIVE = 294;

    // ACTION: Settings -> Developer Options -> Take bug report -> Full report
    // CATEGORY: SETTINGS
    // OS: N
    // GMS: 7.8.99
    // Interactive bug report initiated from Settings.
    ACTION_BUGREPORT_FROM_SETTINGS_FULL = 295;

    // ACTION: User tapped notification action to cancel a bug report
    // CATEGORY: NOTIFICATION
    // OS: N
    // GMS: 7.8.99
    ACTION_BUGREPORT_NOTIFICATION_ACTION_CANCEL = 296;

    // ACTION: User tapped notification action to launch bug report details screen
    // CATEGORY: NOTIFICATION
    // OS: N
    // GMS: 7.8.99
    ACTION_BUGREPORT_NOTIFICATION_ACTION_DETAILS = 297;

    // ACTION: User tapped notification action to take adition screenshot on bug report
    // CATEGORY: NOTIFICATION
    // OS: N
    // GMS: 7.8.99
    ACTION_BUGREPORT_NOTIFICATION_ACTION_SCREENSHOT = 298;

    // ACTION: User tapped notification to share bug report
    // CATEGORY: NOTIFICATION
    // OS: N
    // GMS: 7.8.99
    ACTION_BUGREPORT_NOTIFICATION_ACTION_SHARE = 299;

    // ACTION: User changed bug report name using the details screen
    // CATEGORY: GLOBAL_SYSTEM_UI
    // OS: N
    // GMS: 7.8.99
    ACTION_BUGREPORT_DETAILS_NAME_CHANGED = 300;

    // ACTION: User changed bug report title using the details screen
    // CATEGORY: GLOBAL_SYSTEM_UI
    // OS: N
    // GMS: 7.8.99
    ACTION_BUGREPORT_DETAILS_TITLE_CHANGED = 301;

    // ACTION: User changed bug report description using the details screen
    // CATEGORY: GLOBAL_SYSTEM_UI
    // OS: N
    // GMS: 7.8.99
    ACTION_BUGREPORT_DETAILS_DESCRIPTION_CHANGED = 302;

    // ACTION: User tapped Save in the bug report details screen.
    // CATEGORY: GLOBAL_SYSTEM_UI
    // OS: N
    // GMS: 7.8.99
    ACTION_BUGREPORT_DETAILS_SAVED = 303;

    // ACTION: User tapped Cancel in the bug report details screen.
    // CATEGORY: GLOBAL_SYSTEM_UI
    // OS: N
    // GMS: 7.8.99
    ACTION_BUGREPORT_DETAILS_CANCELED = 304;

    // Tuner: Open/close calibrate dialog.
    TUNER_CALIBRATE_DISPLAY = 305;

    // Tuner: Open/close color and appearance.
    TUNER_COLOR_AND_APPEARANCE = 306;

    // Tuner: Apply calibrate dialog.
    ACTION_TUNER_CALIBRATE_DISPLAY_CHANGED = 307;

    // Tuner: Open/close night mode.
    TUNER_NIGHT_MODE = 308;

    // Tuner: Change night mode.
    ACTION_TUNER_NIGHT_MODE = 309;

    // Tuner: Change night mode auto.
    ACTION_TUNER_NIGHT_MODE_AUTO = 310;

    // Tuner: Change night mode adjust dark theme.
    ACTION_TUNER_NIGHT_MODE_ADJUST_DARK_THEME = 311;

    // Tuner: Change night mode adjust tint.
    ACTION_TUNER_NIGHT_MODE_ADJUST_TINT = 312;

    // Tuner: Change night mode adjust brightness.
    ACTION_TUNER_NIGHT_MODE_ADJUST_BRIGHTNESS = 313;

    // Tuner: Change do not disturb in volume panel.
    ACTION_TUNER_DO_NOT_DISTURB_VOLUME_PANEL = 314;

    // Tuner: Change do not disturb volume buttons shortcut.
    ACTION_TUNER_DO_NOT_DISTURB_VOLUME_SHORTCUT = 315;

    // Logs the action the user takes when an app crashed.
    ACTION_APP_CRASH = 316;

    // Logs the action the user takes when an app ANR'd.
    ACTION_APP_ANR = 317;

    // Logged when a user double taps the overview button to launch the previous task
    OVERVIEW_LAUNCH_PREVIOUS_TASK = 318;

    // Logged when we execute an app transition. This indicates the total delay from startActivity
    // until the app transition is starting to animate, in milliseconds.
    APP_TRANSITION_DELAY_MS = 319;

    // Logged when we execute an app transition. This indicates the reason why the transition
    // started. Must be one of ActivityManagerInternal.APP_TRANSITION_* reasons.
    APP_TRANSITION_REASON = 320;

    // Logged when we execute an app transition and we drew a starting window. This indicates the
    // delay from startActivity until the starting window was drawn.
    APP_TRANSITION_STARTING_WINDOW_DELAY_MS = 321;

    // Logged when we execute an app transition and all windows of the app got drawn. This indicates
    // the delay from startActivity until all windows have been drawn.
    APP_TRANSITION_WINDOWS_DRAWN_DELAY_MS = 322;

    // Logged when we execute an app transition. This indicates the component name of the current
    // transition.
    APP_TRANSITION_COMPONENT_NAME = 323;

    // Logged when we execute an app transition. This indicates whether the process was already
    // running.
    APP_TRANSITION_PROCESS_RUNNING = 324;

    // Logged when we execute an app transition. This indicates the device uptime in seconds when
    // the transition was executed.
    APP_TRANSITION_DEVICE_UPTIME_SECONDS = 325;

    // User granted access to the request folder; action takes an integer
    // representing the folder's index on Environment.STANDARD_DIRECTORIES
    // (or -2 for root access, or -1 or unknown directory).
    ACTION_SCOPED_DIRECTORY_ACCESS_GRANTED_BY_FOLDER = 326;

    // User denied access to the request folder; action takes an integer
    // representing the folder's index on Environment.STANDARD_DIRECTORIES
    // (or -2 for root access, or -1 or unknown directory).
    ACTION_SCOPED_DIRECTORY_ACCESS_DENIED_BY_FOLDER = 327;

    // User granted access to the request folder; action pass package name
    // of calling package.
    ACTION_SCOPED_DIRECTORY_ACCESS_GRANTED_BY_PACKAGE = 328;

    // User denied access to the request folder; action pass package name
    // of calling package.
    ACTION_SCOPED_DIRECTORY_ACCESS_DENIED_BY_PACKAGE = 329;

    // App requested access to a directory it has already been granted
    // access before; action takes an integer representing the folder's
    // index on Environment.STANDARD_DIRECTORIES
    // (or -2 for root access, or -1 or unknown directory).
    ACTION_SCOPED_DIRECTORY_ACCESS_ALREADY_GRANTED_BY_FOLDER = 330;

    // App requested access to a directory it has already been granted
    // access before; action pass package name of calling package.
    ACTION_SCOPED_DIRECTORY_ACCESS_ALREADY_GRANTED_BY_PACKAGE = 331;

    // Logged when the user slides a notification and
    // reveals the gear beneath it.
    ACTION_REVEAL_GEAR = 332;

    // Logged when the user taps on the gear beneath
    // a notification.
    ACTION_TOUCH_GEAR = 333;

    // Logs that the user has edited the enabled VR listeners.
    VR_MANAGE_LISTENERS = 334;

    // Settings -> Accessibility -> Click after pointer stops moving
    ACCESSIBILITY_TOGGLE_AUTOCLICK = 335;
    // Settings -> Sound
    SOUND = 336;
    // Settings -> Notifications -> Gear
    CONFIGURE_NOTIFICATION = 337;
    // Settings -> Wi-Fi -> Gear
    CONFIGURE_WIFI = 338;
    // Settings -> Display -> Display size
    DISPLAY_SCREEN_ZOOM = 339;
    // Settings -> Display -> Font size
    ACCESSIBILITY_FONT_SIZE = 340;
    // Settings -> Data usage -> Cellular/Wi-Fi data usage
    DATA_USAGE_LIST = 341;
    // Settings -> Data usage -> Billing cycle or DATA_USAGE_LIST -> Gear
    BILLING_CYCLE = 342;
    // DATA_USAGE_LIST -> Any item or App info -> Data usage
    APP_DATA_USAGE = 343;
    // Settings -> Language & input -> Language
    USER_LOCALE_LIST = 344;
    // Settings -> Language & input -> Virtual keyboard
    VIRTUAL_KEYBOARDS = 345;
    // Settings -> Language & input -> Physical keyboard
    PHYSICAL_KEYBOARDS = 346;
    // Settings -> Language & input -> Virtual keyboard -> Add a virtual keyboard
    ENABLE_VIRTUAL_KEYBOARDS = 347;
    // Settings -> Data usage -> Data Saver
    DATA_SAVER_SUMMARY = 348;
    // Settings -> Data usage -> Data Saver -> Unrestricted data access
    DATA_USAGE_UNRESTRICTED_ACCESS = 349;

    // Used for generic logging of Settings Preference Persistence, should not be used
    // outside SharedPreferencesLogger.
    ACTION_GENERIC_PACKAGE = 350;
    // Settings -> Apps -> Gear -> Special access
    SPECIAL_ACCESS = 351;

    // Logs that the user docks window via shortcut key.
    WINDOW_DOCK_SHORTCUTS = 352;

    // User already denied access to the request folder; action takes an integer
    // representing the folder's index on Environment.STANDARD_DIRECTORIES
    // (or -2 for root access, or -1 or unknown directory).
    ACTION_SCOPED_DIRECTORY_ACCESS_ALREADY_DENIED_BY_FOLDER = 353;

    // User already denied access to the request folder; action pass package name
    // of calling package.
    ACTION_SCOPED_DIRECTORY_ACCESS_ALREADY_DENIED_BY_PACKAGE = 354;

    // User denied access to the request folder and checked 'Do not ask again';
    // action takes an integer representing the folder's index on Environment.STANDARD_DIRECTORIES
    // (or -2 for root access, or -1 or unknown directory).
    ACTION_SCOPED_DIRECTORY_ACCESS_DENIED_AND_PERSIST_BY_FOLDER = 355;

    // User denied access to the request folder and checked 'Do not ask again';
    // action pass package name of calling package.
    ACTION_SCOPED_DIRECTORY_ACCESS_DENIED_AND_PERSIST_BY_PACKAGE = 356;

    // Logged when a user dismisses all task in overview
    OVERVIEW_DISMISS_ALL = 357;

    // Quick Settings -> Edit
    QS_EDIT = 358;

    // Quick Settings -> Edit -> Overflow -> Reset
    ACTION_QS_EDIT_RESET = 359;

    // QS -> Edit - Drag a tile out of the active tiles.
    // The _SPEC contains either the spec of the tile or
    // the package of the 3rd party app in the PKG field.
    ACTION_QS_EDIT_REMOVE_SPEC = 360;
    ACTION_QS_EDIT_REMOVE = 361;

    // QS -> Edit - Drag a tile into the active tiles.
    // The _SPEC contains either the spec of the tile or
    // the package of the 3rd party app in the PKG field.
    ACTION_QS_EDIT_ADD_SPEC = 362;
    ACTION_QS_EDIT_ADD = 363;

    // QS -> Edit - Drag a tile within the active tiles.
    // The _SPEC contains either the spec of the tile or
    // the package of the 3rd party app in the PKG field.
    ACTION_QS_EDIT_MOVE_SPEC = 364;
    ACTION_QS_EDIT_MOVE = 365;

    // Long-press on a QS tile. Tile spec in package field.
    ACTION_QS_LONG_PRESS = 366;

    // OPEN: SUW Welcome Screen -> Vision Settings
    // CATEGORY: SETTINGS
    // OS: N
    SUW_ACCESSIBILITY = 367;

    // OPEN: SUW Welcome Screen -> Vision Settings -> Magnification gesture
    // ACTION: New magnification gesture configuration is chosen
    //  SUBTYPE: 0 is off, 1 is on
    // CATEGORY: SETTINGS
    // OS: N
    SUW_ACCESSIBILITY_TOGGLE_SCREEN_MAGNIFICATION = 368;

    // OPEN: SUW Welcome Screen -> Vision Settings -> Font size
    // ACTION: New font size is chosen
    //  SUBTYPE: 0 is small, 1 is default, 2 is large, 3 is largest
    // CATEGORY: SETTINGS
    // OS: N
    SUW_ACCESSIBILITY_FONT_SIZE = 369;

    // OPEN: SUW Welcome Screen -> Vision Settings -> Display size
    // ACTION: New display size is chosen
    //  SUBTYPE: 0 is small, 1 is default, 2 is large, 3 is larger, 4 is largest
    // CATEGORY: SETTINGS
    // OS: N
    SUW_ACCESSIBILITY_DISPLAY_SIZE = 370;

    // OPEN: SUW Welcome Screen -> Vision Settings -> TalkBack
    // ACTION: New screen reader configuration is chosen
    //  SUBTYPE: 0 is off, 1 is on
    // CATEGORY: SETTINGS
    // OS: N
    SUW_ACCESSIBILITY_TOGGLE_SCREEN_READER = 371;

    // ------- Begin N Settings conditionals -----
    // Conditionals are the green bars at the top of the settings dashboard
    // All conditionals will have visible/hide events onResume/onPause
    // but they will also be used as extra ints in the
    // dismiss/expand/collapse/click/button events

    // swipe away conditional
    ACTION_SETTINGS_CONDITION_DISMISS = 372;

    // click on collapsed conditional or clicks expand button
    ACTION_SETTINGS_CONDITION_EXPAND = 373;

    // click collapse button on expanded conditional
    ACTION_SETTINGS_CONDITION_COLLAPSE = 374;

    // click main area of expanded conditional
    ACTION_SETTINGS_CONDITION_CLICK = 375;

    // click a direct button on expanded conditional
    ACTION_SETTINGS_CONDITION_BUTTON = 376;

    // Airplane mode on
    SETTINGS_CONDITION_AIRPLANE_MODE = 377;
    // AKA Data saver on
    SETTINGS_CONDITION_BACKGROUND_DATA = 378;
    // Battery saver on
    SETTINGS_CONDITION_BATTERY_SAVER = 379;
    // Cellular data off
    SETTINGS_CONDITION_CELLULAR_DATA = 380;
    // Do not disturb on
    SETTINGS_CONDITION_DND = 381;
    // Hotspot on
    SETTINGS_CONDITION_HOTSPOT = 382;
    // Work profile off
    SETTINGS_CONDITION_WORK_MODE = 383;

    // ------- Begin N Settings suggestions -----
    // Since suggestions come from system apps, suggestions will
    // have generic constants and the package providing the suggestion
    // will be put in the package field.  For suggestions in the Settings
    // package, the class name will be filled in instead (since settings
    // provides several suggetions).

    // Settings shown/hidden on main settings dashboard.
    // These are actually visibility events, but visible/hidden doesn't
    // take a package, so these are being logged as actions.
    ACTION_SHOW_SETTINGS_SUGGESTION = 384;
    ACTION_HIDE_SETTINGS_SUGGESTION = 385;

    // Click on a suggestion.
    ACTION_SETTINGS_SUGGESTION = 386;

    // Suggestion -> Overflow -> Remove.
    ACTION_SETTINGS_DISMISS_SUGGESTION = 387;

    // Settings > Apps > Gear > Special Access > Premium SMS access
    PREMIUM_SMS_ACCESS = 388;

    // Logged when the user resizes the docked stack. Arguments:
    // 0: Split 50:50
    // 1: Docked smaller
    // 2: Docked larger
    ACTION_WINDOW_DOCK_RESIZE = 389;

    // User exits split-screen by dragging the divider to the side of the screen. Arguments
    // 0: Docked gets maximized
    // 1: Fullscreen gets maximized
    ACTION_WINDOW_UNDOCK_MAX = 390;

    // User tried to dock an unresizable app.
    ACTION_WINDOW_DOCK_UNRESIZABLE = 391;

    // System UI Tuner > Other > Power notification controls
    TUNER_POWER_NOTIFICATION_CONTROLS = 392;

    // System UI Tuner > Other > Power notification controls > Toggle on/off
    ACTION_TUNER_POWER_NOTIFICATION_CONTROLS = 393;

    // Action: user enable / disabled data saver using Settings. Arguments:
    // 0: Data Saver mode is disabled.
    // 1: Data Saver mode is enabled.
    ACTION_DATA_SAVER_MODE = 394;

    // User whitelisted an app for Data Saver mode; action pass package name of app.
    ACTION_DATA_SAVER_WHITELIST = 395;

    // User blacklisted an app for Data Saver mode; action pass package name of app.
    ACTION_DATA_SAVER_BLACKLIST = 396;

    // User opened a remote input view associated with a notification. Passes package name of app
    // that posted the notification. Note that this can also happen transiently during notification
    // reinflation.
    ACTION_REMOTE_INPUT_OPEN = 397;

    // User attempt to send data through a remote input view associated with a notification.
    // Passes package name of app that posted the notification. May succeed or fail.
    ACTION_REMOTE_INPUT_SEND = 398;

    // Failed attempt to send data through a remote input view associated with a
    // notification. Passes package name of app that posted the notification.
    ACTION_REMOTE_INPUT_FAIL = 399;

    // User closed a remote input view associated with a notification. Passes package name of app
    // that posted the notification. Note that this can also happen transiently during notification
    // reinflation.
    ACTION_REMOTE_INPUT_CLOSE = 400;

    // OPEN: Settings > Accounts > Work profile settings
    // CATEGORY: SETTINGS
    ACCOUNTS_WORK_PROFILE_SETTINGS = 401;

<<<<<<< HEAD
    // ------- Begin N App Disambig Shade -----
    // Application disambig shade opened or closed with a featured app.
    // These are actually visibility events, but visible/hidden doesn't
    // take a package, so these are being logged as actions.
    // Package: Calling app on open, called app on close
    ACTION_SHOW_APP_DISAMBIG_APP_FEATURED = 402;
    ACTION_HIDE_APP_DISAMBIG_APP_FEATURED = 403;

    // Application disambig shade opened or closed without a featured app.
    // These are actually visibility events, but visible/hidden doesn't
    // take a package, so these are being logged as actions.
    // Package: Calling app on open, called app on close
    ACTION_SHOW_APP_DISAMBIG_NONE_FEATURED = 404;
    ACTION_HIDE_APP_DISAMBIG_NONE_FEATURED = 405;

    // User opens in an app by pressing “Always” in the application disambig shade.
    // Subtype: Index of selection
    ACTION_APP_DISAMBIG_ALWAYS = 406;

    // User opens in an app by pressing “Just Once” in the application disambig shade.
    // Subtype: Index of selection
    ACTION_APP_DISAMBIG_JUST_ONCE = 407;

    // User opens in an app by tapping on its name in the application disambig shade.
    // Subtype: Index of selection
    ACTION_APP_DISAMBIG_TAP = 408;
=======
    // Settings -> Dev options -> Convert to file encryption
    CONVERT_FBE = 402;

    // Settings -> Dev options -> Convert to file encryption -> WIPE AND CONVERT...
    CONVERT_FBE_CONFIRM = 403;

    // Settings -> Dev options -> Running services
    RUNNING_SERVICES = 404;
>>>>>>> 25118d1a

    // Add new aosp constants above this line.
    // END OF AOSP CONSTANTS
  }
}<|MERGE_RESOLUTION|>--- conflicted
+++ resolved
@@ -2191,43 +2191,43 @@
     // CATEGORY: SETTINGS
     ACCOUNTS_WORK_PROFILE_SETTINGS = 401;
 
-<<<<<<< HEAD
+    // Settings -> Dev options -> Convert to file encryption
+    CONVERT_FBE = 402;
+
+    // Settings -> Dev options -> Convert to file encryption -> WIPE AND CONVERT...
+    CONVERT_FBE_CONFIRM = 403;
+
+    // Settings -> Dev options -> Running services
+    RUNNING_SERVICES = 404;
+
+    // ---- End N Constants, all N constants go above this line ----
+
     // ------- Begin N App Disambig Shade -----
     // Application disambig shade opened or closed with a featured app.
     // These are actually visibility events, but visible/hidden doesn't
     // take a package, so these are being logged as actions.
     // Package: Calling app on open, called app on close
-    ACTION_SHOW_APP_DISAMBIG_APP_FEATURED = 402;
-    ACTION_HIDE_APP_DISAMBIG_APP_FEATURED = 403;
+    ACTION_SHOW_APP_DISAMBIG_APP_FEATURED = 451;
+    ACTION_HIDE_APP_DISAMBIG_APP_FEATURED = 452;
 
     // Application disambig shade opened or closed without a featured app.
     // These are actually visibility events, but visible/hidden doesn't
     // take a package, so these are being logged as actions.
     // Package: Calling app on open, called app on close
-    ACTION_SHOW_APP_DISAMBIG_NONE_FEATURED = 404;
-    ACTION_HIDE_APP_DISAMBIG_NONE_FEATURED = 405;
+    ACTION_SHOW_APP_DISAMBIG_NONE_FEATURED = 453;
+    ACTION_HIDE_APP_DISAMBIG_NONE_FEATURED = 454;
 
     // User opens in an app by pressing “Always” in the application disambig shade.
     // Subtype: Index of selection
-    ACTION_APP_DISAMBIG_ALWAYS = 406;
+    ACTION_APP_DISAMBIG_ALWAYS = 455;
 
     // User opens in an app by pressing “Just Once” in the application disambig shade.
     // Subtype: Index of selection
-    ACTION_APP_DISAMBIG_JUST_ONCE = 407;
+    ACTION_APP_DISAMBIG_JUST_ONCE = 456;
 
     // User opens in an app by tapping on its name in the application disambig shade.
     // Subtype: Index of selection
-    ACTION_APP_DISAMBIG_TAP = 408;
-=======
-    // Settings -> Dev options -> Convert to file encryption
-    CONVERT_FBE = 402;
-
-    // Settings -> Dev options -> Convert to file encryption -> WIPE AND CONVERT...
-    CONVERT_FBE_CONFIRM = 403;
-
-    // Settings -> Dev options -> Running services
-    RUNNING_SERVICES = 404;
->>>>>>> 25118d1a
+    ACTION_APP_DISAMBIG_TAP = 457;
 
     // Add new aosp constants above this line.
     // END OF AOSP CONSTANTS
