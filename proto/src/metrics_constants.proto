--- conflicted
+++ resolved
@@ -4005,8 +4005,6 @@
     // FIELD: The numeric preference value (of type float) when it is changed in Settings
     FIELD_SETTINGS_PREFERENCE_CHANGE_FLOAT_VALUE = 995;
 
-<<<<<<< HEAD
-=======
     // OPEN: Settings > System > Languages & input > Assist gesture
     // CATEGORY: SETTINGS
     // OS: O DR
@@ -4041,7 +4039,6 @@
     // OS: O DR
     AMBIENT_DISPLAY_SETTINGS = 1003;
 
->>>>>>> 390ab841
     // Add new aosp constants above this line.
     // END OF AOSP CONSTANTS
   }
