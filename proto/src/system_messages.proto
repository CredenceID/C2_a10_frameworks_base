// Copyright (C) 2017 The Android Open Source Project
//
// Licensed under the Apache License, Version 2.0 (the "License");
// you may not use this file except in compliance with the License.
// You may obtain a copy of the License at
//
//      http://www.apache.org/licenses/LICENSE-2.0
//
// Unless required by applicable law or agreed to in writing, software
// distributed under the License is distributed on an "AS IS" BASIS,
// WITHOUT WARRANTIES OR CONDITIONS OF ANY KIND, either express or implied.
// See the License for the specific language governing permissions and
// limitations under the License.

syntax = "proto2";

option java_package = "com.android.internal.messages";
option java_outer_classname = "SystemMessageProto";

package com_android_notifications;

// Descriptors for system messages: notifications, dialogs, toasts, etc.
message SystemMessage {

  // System message IDs
  // These are non-consecutive in order to preserve some existing, ad hoc IDs.
  // It is OK to use skipped IDs.
  // Prefer to add new IDs consecutively from zero, search for ADD_NEW_IDS_ABOVE_THIS_LINE.
  // Most of these IDs only became meaningful with the O release.
  enum ID {
    // Unknown
    NOTE_UNKNOWN = 0;

    // Notify the user that a screenshot was captured.
    // Package: com.android.systemui
    NOTE_GLOBAL_SCREENSHOT = 1;

    // Warn the user about an invalid charger.
    // Package: com.android.systemui
    NOTE_BAD_CHARGER = 2;

    // Warn the user about low battery.
    // Package: com.android.systemui
    NOTE_POWER_LOW = 3;

    // Warn the user that the device has gotten warm.
    // Package: com.android.systemui
    NOTE_HIGH_TEMP = 4;

    // Warn the user that some notifications are hidden.
    // Package: com.android.systemui
    NOTE_HIDDEN_NOTIFICATIONS = 5;

    // Notify the user of a problem with a plugin (dev devices only).
    // Package: com.android.systemui
    NOTE_PLUGIN = 6;

    // Notify the user that instant app is running.
    // Package: com.android.systemui
    NOTE_INSTANT_APPS = 7;

    // Notify the user that they should select an input method
    // Package: android
    NOTE_SELECT_INPUT_METHOD = 8;

    // Notify the user about limited functionality before decryption
    // Package: android
    NOTE_FBE_ENCRYPTED_NOTIFICATION = 9;

    // Give the user a way out of car mode
    // Package: android
    NOTE_CAR_MODE_DISABLE = 10;

    // Notification to tell the user that a heavy-weight application is running.
    // Package: android
    NOTE_HEAVY_WEIGHT_NOTIFICATION = 11;

    // Notification to tell the user that a process has exceeded its memory limit.
    // Package: android
    NOTE_DUMP_HEAP_NOTIFICATION = 12;

    // Notification that is shown when finishing a system upgrade
    // Package: android
    NOTE_SYSTEM_UPGRADING = 13;

    // Notify the user that tethering is active.
    // Package: android
    NOTE_TETHER_GENERAL = 14;
    NOTE_TETHER_USB = 15;
    NOTE_TETHER_BLUETOOTH = 16;

    // Notify the user that always-on VPN has disconnected.
    // Package: android
    NOTE_VPN_DISCONNECTED = 17;

    // Notify the user about a sync error.
    // Package: android
    NOTE_SYNC_ERROR = 18;

    // Ask the user to select a keyboard language and layout
    // Package: android
    NOTE_SELECT_KEYBOARD_LAYOUT = 19;

    // Update the user about the status of the VPN
    // Package: android
    NOTE_VPN_STATUS = 20;

    // Package manager either installed or deleted a package
    // Package: android
    NOTE_PACKAGE_STATE = 21;

    // Tell the user that storage space is low
    // Package: android
    NOTE_LOW_STORAGE = 23;

    // Confirm that the user wants to reset out of retail demo mode
    // Package: android
    NOTE_RETAIL_RESET = 24;

    // Entice the use to tap to share files
    // Package: android
    NOTE_USB_MTP_TAP = 25;

    // Display the Android Debug Protocol status
    // Package: android
    NOTE_ADB_ACTIVE = 26;

    // Inform that USB is configured for Media Transfer Protocol
    // Package: android
    NOTE_USB_MTP = 27;

    // Inform that USB is configured for Picture Transfer Protocol
    // Package: android
    NOTE_USB_PTP = 28;

    // Inform that USB is configured as a Musical Instrument Digital Interface
    // Package: android
    NOTE_USB_MIDI = 29;

    // Inform that USB is configured in host mode
    // Package: android
    NOTE_USB_ACCESSORY = 30;

    // Inform the user that the device is supplying power to another device.
    // Package: android
    NOTE_USB_SUPPLYING = 31;

    // Inform the user that the device is consuming power from another device.
    // Package: android
    NOTE_USB_CHARGING = 32;

    // Inform the user that a certificate authority is managing SSL
    // Package: android
    NOTE_SSL_CERT_INFO = 33;

    // Warn the user they are approaching their data limit.
    // Package: android
    NOTE_NET_WARNING = 34;

    // Warn the user they have reached their data limit.
    // Package: android
    NOTE_NET_LIMIT = 35;

    // Warn the user they have exceeded their data limit.
    // Package: android
    NOTE_NET_LIMIT_SNOOZED = 36;

    // Inform the user they need to sign in to an account
    // Package: android, and others
    NOTE_ACCOUNT_REQUIRE_SIGNIN = 37;

    // Inform the user that there has been a permission request for an account
    // Package: android
    NOTE_ACCOUNT_CREDENTIAL_PERMISSION = 38;

    // Inform the user their phone recently shut down due to high temperature
    NOTE_THERMAL_SHUTDOWN = 39;

<<<<<<< HEAD
=======
    // Tell the user about currently running foreground services
    // Package: android
    NOTE_FOREGROUND_SERVICES = 40;

    // Inform the user that the connected audio accessory is not supported
    NOTE_USB_AUDIO_ACCESSORY_NOT_SUPPORTED = 41;

>>>>>>> 34575671
    // ADD_NEW_IDS_ABOVE_THIS_LINE
    // Legacy IDs with arbitrary values appear below
    // Legacy IDs existed as stable non-conflicting constants prior to the O release

    // Network status notes, previously decleared in metrics_constants with these values
    // Package: android
    //
    // A captive portal was detected during network validation
    NOTE_NETWORK_SIGN_IN = 740;
    // An unvalidated network without Internet was selected by the user
    NOTE_NETWORK_NO_INTERNET = 741;
    // A validated network failed revalidation and lost Internet access
    NOTE_NETWORK_LOST_INTERNET = 742;
    // The system default network switched to a different network
    NOTE_NETWORK_SWITCH = 743;

    // Notify the user that their work profile has been deleted
    // Package: android
    NOTE_PROFILE_WIPED = 1001;

    // Warn the user that their org can monitor the network
    // Package: android
    NOTE_NETWORK_LOGGING = 1002;

    // Confirm that the user wants to remove the guest account.
    // Package: com.android.systemui
    NOTE_REMOVE_GUEST = 1010;

    // Confirm that the user wants to log out of the device.
    // Package: com.android.systemui
    NOTE_LOGOUT_USER = 1011;

    // Communicate to the user about remote bugreports.
    // Package: android
    NOTE_REMOTE_BUGREPORT = 678432343;

    // Notify the user about public volume state changes..
    // Package: com.android.systemui
    NOTE_STORAGE_PUBLIC = 0x53505542;  // 1397773634

    // Notify the user about private volume state changes.
    // Package: com.android.systemui
    NOTE_STORAGE_PRIVATE = 0x53505256;

    // Notify the user about an unsupported storage device..
    // Package: com.android.systemui
    NOTE_STORAGE_DISK = 0x5344534b;

    // Notify the user that data or apps are being moved to external storage.
    // Package: com.android.systemui
    NOTE_STORAGE_MOVE = 0x534d4f56;
  }
}<|MERGE_RESOLUTION|>--- conflicted
+++ resolved
@@ -176,8 +176,6 @@
     // Inform the user their phone recently shut down due to high temperature
     NOTE_THERMAL_SHUTDOWN = 39;
 
-<<<<<<< HEAD
-=======
     // Tell the user about currently running foreground services
     // Package: android
     NOTE_FOREGROUND_SERVICES = 40;
@@ -185,7 +183,6 @@
     // Inform the user that the connected audio accessory is not supported
     NOTE_USB_AUDIO_ACCESSORY_NOT_SUPPORTED = 41;
 
->>>>>>> 34575671
     // ADD_NEW_IDS_ABOVE_THIS_LINE
     // Legacy IDs with arbitrary values appear below
     // Legacy IDs existed as stable non-conflicting constants prior to the O release
