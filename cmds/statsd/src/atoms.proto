/*
 * Copyright (C) 2017 The Android Open Source Project
 *
 * Licensed under the Apache License, Version 2.0 (the "License");
 * you may not use this file except in compliance with the License.
 * You may obtain a copy of the License at
 *
 *      http://www.apache.org/licenses/LICENSE-2.0
 *
 * Unless required by applicable law or agreed to in writing, software
 * distributed under the License is distributed on an "AS IS" BASIS,
 * WITHOUT WARRANTIES OR CONDITIONS OF ANY KIND, either express or implied.
 * See the License for the specific language governing permissions and
 * limitations under the License.
 */

syntax = "proto2";

package android.os.statsd;
option java_package = "com.android.os";
option java_outer_classname = "AtomsProto";

import "frameworks/base/cmds/statsd/src/atom_field_options.proto";
import "frameworks/base/core/proto/android/app/enums.proto";
import "frameworks/base/core/proto/android/app/settings_enums.proto";
import "frameworks/base/core/proto/android/app/job/enums.proto";
import "frameworks/base/core/proto/android/bluetooth/a2dp/enums.proto";
import "frameworks/base/core/proto/android/bluetooth/enums.proto";
import "frameworks/base/core/proto/android/bluetooth/hci/enums.proto";
import "frameworks/base/core/proto/android/bluetooth/hfp/enums.proto";
import "frameworks/base/core/proto/android/bluetooth/smp/enums.proto";
import "frameworks/base/core/proto/android/debug/enums.proto";
import "frameworks/base/core/proto/android/hardware/biometrics/enums.proto";
import "frameworks/base/core/proto/android/hardware/sensor/assist/enums.proto";
import "frameworks/base/core/proto/android/net/networkcapabilities.proto";
import "frameworks/base/core/proto/android/os/enums.proto";
import "frameworks/base/core/proto/android/server/connectivity/data_stall_event.proto";
import "frameworks/base/core/proto/android/server/enums.proto";
import "frameworks/base/core/proto/android/server/job/enums.proto";
import "frameworks/base/core/proto/android/server/location/enums.proto";
import "frameworks/base/core/proto/android/service/procstats_enum.proto";
import "frameworks/base/core/proto/android/service/usb.proto";
import "frameworks/base/core/proto/android/stats/enums.proto";
import "frameworks/base/core/proto/android/stats/docsui/docsui_enums.proto";
import "frameworks/base/core/proto/android/stats/devicepolicy/device_policy.proto";
import "frameworks/base/core/proto/android/stats/devicepolicy/device_policy_enums.proto";
import "frameworks/base/core/proto/android/stats/launcher/launcher.proto";
import "frameworks/base/core/proto/android/stats/style/style_enums.proto";
import "frameworks/base/core/proto/android/telecomm/enums.proto";
import "frameworks/base/core/proto/android/telephony/enums.proto";
import "frameworks/base/core/proto/android/view/enums.proto";
import "frameworks/base/core/proto/android/wifi/enums.proto";

/**
 * The master atom class. This message defines all of the available
 * raw stats log events from the Android system, also known as "atoms."
 *
 * This field contains a single oneof with all of the available messages.
 * The stats-log-api-gen tool runs as part of the Android build and
 * generates the android.util.StatsLog class, which contains the constants
 * and methods that Android uses to log.
 *
 * This Atom class is not actually built into the Android system.
 * Instead, statsd on Android constructs these messages synthetically,
 * in the format defined here and in stats_log.proto.
 */
message Atom {
    // Pushed atoms start at 2.
    oneof pushed {
        // For StatsLog reasons, 1 is illegal and will not work. Must start at 2.
        BleScanStateChanged ble_scan_state_changed = 2;
        ProcessStateChanged process_state_changed = 3;
        BleScanResultReceived ble_scan_result_received = 4;
        SensorStateChanged sensor_state_changed = 5;
        GpsScanStateChanged gps_scan_state_changed = 6;
        SyncStateChanged sync_state_changed = 7;
        ScheduledJobStateChanged scheduled_job_state_changed = 8;
        ScreenBrightnessChanged screen_brightness_changed = 9;
        WakelockStateChanged wakelock_state_changed = 10;
        LongPartialWakelockStateChanged long_partial_wakelock_state_changed = 11;
        MobileRadioPowerStateChanged mobile_radio_power_state_changed = 12;
        WifiRadioPowerStateChanged wifi_radio_power_state_changed = 13;
        ActivityManagerSleepStateChanged activity_manager_sleep_state_changed = 14;
        MemoryFactorStateChanged memory_factor_state_changed = 15;
        ExcessiveCpuUsageReported excessive_cpu_usage_reported = 16;
        CachedKillReported cached_kill_reported = 17;
        ProcessMemoryStatReported process_memory_stat_reported = 18;
        LauncherUIChanged launcher_event = 19;
        BatterySaverModeStateChanged battery_saver_mode_state_changed = 20;
        DeviceIdleModeStateChanged device_idle_mode_state_changed = 21;
        DeviceIdlingModeStateChanged device_idling_mode_state_changed = 22;
        AudioStateChanged audio_state_changed = 23;
        MediaCodecStateChanged media_codec_state_changed = 24;
        CameraStateChanged camera_state_changed = 25;
        FlashlightStateChanged flashlight_state_changed = 26;
        UidProcessStateChanged uid_process_state_changed = 27;
        ProcessLifeCycleStateChanged process_life_cycle_state_changed = 28;
        ScreenStateChanged screen_state_changed = 29;
        BatteryLevelChanged battery_level_changed = 30;
        ChargingStateChanged charging_state_changed = 31;
        PluggedStateChanged plugged_state_changed = 32;
        InteractiveStateChanged interactive_state_changed = 33;
        TouchEventReported touch_event_reported = 34;
        WakeupAlarmOccurred wakeup_alarm_occurred = 35;
        KernelWakeupReported kernel_wakeup_reported = 36;
        WifiLockStateChanged wifi_lock_state_changed = 37;
        WifiSignalStrengthChanged wifi_signal_strength_changed = 38;
        WifiScanStateChanged wifi_scan_state_changed = 39;
        PhoneSignalStrengthChanged phone_signal_strength_changed = 40;
        SettingChanged setting_changed = 41;
        ActivityForegroundStateChanged activity_foreground_state_changed = 42;
        IsolatedUidChanged isolated_uid_changed = 43;
        PacketWakeupOccurred packet_wakeup_occurred = 44;
        WallClockTimeShifted wall_clock_time_shifted = 45;
        AnomalyDetected anomaly_detected = 46;
        AppBreadcrumbReported app_breadcrumb_reported = 47 [(allow_from_any_uid) = true];
        AppStartOccurred app_start_occurred = 48;
        AppStartCanceled app_start_canceled = 49;
        AppStartFullyDrawn app_start_fully_drawn = 50;
        LmkKillOccurred lmk_kill_occurred = 51;
        PictureInPictureStateChanged picture_in_picture_state_changed = 52;
        WifiMulticastLockStateChanged wifi_multicast_lock_state_changed = 53;
        LmkStateChanged lmk_state_changed = 54;
        AppStartMemoryStateCaptured app_start_memory_state_captured = 55;
        ShutdownSequenceReported shutdown_sequence_reported = 56;
        BootSequenceReported boot_sequence_reported = 57;
        DaveyOccurred davey_occurred = 58 [(allow_from_any_uid) = true];
        OverlayStateChanged overlay_state_changed = 59;
        ForegroundServiceStateChanged foreground_service_state_changed = 60;
        CallStateChanged call_state_changed = 61;
        KeyguardStateChanged keyguard_state_changed = 62;
        KeyguardBouncerStateChanged keyguard_bouncer_state_changed = 63;
        KeyguardBouncerPasswordEntered keyguard_bouncer_password_entered = 64;
        AppDied app_died = 65;
        ResourceConfigurationChanged resource_configuration_changed = 66;
        BluetoothEnabledStateChanged bluetooth_enabled_state_changed = 67;
        BluetoothConnectionStateChanged bluetooth_connection_state_changed = 68;
        GpsSignalQualityChanged gps_signal_quality_changed = 69;
        UsbConnectorStateChanged usb_connector_state_changed = 70;
        SpeakerImpedanceReported speaker_impedance_reported = 71;
        HardwareFailed hardware_failed = 72;
        PhysicalDropDetected physical_drop_detected = 73;
        ChargeCyclesReported charge_cycles_reported = 74;
        MobileConnectionStateChanged mobile_connection_state_changed = 75;
        MobileRadioTechnologyChanged mobile_radio_technology_changed = 76;
        UsbDeviceAttached usb_device_attached = 77;
        AppCrashOccurred app_crash_occurred = 78;
        ANROccurred anr_occurred = 79;
        WTFOccurred wtf_occurred = 80;
        LowMemReported low_mem_reported = 81;
        GenericAtom generic_atom = 82;
        KeyValuePairsAtom key_value_pairs_atom = 83 [(allow_from_any_uid) = true];
        VibratorStateChanged vibrator_state_changed = 84;
        DeferredJobStatsReported deferred_job_stats_reported = 85;
        ThermalThrottlingStateChanged thermal_throttling = 86;
        BiometricAcquired biometric_acquired = 87;
        BiometricAuthenticated biometric_authenticated = 88;
        BiometricErrorOccurred biometric_error_occurred = 89;
        Notification notification = 90;
        BatteryHealthSnapshot battery_health_snapshot = 91;
        SlowIo slow_io = 92;
        BatteryCausedShutdown battery_caused_shutdown = 93;
        PhoneServiceStateChanged phone_service_state_changed = 94;
        PhoneStateChanged phone_state_changed = 95;
        UserRestrictionChanged user_restriction_changed = 96;
        SettingsUIChanged settings_ui_changed = 97;
        ConnectivityStateChanged connectivity_state_changed = 98;
        // TODO: service state change is very noisy shortly after boot, as well
        // as at other transitions - coming out of doze, device plugged in, etc.
        // Consider removing this if it becomes a problem
        ServiceStateChanged service_state_changed = 99;
        ServiceLaunchReported service_launch_reported = 100;
        FlagFlipUpdateOccurred flag_flip_update_occurred = 101;
        BinaryPushStateChanged binary_push_state_changed = 102;
        DevicePolicyEvent device_policy_event = 103;
        DocsUIFileOperationCanceledReported docs_ui_file_op_canceled = 104;
        DocsUIFileOperationCopyMoveModeReported docs_ui_file_op_copy_move_mode_reported = 105;
        DocsUIFileOperationFailureReported docs_ui_file_op_failure = 106;
        DocsUIFileOperationReported docs_ui_provider_file_op = 107;
        DocsUIInvalidScopedAccessRequestReported docs_ui_invalid_scoped_access_request = 108;
        DocsUILaunchReported docs_ui_launch_reported = 109;
        DocsUIRootVisitedReported docs_ui_root_visited = 110;
        DocsUIStartupMsReported docs_ui_startup_ms = 111;
        DocsUIUserActionReported docs_ui_user_action_reported = 112;
        WifiEnabledStateChanged wifi_enabled_state_changed = 113;
        WifiRunningStateChanged wifi_running_state_changed = 114;
        AppCompacted app_compacted = 115;
        NetworkDnsEventReported network_dns_event_reported = 116;
        DocsUIPickerLaunchedFromReported docs_ui_picker_launched_from_reported = 117;
        DocsUIPickResultReported docs_ui_pick_result_reported = 118;
        DocsUISearchModeReported docs_ui_search_mode_reported = 119;
        DocsUISearchTypeReported docs_ui_search_type_reported = 120;
        DataStallEvent data_stall_event = 121;
        RescuePartyResetReported rescue_party_reset_reported = 122;
        SignedConfigReported signed_config_reported = 123;
        GnssNiEventReported gnss_ni_event_reported = 124;
        BluetoothLinkLayerConnectionEvent bluetooth_link_layer_connection_event = 125;
        BluetoothAclConnectionStateChanged bluetooth_acl_connection_state_changed = 126;
        BluetoothScoConnectionStateChanged bluetooth_sco_connection_state_changed = 127;
        AppDowngraded app_downgraded = 128;
        AppOptimizedAfterDowngraded app_optimized_after_downgraded = 129;
        LowStorageStateChanged low_storage_state_changed = 130;
        GnssNfwNotificationReported gnss_nfw_notification_reported = 131;
        GnssConfigurationReported gnss_configuration_reported = 132;
        UsbPortOverheatEvent usb_port_overheat_event_reported = 133;
        NfcErrorOccurred nfc_error_occurred = 134;
        NfcStateChanged nfc_state_changed = 135;
        NfcBeamOccurred nfc_beam_occurred = 136;
        NfcCardemulationOccurred nfc_cardemulation_occurred = 137;
        NfcTagOccurred nfc_tag_occurred = 138;
        NfcHceTransactionOccurred nfc_hce_transaction_occurred = 139;
        SeStateChanged se_state_changed = 140;
        SeOmapiReported se_omapi_reported = 141;
        BroadcastDispatchLatencyReported broadcast_dispatch_latency_reported = 142;
        AttentionManagerServiceResultReported attention_manager_service_result_reported = 143;
        AdbConnectionChanged adb_connection_changed = 144;
        SpeechDspStatReported speech_dsp_stat_reported = 145;
        UsbContaminantReported usb_contaminant_reported = 146;
        WatchdogRollbackOccurred watchdog_rollback_occurred = 147;
        BiometricSystemHealthIssueDetected biometric_system_health_issue_detected = 148;
        BubbleUIChanged bubble_ui_changed = 149;
        ScheduledJobConstraintChanged scheduled_job_constraint_changed = 150;
        BluetoothActiveDeviceChanged bluetooth_active_device_changed = 151;
        BluetoothA2dpPlaybackStateChanged bluetooth_a2dp_playback_state_changed = 152;
        BluetoothA2dpCodecConfigChanged bluetooth_a2dp_codec_config_changed = 153;
        BluetoothA2dpCodecCapabilityChanged bluetooth_a2dp_codec_capability_changed = 154;
        BluetoothA2dpAudioUnderrunReported bluetooth_a2dp_audio_underrun_reported = 155;
        BluetoothA2dpAudioOverrunReported bluetooth_a2dp_audio_overrun_reported = 156;
        BluetoothDeviceRssiReported bluetooth_device_rssi_reported = 157;
        BluetoothDeviceFailedContactCounterReported bluetooth_device_failed_contact_counter_reported = 158;
        BluetoothDeviceTxPowerLevelReported bluetooth_device_tx_power_level_reported = 159;
        BluetoothHciTimeoutReported bluetooth_hci_timeout_reported = 160;
        BluetoothQualityReportReported bluetooth_quality_report_reported = 161;
        BluetoothManufacturerInfoReported bluetooth_device_info_reported = 162;
        BluetoothRemoteVersionInfoReported bluetooth_remote_version_info_reported = 163;
        BluetoothSdpAttributeReported bluetooth_sdp_attribute_reported = 164;
        BluetoothBondStateChanged bluetooth_bond_state_changed = 165;
        BluetoothClassicPairingEventReported bluetooth_classic_pairing_event_reported = 166;
        BluetoothSmpPairingEventReported bluetooth_smp_pairing_event_reported = 167;
        ScreenTimeoutExtensionReported screen_timeout_extension_reported = 168;
        ProcessStartTime process_start_time = 169;
        PermissionGrantRequestResultReported permission_grant_request_result_reported = 170;
        BluetoothSocketConnectionStateChanged bluetooth_socket_connection_state_changed = 171;
        DeviceIdentifierAccessDenied device_identifier_access_denied = 172;
        BubbleDeveloperErrorReported bubble_developer_error_reported = 173;
        AssistGestureStageReported assist_gesture_stage_reported = 174;
        AssistGestureFeedbackReported assist_gesture_feedback_reported = 175;
        AssistGestureProgressReported assist_gesture_progress_reported = 176;
        TouchGestureClassified touch_gesture_classified = 177;
        HiddenApiUsed hidden_api_used = 178 [(allow_from_any_uid) = true];
        StyleUIChanged style_ui_changed = 179;
        PrivacyIndicatorsInteracted privacy_indicators_interacted = 180;
    }

    // Pulled events will start at field 10000.
    // Next: 10057
    oneof pulled {
        WifiBytesTransfer wifi_bytes_transfer = 10000;
        WifiBytesTransferByFgBg wifi_bytes_transfer_by_fg_bg = 10001;
        MobileBytesTransfer mobile_bytes_transfer = 10002;
        MobileBytesTransferByFgBg mobile_bytes_transfer_by_fg_bg = 10003;
        BluetoothBytesTransfer bluetooth_bytes_transfer = 10006;
        KernelWakelock kernel_wakelock = 10004;
        SubsystemSleepState subsystem_sleep_state = 10005;
        CpuTimePerFreq cpu_time_per_freq = 10008;
        CpuTimePerUid cpu_time_per_uid = 10009;
        CpuTimePerUidFreq cpu_time_per_uid_freq = 10010;
        WifiActivityInfo wifi_activity_info = 10011;
        ModemActivityInfo modem_activity_info = 10012;
        BluetoothActivityInfo bluetooth_activity_info = 10007;
        ProcessMemoryState process_memory_state = 10013;
        SystemElapsedRealtime system_elapsed_realtime = 10014;
        SystemUptime system_uptime = 10015;
        CpuActiveTime cpu_active_time = 10016;
        CpuClusterTime cpu_cluster_time = 10017;
        DiskSpace disk_space = 10018 [deprecated=true];
        RemainingBatteryCapacity remaining_battery_capacity = 10019;
        FullBatteryCapacity full_battery_capacity = 10020;
        Temperature temperature = 10021;
        BinderCalls binder_calls = 10022;
        BinderCallsExceptions binder_calls_exceptions = 10023;
        LooperStats looper_stats = 10024;
        DiskStats disk_stats = 10025;
        DirectoryUsage directory_usage = 10026;
        AppSize app_size = 10027;
        CategorySize category_size = 10028;
        ProcStats proc_stats = 10029;
        BatteryVoltage battery_voltage = 10030;
        NumFingerprintsEnrolled num_fingerprints_enrolled = 10031;
        DiskIo disk_io = 10032;
        PowerProfile power_profile = 10033;
        ProcStatsPkgProc proc_stats_pkg_proc = 10034;
        ProcessCpuTime process_cpu_time = 10035;
        NativeProcessMemoryState native_process_memory_state = 10036;
        CpuTimePerThreadFreq cpu_time_per_thread_freq = 10037;
        OnDevicePowerMeasurement on_device_power_measurement = 10038;
        DeviceCalculatedPowerUse device_calculated_power_use = 10039;
        DeviceCalculatedPowerBlameUid device_calculated_power_blame_uid = 10040;
        DeviceCalculatedPowerBlameOther device_calculated_power_blame_other = 10041;
        ProcessMemoryHighWaterMark process_memory_high_water_mark = 10042;
        BatteryLevel battery_level = 10043;
        BuildInformation build_information = 10044;
        BatteryCycleCount battery_cycle_count = 10045;
        DebugElapsedClock debug_elapsed_clock = 10046;
        DebugFailingElapsedClock debug_failing_elapsed_clock = 10047;
        NumFacesEnrolled num_faces_enrolled = 10048;
        RoleHolder role_holder = 10049;
        DangerousPermissionState dangerous_permission_state = 10050;
        TrainInfo train_info = 10051;
        TimeZoneDataInfo time_zone_data_info = 10052;
        SDCardInfo sdcard_info = 10053;
        GpuStatsGlobalInfo gpu_stats_global_info = 10054;
        GpuStatsAppInfo gpu_stats_app_info = 10055;
        SystemIonHeapSize system_ion_heap_size = 10056;
    }

    // DO NOT USE field numbers above 100,000 in AOSP.
    // Field numbers 100,000 - 199,999 are reserved for non-AOSP (e.g. OEMs) to use.
    // Field numbers 200,000 and above are reserved for future use; do not use them at all.
}

/**
 * This proto represents a node of an attribution chain.
 * Note: All attribution chains are represented as a repeated field of type
 * AttributionNode. It is understood that in such arrays, the order is that
 * of calls, that is [A, B, C] if A calls B that calls C.
 */
message AttributionNode {
    // The uid for a given element in the attribution chain.
    optional int32 uid = 1;

    // The (optional) string tag for an element in the attribution chain. If the
    // element has no tag, it is encoded as an empty string.
    optional string tag = 2;
}

message KeyValuePair {
    optional int32 key = 1;
    oneof value {
        int32 value_int = 2;
        int64 value_long = 3;
        string value_str = 4;
        float value_float = 5;
    }
}

message KeyValuePairsAtom {
    optional int32 uid = 1;
    repeated KeyValuePair pairs = 2;
}

/*
 * *****************************************************************************
 * Below are all of the individual atoms that are logged by Android via statsd.
 *
 * RULES:
 *   - The field ids for each atom must start at 1, and count upwards by 1.
 *     Skipping field ids is not allowed.
 *   - These form an API, so renaming, renumbering or removing fields is
 *     not allowed between android releases.  (This is not currently enforced,
 *     but there will be a tool to enforce this restriction).
 *   - The types must be built-in protocol buffer types, namely, no sub-messages
 *     are allowed (yet).  The bytes type is also not allowed.
 *   - The CamelCase name of the message type should match the
 *     underscore_separated name as defined in Atom.
 *   - If an atom represents work that can be attributed to an app, there can
 *     be exactly one AttributionChain field. It must be field number 1.
 *   - A field that is a uid should be a string field, tagged with the [xxx]
 *     annotation. The generated code on android will be represented by UIDs,
 *     and those UIDs will be translated in xxx to those strings.
 *
 * CONVENTIONS:
 *   - Events are past tense. e.g. ScreenStateChanged, not ScreenStateChange.
 *   - If there is a UID, it goes first. Think in an object-oriented fashion.
 * *****************************************************************************
 */

/**
 * Logs when the Thermal service HAL notifies the throttling start/stop events.
 *
 * Logged from:
 *   frameworks/base/services/core/java/com/android/server/stats/StatsCompanionService.java
 */
message ThermalThrottlingStateChanged {
    optional android.os.TemperatureTypeEnum sensor_type = 1;

    enum State {
        UNKNOWN = 0;
        START = 1;
        STOP = 2;
    }

    optional State state = 2;

    optional float temperature = 3;
}

/**
 * Logs when the screen state changes.
 *
 * Logged from:
 *   frameworks/base/services/core/java/com/android/server/am/BatteryStatsService.java
 */
message ScreenStateChanged {
    // New screen state, from frameworks/base/core/proto/android/view/enums.proto.
    optional android.view.DisplayStateEnum state = 1 [(state_field_option).option = EXCLUSIVE];
}

/**
 * Logs that the process state of the uid, as determined by ActivityManager
 * (i.e. the highest process state of that uid's processes) has changed.
 *
 * Logged from:
 *   frameworks/base/services/core/java/com/android/server/am/BatteryStatsService.java
 */
message UidProcessStateChanged {
    optional int32 uid = 1 [(state_field_option).option = PRIMARY, (is_uid) = true];

    // The state, from frameworks/base/core/proto/android/app/enums.proto.
    optional android.app.ProcessStateEnum state = 2 [(state_field_option).option = EXCLUSIVE];
}

/**
 * Logs process state change of a process, as per the activity manager.
 *
 * Logged from:
 *   frameworks/base/services/core/java/com/android/server/am/ProcessRecord.java
 */
message ProcessStateChanged {
    optional int32 uid = 1;
    optional string process_name = 2;
    optional string package_name = 3;
    // TODO: remove this when validation is done
    optional int64 version = 5;
    // The state, from frameworks/base/core/proto/android/app/enums.proto.
    optional android.app.ProcessStateEnum state = 4;
}

/**
 * Logs when ActivityManagerService sleep state is changed.
 *
 * Logged from:
 *   frameworks/base/services/core/java/com/android/server/am/ActivityTaskManagerService.java
 */
message ActivityManagerSleepStateChanged {
    // TODO: import frameworks proto
    enum State {
        UNKNOWN = 0;
        ASLEEP = 1;
        AWAKE = 2;
    }
    optional State state = 1 [(state_field_option).option = EXCLUSIVE];
}

/**
 * Logs when system memory state changes.
 *
 * Logged from:
 *   frameworks/base/services/core/java/com/android/server/am/ActivityManagerService.java
 */
message MemoryFactorStateChanged {
    // TODO: import frameworks proto
    enum State {
        MEMORY_UNKNOWN = 0;
        NORMAL = 1;     // normal.
        MODERATE = 2;   // moderate memory pressure.
        LOW = 3;        // low memory.
        CRITICAL = 4;   // critical memory.

    }
    optional State factor = 1 [(state_field_option).option = EXCLUSIVE];
}

/**
 * Logs when app is using too much cpu, according to ActivityManagerService.
 *
 * Logged from:
 *   frameworks/base/services/core/java/com/android/server/am/ActivityManagerService.java
 */
message ExcessiveCpuUsageReported {
    optional int32 uid = 1;
    optional string process_name = 2;
    optional string package_name = 3;
    // package version. TODO: remove this when validation is done
    optional int64 version = 4;
}

/**
 * Logs when a cached process is killed, along with its pss.
 *
 * Logged from:
 *   frameworks/base/services/core/java/com/android/server/am/ActivityManagerService.java
 */
message CachedKillReported {
    optional int32 uid = 1;
    optional string process_name = 2;
    optional string package_name = 3;
    // TODO: remove this when validation is done
    optional int64 version = 5;
    optional int64 pss = 4;
}

/**
 * Logs when memory stats of a process is reported.
 *
 * Logged from:
 *   frameworks/base/services/core/java/com/android/server/am/ProcessRecord.java
 */
message ProcessMemoryStatReported {
    optional int32 uid = 1;
    optional string process_name = 2;
    optional string package_name = 3;
    //TODO: remove this when validation is done
    optional int64 version = 9;
    optional int64 pss = 4;
    optional int64 uss = 5;
    optional int64 rss = 6;
    enum Type {
        ADD_PSS_INTERNAL_SINGLE = 0;
        ADD_PSS_INTERNAL_ALL_MEM = 1;
        ADD_PSS_INTERNAL_ALL_POLL = 2;
        ADD_PSS_EXTERNAL = 3;
        ADD_PSS_EXTERNAL_SLOW = 4;
    }
    optional Type type = 7;
    optional int64 duration_millis = 8;
}

/**
 * Logs that a process started, finished, crashed, or ANRed.
 *
 * Logged from:
 *   frameworks/base/services/core/java/com/android/server/am/BatteryStatsService.java
 */
message ProcessLifeCycleStateChanged {
    optional int32 uid = 1 [(is_uid) = true];

    // The process name (usually same as the app name).
    optional string process_name = 2;

    // What lifecycle state the process changed to.
    // This enum is specific to atoms.proto.
    enum State {
        FINISHED = 0;
        STARTED = 1;
        CRASHED = 2;
    }
    optional State state = 3;
}

/**
 * Logs when the ble scan state changes.
 *
 * Logged from:
 *   packages/apps/Bluetooth/src/com/android/bluetooth/gatt/AppScanStats.java
 */
message BleScanStateChanged {
    repeated AttributionNode attribution_node = 1;

    enum State {
        OFF = 0;
        ON = 1;
        // RESET indicates all ble stopped. Used when it (re)starts (e.g. after it crashes).
        RESET = 2;
    }
    optional State state = 2;

    // Does the scan have a filter.
    optional bool is_filtered = 3;
    // Whether the scan is a CALLBACK_TYPE_FIRST_MATCH scan. Called 'background' scan internally.
    optional bool is_first_match = 4;
    // Whether the scan set to piggy-back off the results of other scans (SCAN_MODE_OPPORTUNISTIC).
    optional bool is_opportunistic = 5;
}

/**
 * Logs reporting of a ble scan finding results.
 *
 * Logged from:
 *   packages/apps/Bluetooth/src/com/android/bluetooth/gatt/AppScanStats.java
 */
// TODO: Consider also tracking per-scanner-id.
message BleScanResultReceived {
    repeated AttributionNode attribution_node = 1;

    // Number of ble scan results returned.
    optional int32 num_results = 2;
}

/**
 * Logs when a sensor state changes.
 *
 * Logged from:
 *   frameworks/base/services/core/java/com/android/server/am/BatteryStatsService.java
 */
message SensorStateChanged {
    repeated AttributionNode attribution_node = 1;

    // The id (int) of the sensor.
    optional int32 sensor_id = 2;

    enum State {
        OFF = 0;
        ON = 1;
    }
    optional State state = 3;
}

/**
 * Logs when GPS state changes.
 *
 * Logged from:
 *   frameworks/base/core/java/com/android/internal/os/BatteryStatsImpl.java
 */
message GpsScanStateChanged {
    repeated AttributionNode attribution_node = 1;

    enum State {
        OFF = 0;
        ON = 1;
    }
    optional State state = 2;
}

/**
 * Logs when GPS signal quality.
 *
 * Logged from:
 *   /frameworks/base/location/java/com/android/internal/location/gnssmetrics/GnssMetrics.java
 */
message GpsSignalQualityChanged {
    optional android.server.location.GpsSignalQualityEnum level = 1;
}


/**
 * Logs when a sync manager sync state changes.
 *
 * Logged from:
 *   frameworks/base/services/core/java/com/android/server/am/BatteryStatsService.java
 */
message SyncStateChanged {
    repeated AttributionNode attribution_node = 1;

    // Name of the sync (as named in the app). Can be chosen at run-time.
    optional string sync_name = 2;

    enum State {
        OFF = 0;
        ON = 1;
    }
    optional State state = 3;
}

/*
 * Deferred job stats.
 *
 * Logged from:
 *   frameworks/base/services/core/java/com/android/server/job/JobSchedulerService.java
*/
message DeferredJobStatsReported {
    repeated AttributionNode attribution_node = 1;

    // Number of jobs deferred.
    optional int32 num_jobs_deferred = 2;

    // Time since the last job runs.
    optional int64 time_since_last_job_millis = 3;
}

/**
 * Logs when a job scheduler job state changes.
 *
 * Logged from:
 *   frameworks/base/services/core/java/com/android/server/am/BatteryStatsService.java
 */
message ScheduledJobStateChanged {
    repeated AttributionNode attribution_node = 1;

    // Name of the job (as named in the app)
    optional string job_name = 2;

    enum State {
        FINISHED = 0;
        STARTED = 1;
        SCHEDULED = 2;
    }
    optional State state = 3;

    // The reason a job has stopped.
    // This is only applicable when the state is FINISHED.
    // The default value is STOP_REASON_UNKNOWN.
    optional android.app.job.StopReasonEnum stop_reason = 4;
}

/**
 * Logs when the audio state changes.
 *
 * Logged from:
 *   frameworks/base/services/core/java/com/android/server/am/BatteryStatsService.java
 */
message AudioStateChanged {
    repeated AttributionNode attribution_node = 1;

    enum State {
        OFF = 0;
        ON = 1;
        // RESET indicates all audio stopped. Used when it (re)starts (e.g. after it crashes).
        RESET = 2;
    }
    optional State state = 2;
}

/**
 * Logs when the video codec state changes.
 *
 * Logged from:
 *   frameworks/base/services/core/java/com/android/server/am/BatteryStatsService.java
 */
message MediaCodecStateChanged {
    repeated AttributionNode attribution_node = 1;

    enum State {
        OFF = 0;
        ON = 1;
        // RESET indicates all mediaCodec stopped. Used when it (re)starts (e.g. after it crashes).
        RESET = 2;
    }
    optional State state = 2;
}

/**
 * Logs when the flashlight state changes.
 *
 * Logged from:
 *   frameworks/base/services/core/java/com/android/server/am/BatteryStatsService.java
 */
message FlashlightStateChanged {
    repeated AttributionNode attribution_node = 1;

    enum State {
        OFF = 0;
        ON = 1;
        // RESET indicates all flashlight stopped. Used when it (re)starts (e.g. after it crashes).
        RESET = 2;
    }
    optional State state = 2;
}

/**
 * Logs when the camera state changes.
 *
 * Logged from:
 *   frameworks/base/services/core/java/com/android/server/am/BatteryStatsService.java
 */
message CameraStateChanged {
    repeated AttributionNode attribution_node = 1;

    enum State {
        OFF = 0;
        ON = 1;
        // RESET indicates all camera stopped. Used when it (re)starts (e.g. after it crashes).
        RESET = 2;
    }
    optional State state = 2;
}

/**
 * Logs that the state of a wakelock (per app and per wakelock name) has changed.
 *
 * Logged from:
 *   TODO
 */
message WakelockStateChanged {
    repeated AttributionNode attribution_node = 1;

    // The type (level) of the wakelock; e.g. a partial wakelock or a full wakelock.
    // From frameworks/base/core/proto/android/os/enums.proto.
    optional android.os.WakeLockLevelEnum type = 2;

    // The wakelock tag (Called tag in the Java API, sometimes name elsewhere).
    optional string tag = 3;

    enum State {
        RELEASE = 0;
        ACQUIRE = 1;
        CHANGE_RELEASE = 2;
        CHANGE_ACQUIRE = 3;
    }
    optional State state = 4;
}

/**
 * Logs when a partial wakelock is considered 'long' (over 1 min).
 *
 * Logged from:
 *   frameworks/base/core/java/com/android/internal/os/BatteryStatsImpl.java
 */
message LongPartialWakelockStateChanged {
    repeated AttributionNode attribution_node = 1;

    // The wakelock tag (Called tag in the Java API, sometimes name elsewhere).
    optional string tag = 2;

    // TODO: I have no idea what this is.
    optional string history_tag = 3;

    enum State {
        OFF = 0;
        ON = 1;
    }
    optional State state = 4;
}

/**
 * Logs when the device is interactive, according to the PowerManager Notifier.
 *
 * Logged from:
 *   frameworks/base/services/core/java/com/android/server/power/Notifier.java
 */
message InteractiveStateChanged {
    enum State {
        OFF = 0;
        ON = 1;
    }
    optional State state = 1;
}

/**
 * Logs Battery Saver state change.
 *
 * Logged from:
 *   frameworks/base/core/java/com/android/internal/os/BatteryStatsImpl.java
 */
message BatterySaverModeStateChanged {
    enum State {
        OFF = 0;
        ON = 1;
    }
    optional State state = 1;
}

/**
 * Logs Doze mode state change.
 *
 * Logged from:
 *   frameworks/base/core/java/com/android/internal/os/BatteryStatsImpl.java
 */
message DeviceIdleModeStateChanged {
    optional android.server.DeviceIdleModeEnum state = 1;
}


/**
 * Logs state change of Doze mode including maintenance windows.
 *
 * Logged from:
 *   frameworks/base/core/java/com/android/internal/os/BatteryStatsImpl.java
 */
message DeviceIdlingModeStateChanged {
    optional android.server.DeviceIdleModeEnum state = 1;
}

/**
 * Logs screen brightness level.
 *
 * Logged from:
 *   frameworks/base/services/core/java/com/android/server/am/BatteryStatsService.java
 */
message ScreenBrightnessChanged {
    // Screen brightness level. Should be in [-1, 255] according to PowerManager.java.
    optional int32 level = 1;
}

/**
 * Logs battery level (percent full, from 0 to 100).
 *
 * Logged from:
 *   frameworks/base/core/java/com/android/internal/os/BatteryStatsImpl.java
 */
message BatteryLevelChanged {
    // Battery level. Should be in [0, 100].
    optional int32 battery_level = 1;
}

/**
 * Logs change in charging status of the device.
 *
 * Logged from:
 *   frameworks/base/core/java/com/android/internal/os/BatteryStatsImpl.java
 */
message ChargingStateChanged {
    // State of the battery, from frameworks/base/core/proto/android/os/enums.proto.
    optional android.os.BatteryStatusEnum state = 1;
}

/**
 * Logs whether the device is plugged in, and what power source it is using.
 *
 * Logged from:
 *   frameworks/base/core/java/com/android/internal/os/BatteryStatsImpl.java
 */
message PluggedStateChanged {
    // Whether the device is plugged in, from frameworks/base/core/proto/android/os/enums.proto.
    optional android.os.BatteryPluggedStateEnum state = 1;
}

/**
 * Logs when an app's wakeup alarm fires.
 *
 * Logged from:
 *   frameworks/base/services/core/java/com/android/server/am/ActivityManagerService.java
 */
message WakeupAlarmOccurred {
    repeated AttributionNode attribution_node = 1;

    // Name of the wakeup alarm.
    optional string tag = 2;

    // Name of source package (for historical reasons, since BatteryStats tracked it).
    optional string package_name = 3;
}

/**
 * Logs when an an app causes the mobile radio to change state.
 * Changing from LOW to MEDIUM or HIGH can be considered the app waking the mobile radio.
 *
 * Logged from:
 *   frameworks/base/services/core/java/com/android/server/NetworkManagementService.java
 */
message MobileRadioPowerStateChanged {
    repeated AttributionNode attribution_node = 1;

    // Power state, from frameworks/base/core/proto/android/telephony/enums.proto.
    optional android.telephony.DataConnectionPowerStateEnum state = 2;
}

/**
 * Logs when an an app causes the wifi radio to change state.
 * Changing from LOW to MEDIUM or HIGH can be considered the app waking the wifi radio.
 *
 * Logged from:
 *   frameworks/base/services/core/java/com/android/server/NetworkManagementService.java
 */
message WifiRadioPowerStateChanged {
    repeated AttributionNode attribution_node = 1;

    // Power state, from frameworks/base/core/proto/android/telephony/enums.proto.
    optional android.telephony.DataConnectionPowerStateEnum state = 2;
}

/**
 * Logs kernel wakeup reasons and aborts.
 *
 * Logged from:
 *   frameworks/base/core/java/com/android/internal/os/BatteryStatsImpl.java
 */
message KernelWakeupReported {
    // Name of the kernel wakeup reason (or abort).
    optional string wakeup_reason_name = 1;

    // Duration (in microseconds) for the wake-up interrupt to be serviced.
    optional int64 duration_micros = 2;
}

/**
 * Logs when Wifi is toggled on/off.
 * Note that Wifi may still perform certain functions (e.g. location scanning) even when disabled.
 *
 * Logged from:
 *   frameworks/base/services/core/java/com/android/server/am/BatteryStatsService.java
 */
message WifiEnabledStateChanged {
    enum State {
        OFF = 0;
        ON = 1;
    }
    optional State state = 1;
}

/**
 * Logs when an app causes Wifi to run. In this context, 'to run' means to use Wifi Client Mode.
 * TODO: Include support for Hotspot, perhaps by using an extra field to denote 'mode'.
 * Note that Wifi Scanning is monitored separately in WifiScanStateChanged.
 *
 * Logged from:
 *   frameworks/base/services/core/java/com/android/server/am/BatteryStatsService.java
 */
message WifiRunningStateChanged {
    repeated AttributionNode attribution_node = 1;

    enum State {
        OFF = 0;
        ON = 1;
    }
    optional State state = 2;
}

/**
 * Logs wifi locks held by an app.
 *
 * Logged from:
 *   frameworks/base/core/java/com/android/internal/os/BatteryStatsImpl.java
 */
message WifiLockStateChanged {
    repeated AttributionNode attribution_node = 1;

    enum State {
        OFF = 0;
        ON = 1;
    }
    optional State state = 2;

    // WifiLock type, from frameworks/base/core/proto/android/wifi/enums.proto.
    optional android.net.wifi.WifiModeEnum mode = 3;
}

/**
 * Logs wifi signal strength changes.
 *
 * Logged from:
 *   frameworks/opt/net/wifi/service/java/com/android/server/wifi/ClientModeImpl.java
 */
message WifiSignalStrengthChanged {
    // Signal strength, from frameworks/base/core/proto/android/telephony/enums.proto.
    optional android.telephony.SignalStrengthEnum signal_strength = 1;
}

/**
 * Logs wifi scans performed by an app.
 *
 * Logged from:
 *   frameworks/opt/net/wifi/service/java/com/android/server/wifi/scanner/WifiScanningServiceImpl.java
 */
message WifiScanStateChanged {
    repeated AttributionNode attribution_node = 1;

    enum State {
        OFF = 0;
        ON = 1;
    }
    optional State state = 2;
}

/**
 * Logs wifi multicast locks held by an app
 *
 * Logged from:
 *   frameworks/opt/net/wifi/service/java/com/android/server/wifi/WifiMulticastLockManager.java
 */
message WifiMulticastLockStateChanged {
    repeated AttributionNode attribution_node = 1;

    enum State {
        OFF = 0;
        ON = 1;
    }
    optional State state = 2;

    optional string tag = 3;
}

/**
 * Logs shutdown reason and duration on next boot.
 *
 * Logged from:
 *   frameworks/base/core/java/com/android/server/BootReceiver.java
 */
message ShutdownSequenceReported {
    // True if shutdown is for a reboot. Default: false if we do not know.
    optional bool reboot = 1;

    // Reason for shutdown. Eg: userrequested. Default: "<EMPTY>".
    optional string reason = 2;

    // Beginning of shutdown time in ms using wall clock time since unix epoch.
    // Default: 0 if no start time received.
    optional int64 start_time_millis = 3;

    // Duration of shutdown in ms. Default: 0 if no duration received.
    optional int64 duration_millis = 4;
}


/**
 * Logs boot reason and duration.
 *
 * Logged from:
 *   system/core/bootstat/bootstat.cpp
 */
message BootSequenceReported {
    // Reason for bootloader boot. Eg. reboot. See bootstat.cpp for larger list
    // Default: "<EMPTY>" if not available.
    optional string bootloader_reason = 1;

    // Reason for system boot. Eg. bootloader, reboot,userrequested
    // Default: "<EMPTY>" if not available.
    optional string system_reason = 2;

    // End of boot time in ms from unix epoch using system wall clock.
    optional int64 end_time_millis = 3;

    // Total boot duration in ms.
    optional int64 total_duration_millis = 4;

    // Bootloader duration in ms.
    optional int64 bootloader_duration_millis = 5;

    // Time since last boot in ms. Default: 0 if not available.
    optional int64 time_since_last_boot = 6;
}


/**
 * Logs call state and disconnect cause (if applicable).
 *
 * Logged from:
 *   packages/services/Telecomm/src/com/android/server/telecom/Call.java
 */
message CallStateChanged {
    // The state of the call. Eg. DIALING, ACTIVE, ON_HOLD, DISCONNECTED.
    // From frameworks/base/core/proto/android/telecomm/enums.proto.
    optional android.telecom.CallStateEnum call_state = 1;

    // The reason the call disconnected. Eg. ERROR, MISSED, REJECTED, BUSY.
    // This value is only applicable when the call_state is DISCONNECTED, and
    // should always be UNKNOWN if the call_state is not DISCONNECTED.
    // From frameworks/base/core/proto/android/telecomm/enums.proto.
    optional android.telecom.DisconnectCauseEnum disconnect_cause = 2;

    // True if the call is self-managed, which are apps that use the
    // telecom infrastructure to make their own calls.
    optional bool self_managed = 3;

    // True if call is external. External calls are calls on connected Wear
    // devices but show up in Telecom so the user can pull them onto the device.
    optional bool external_call = 4;
}

/**
 * Logs keyguard state. The keyguard is the lock screen.
 *
 * Logged from:
 *   frameworks/base/packages/SystemUI/src/com/android/systemui/statusbar/phone/StatusBarKeyguardViewManager.java
 */
message KeyguardStateChanged {
    enum State {
        UNKNOWN = 0;
        // The keyguard is hidden when the phone is unlocked.
        HIDDEN = 1;
        // The keyguard is shown when the phone is locked (screen turns off).
        SHOWN= 2;
        // The keyguard is occluded when something is overlaying the keyguard.
        // Eg. Opening the camera while on the lock screen.
        OCCLUDED = 3;
    }
    optional State state = 1;
}

/**
 * Logs keyguard bouncer state. The bouncer is a part of the keyguard, and
 * prompts the user to enter a password (pattern, pin, etc).
 *
 * Logged from:
 *   frameworks/base/packages/SystemUI/src/com/android/systemui/statusbar/phone/KeyguardBouncer.java
 */

message KeyguardBouncerStateChanged {
    enum State {
        UNKNOWN = 0;
        // Bouncer is hidden, either as a result of successfully entering the
        // password, screen timing out, or user going back to lock screen.
        HIDDEN = 1;
        // This is when the user is being prompted to enter the password.
        SHOWN = 2;
    }
    optional State state = 1;
}

/**
 * Logs the result of entering a password into the keyguard bouncer.
 *
 * Logged from:
 *   frameworks/base/packages/SystemUI/src/com/android/keyguard/KeyguardSecurityContainer.java
 */
message KeyguardBouncerPasswordEntered {
    enum BouncerResult {
        UNKNOWN = 0;
        // The password entered was incorrect.
        FAILURE = 1;
        // The password entered was correct.
        SUCCESS = 2;
    }
    optional BouncerResult result = 1;
}

/*
 * Logs changes to the configuration of the device. The configuration is defined
 * in frameworks/base/core/java/android/content/res/Configuration.java
 * More documentation is at https://d.android.com/reference/android/content/res/Configuration.html
 * Please go there to interpret the possible values each field can be.
 *
 * Logged from:
 *   frameworks/base/services/core/java/com/android/server/am/ActivityManagerService.java
 */
message ResourceConfigurationChanged {
    // Bit mask of color capabilities of the screen.
    // Contains information about the color gamut and hdr mode of the screen.
    // See: https://d.android.com/reference/android/content/res/Configuration.html#colorMode
    optional int32 color_mode = 1;

    // The target screen density being rendered to.
    // See: https://d.android.com/reference/android/content/res/Configuration.html#densityDpi
    optional int32 density_dpi = 2;

    // Current user preference for the scaling factor for fonts,
    // relative to the base density scaling.
    // See: https://d.android.com/reference/android/content/res/Configuration.html#fontScale
    optional float font_scale = 3;

    // Flag indicating whether the hard keyboard is hidden.
    // See: https://d.android.com/reference/android/content/res/Configuration.html#hardKeyboardHidden
    optional int32 hard_keyboard_hidden = 4;

    // The type of keyboard attached to the device.
    // See: https://d.android.com/reference/android/content/res/Configuration.html#keyboard
    optional int32 keyboard = 5;

    // Flag indicating whether any keyboard is available. Takes soft keyboards into account.
    // See: https://d.android.com/reference/android/content/res/Configuration.html#keyboardHidden
    optional int32 keyboard_hidden = 6;

    // IMSI MCC (Mobile Country Code), corresponding to mcc resource qualifier.
    // 0 if undefined.
    // See: https://d.android.com/reference/android/content/res/Configuration.html#mcc
    optional int32 mcc = 7;

    // IMSI MNC (Mobile Network Code), corresponding to mnc resource qualifier.
    // 0 if undefined. Note: the actual MNC may be 0, to check for this use the
    // MNC_ZERO symbol defined in Configuration.java.
    // See: https://d.android.com/reference/android/content/res/Configuration.html#mnc
    optional int32 mnc = 8;

    // The kind of navigation available on the device.
    // See: https://developer.android.com/reference/android/content/res/Configuration.html#navigation
    optional int32 navigation = 9;

    // Flag indicating whether the navigation is available.
    // See: https://d.android.com/reference/android/content/res/Configuration.html#navigationHidden
    optional int32 navigation_hidden = 10;

    // Overall orientation of the screen.
    // See: https://d.android.com/reference/android/content/res/Configuration.html#orientation
    optional int32 orientation = 11;

    // The current height of the available screen space, in dp units.
    // See: https://d.android.com/reference/android/content/res/Configuration.html#screenHeightDp
    optional int32 screen_height_dp = 12;

    // Bit mask of overall layout of the screen.
    // Contains information about screen size, whether the screen is wider/taller
    // than normal, whether the screen layout is right-tl-left or left-to-right,
    // and whether the screen has a rounded shape.
    // See: https://d.android.com/reference/android/content/res/Configuration.html#screenLayout
    optional int32 screen_layout = 13;

    // Current width of the available screen space, in dp units.
    // See: https://d.android.com/reference/android/content/res/Configuration.html#screenWidthDp
    optional int32 screen_width_dp = 14;

    // The smallest screen size an application will see in normal operation.
    // This is the smallest value of both screenWidthDp and screenHeightDp
    // in portrait and landscape.
    // See: https://d.android.com/reference/android/content/res/Configuration.html#smallestScreenWidthDp
    optional int32 smallest_screen_width_dp = 15;

    // The type of touch screen attached to the device.
    // See: https://d.android.com/reference/android/content/res/Configuration.html#touchscreen
    optional int32 touchscreen = 16;

    // Bit mask of the ui mode.
    // Contains information about the overall ui mode of the device.
    // Eg: NORMAL, DESK, CAR, TELEVISION, WATCH, VR_HEADSET
    // Also contains information about whether the device is in night mode.
    // See: https://d.android.com/reference/android/content/res/Configuration.html#uiMode
    optional int32 ui_mode = 17;
}


/**
 * Logs changes in the connection state of the mobile radio.
 *
 * Logged from:
 *    frameworks/opt/telephony/src/java/com/android/internal/telephony/dataconnection/DataConnection.java
 */
message MobileConnectionStateChanged {
    // States are from the state machine DataConnection.java.
    enum State {
        UNKNOWN = 0;
        // The connection is inactive, or disconnected.
        INACTIVE = 1;
        // The connection is being activated, or connecting.
        ACTIVATING = 2;
        // The connection is active, or connected.
        ACTIVE = 3;
        // The connection is disconnecting.
        DISCONNECTING = 4;
        // The connection is disconnecting after creating a connection.
        DISCONNECTION_ERROR_CREATING_CONNECTION = 5;
    }
    optional State state  = 1;
    // For multi-sim phones, this distinguishes between the sim cards.
    optional int32 sim_slot_index = 2;
    // Used to identify the connection. Starts at 0 and increments by 1 for
    // every new network created. Resets whenever the device reboots.
    optional int32 data_connection_id = 3;
    // A bitmask for the capabilities of this connection.
    // Eg. DEFAULT (internet), MMS, SUPL, DUN, IMS.
    // Default value (if we have no information): 0
    optional int64 capabilities = 4;
    // If this connection has internet.
    // This just checks if the DEFAULT bit of capabilities is set.
    optional bool has_internet = 5;
}

/**
 * Logs changes in mobile radio technology. eg: LTE, EDGE, CDMA.
 *
 * Logged from:
 *   frameworks/opt/telephony/src/java/com/android/internal/telephony/ServiceStateTracker.java
 */
message MobileRadioTechnologyChanged {
    optional android.telephony.NetworkTypeEnum state = 1;
    // For multi-sim phones, this distinguishes between the sim cards.
    optional int32 sim_slot_index = 2;
}

/**
 * Logs the VID and PID of any connected USB devices.
 *
 * Notes if any Audio, HID (input buttons/mouse/keyboard), or Storage interfaces are present.
 *
 * Logged by Vendor.
 */
message UsbDeviceAttached {
    optional int32 vid = 1;
    optional int32 pid = 2;
    optional bool has_audio = 3;
    optional bool has_hid = 4;
    optional bool has_storage = 5;
    enum State {
        STATE_DISCONNECTED = 0;
        STATE_CONNECTED = 1;
    }
    optional State state = 6;
    optional int64 last_connect_duration_millis = 7;
}


/**
 * Logs when Bluetooth is enabled and disabled.
 *
 * Logged from:
 *   services/core/java/com/android/server/BluetoothManagerService.java
 */
message BluetoothEnabledStateChanged {
    repeated AttributionNode attribution_node = 1;
    // Whether or not bluetooth is enabled on the device.
    enum State {
        UNKNOWN = 0;
        ENABLED = 1;
        DISABLED = 2;
    }
    optional State state = 2;
    // The reason for being enabled/disabled.
    // Eg. Airplane mode, crash, application request.
    optional android.bluetooth.EnableDisableReasonEnum reason = 3;
    // If the reason is an application request, this will be the package name.
    optional string pkg_name = 4;
}

/**
 * Logs when profiles on a Bluetooth device connects and disconnects.
 *
 * Logged from:
 *    packages/apps/Bluetooth/src/com/android/bluetooth/btservice/RemoteDevices.java
 *
 * Next Tag: 5
 */
message BluetoothConnectionStateChanged {
    // The state of the connection.
    // Eg: CONNECTING, CONNECTED, DISCONNECTING, DISCONNECTED.
    optional android.bluetooth.ConnectionStateEnum state = 1;
    // An identifier that can be used to match connect and disconnect events.
    // Currently is last two bytes of a hash of a device level ID and
    // the mac address of the bluetooth device that is connected.
    // Deprecated: use obfuscated_id instead, this one is always 0 for Q+
    optional int32 OBSOLETE_obfuscated_id = 2 [deprecated = true];
    // The profile that is connected. Eg. GATT, A2DP, HEADSET.
    // From android.bluetooth.BluetoothAdapter.java
    // Default: 0 when not used
    optional int32 bt_profile = 3;
    // An identifier that can be used to match events for this device.
    // Currently, this is a salted hash of the MAC address of this Bluetooth device.
    // Salt: Randomly generated 256 bit value
    // Hash algorithm: HMAC-SHA256
    // Size: 32 byte
    // Default: null or empty if the device identifier is not known
    optional bytes obfuscated_id = 4 [(android.os.statsd.log_mode) = MODE_BYTES];
}

/**
 * Logs when a Bluetooth device connects and disconnects over ACL
 *
 * Logged from:
 *    packages/apps/Bluetooth/src/com/android/bluetooth/btservice/AdapterProperties.java
 *
 * Next Tag: 3
 */
message BluetoothAclConnectionStateChanged {
    // An identifier that can be used to match events for this device.
    // Currently, this is a salted hash of the MAC address of this Bluetooth device.
    // Salt: Randomly generated 256 bit value
    // Hash algorithm: HMAC-SHA256
    // Size: 32 byte
    // Default: null or empty if the device identifier is not known
    optional bytes obfuscated_id = 1 [(android.os.statsd.log_mode) = MODE_BYTES];
    // The state of the connection.
    // Eg: CONNECTING, CONNECTED, DISCONNECTING, DISCONNECTED.
    optional android.bluetooth.ConnectionStateEnum state = 2;
}

/**
 * Logs when a Bluetooth device connects and disconnects over SCO
 *
 * Logged from:
 *    packages/apps/Bluetooth/src/com/android/bluetooth/hfp/HeadsetStateMachine.java
 *    packages/apps/Bluetooth/src/com/android/bluetooth/hfp/HeadsetClientStateMachine.java
 *
 * Next Tag: 4
 */
message BluetoothScoConnectionStateChanged {
    // An identifier that can be used to match events for this device.
    // Currently, this is a salted hash of the MAC address of this Bluetooth device.
    // Salt: Randomly generated 256 bit value
    // Hash algorithm: HMAC-SHA256
    // Size: 32 byte
    // Default: null or empty if the device identifier is not known
    optional bytes obfuscated_id = 1 [(android.os.statsd.log_mode) = MODE_BYTES];
    // The state of the connection.
    // Eg: CONNECTING, CONNECTED, DISCONNECTING, DISCONNECTED.
    optional android.bluetooth.ConnectionStateEnum state = 2;
    // Codec used for this SCO connection
    // Default: UNKNOWN
    optional android.bluetooth.hfp.ScoCodec codec = 3;
}

/**
 * Logged when active device of a profile changes
 *
 * Logged from:
 *     packages/apps/Bluetooth/src/com/android/bluetooth/a2dp/A2dpService.java
 *     packages/apps/Bluetooth/src/com/android/bluetooth/hfp/HeadsetService.java
 *     packages/apps/Bluetooth/src/com/android/bluetooth/hearingaid/HearingAidService.java
 */
message BluetoothActiveDeviceChanged {
    // The profile whose active device has changed. Eg. A2DP, HEADSET, HEARING_AID
    // From android.bluetooth.BluetoothProfile
    optional int32 bt_profile = 1;
    // An identifier that can be used to match events for this new active device.
    // Currently, this is a salted hash of the MAC address of this Bluetooth device.
    // Salt: Randomly generated 256 bit value
    // Hash algorithm: HMAC-SHA256
    // Size: 32 byte
    // Default: null or empty if there is no active device for this profile
    optional bytes obfuscated_id = 2 [(android.os.statsd.log_mode) = MODE_BYTES];
}

// Logs when there is an event affecting Bluetooth device's link layer connection.
// - This event is triggered when there is a related HCI command or event
// - Users of this metrics can deduce Bluetooth device's connection state from these events
// - HCI commands are logged before the command is sent, after receiving command status, and after
//   receiving command complete
// - HCI events are logged when they arrive
//
// Low level log from system/bt
//
// Bluetooth classic commands:
// - CMD_CREATE_CONNECTION
// - CMD_DISCONNECT
// - CMD_CREATE_CONNECTION_CANCEL
// - CMD_ACCEPT_CONNECTION_REQUEST
// - CMD_REJECT_CONNECTION_REQUEST
// - CMD_SETUP_ESCO_CONNECTION
// - CMD_ACCEPT_ESCO_CONNECTION
// - CMD_REJECT_ESCO_CONNECTION
// - CMD_ENH_SETUP_ESCO_CONNECTION
// - CMD_ENH_ACCEPT_ESCO_CONNECTION
//
// Bluetooth low energy commands:
// - CMD_BLE_CREATE_LL_CONN [Only logged on error or when initiator filter policy is 0x00]
// - CMD_BLE_CREATE_CONN_CANCEL [Only logged when there is an error]
// - CMD_BLE_EXTENDED_CREATE_CONNECTION [Only logged on error or when initiator filter policy is 0x00]
// - CMD_BLE_CLEAR_WHITE_LIST
// - CMD_BLE_ADD_WHITE_LIST
// - CMD_BLE_REMOVE_WHITE_LIST
//
// Bluetooth classic events:
// - EVT_CONNECTION_COMP
// - EVT_CONNECTION_REQUEST
// - EVT_DISCONNECTION_COMP
// - EVT_ESCO_CONNECTION_COMP
// - EVT_ESCO_CONNECTION_CHANGED
//
// Bluetooth low energy meta events:
// - BLE_EVT_CONN_COMPLETE_EVT
// - BLE_EVT_ENHANCED_CONN_COMPLETE_EVT
//
// Next tag: 10
message BluetoothLinkLayerConnectionEvent {
    // An identifier that can be used to match events for this device.
    // Currently, this is a salted hash of the MAC address of this Bluetooth device.
    // Salt: Randomly generated 256 bit value
    // Hash algorithm: HMAC-SHA256
    // Size: 32 byte
    // Default: null or empty if the device identifier is not known
    optional bytes obfuscated_id = 1 [(android.os.statsd.log_mode) = MODE_BYTES];
    // Connection handle of this connection if available
    // Range: 0x0000 - 0x0EFF (12 bits)
    // Default: 0xFFFF if the handle is unknown
    optional int32 connection_handle = 2;
    // Direction of the link
    // Default: DIRECTION_UNKNOWN
    optional android.bluetooth.DirectionEnum direction = 3;
    // Type of this link
    // Default: LINK_TYPE_UNKNOWN
    optional android.bluetooth.LinkTypeEnum type = 4;

    // Reason metadata for this link layer connection event, rules for interpretation:
    // 1. If hci_cmd is set and valid, hci_event can be either EVT_COMMAND_STATUS or
    //    EVT_COMMAND_COMPLETE, ignore hci_ble_event in this case
    // 2. If hci_event is set to EVT_BLE_META, look at hci_ble_event; otherwise, if hci_event is
    //    set and valid, ignore hci_ble_event

    // HCI command associated with this event
    // Default: CMD_UNKNOWN
    optional android.bluetooth.hci.CommandEnum hci_cmd = 5;
    // HCI event associated with this event
    // Default: EVT_UNKNOWN
    optional android.bluetooth.hci.EventEnum hci_event = 6;
    // HCI BLE meta event associated with this event
    // Default: BLE_EVT_UNKNOWN
    optional android.bluetooth.hci.BleMetaEventEnum hci_ble_event = 7;
    // HCI command status code if this is triggerred by hci_cmd
    // Default: STATUS_UNKNOWN
    optional android.bluetooth.hci.StatusEnum cmd_status = 8;
    // HCI reason code associated with this event
    // Default: STATUS_UNKNOWN
    optional android.bluetooth.hci.StatusEnum reason_code = 9;
}

/**
 * Logs when a module is rolled back by Watchdog.
 *
 * Logged from: Rollback Manager
 */
message WatchdogRollbackOccurred {
    enum RollbackType {
        UNKNOWN = 0;
        ROLLBACK_INITIATE = 1;
        ROLLBACK_SUCCESS = 2;
        ROLLBACK_FAILURE = 3;
        ROLLBACK_BOOT_TRIGGERED = 4;
    }
    optional RollbackType rollback_type = 1;

    optional string package_name = 2;

    optional int32 package_version_code = 3;
}

/**
 * Logs when there is a change in Bluetooth A2DP playback state
 *
 * Logged from:
 *     packages/apps/Bluetooth/src/com/android/bluetooth/a2dp/A2dpService.java
 */
message BluetoothA2dpPlaybackStateChanged {
    // An identifier that can be used to match events for this device.
    // Currently, this is a salted hash of the MAC address of this Bluetooth device.
    // Salt: Randomly generated 256 bit value
    // Hash algorithm: HMAC-SHA256
    // Size: 32 byte
    // Default: null or empty if the device identifier is not known
    optional bytes obfuscated_id = 1 [(android.os.statsd.log_mode) = MODE_BYTES];
    // Current playback state
    // Default: PLAYBACK_STATE_UNKNOWN
    optional android.bluetooth.a2dp.PlaybackStateEnum playback_state = 2;
    // Current audio coding mode
    // Default: AUDIO_CODING_MODE_UNKNOWN
    optional android.bluetooth.a2dp.AudioCodingModeEnum audio_coding_mode = 3;
}

/**
 * Logs when there is a change in A2DP codec config for a particular remote device
 *
 * Logged from:
 *     frameworks/base/core/java/android/bluetooth/BluetoothCodecConfig.java
 *     packages/apps/Bluetooth/src/com/android/bluetooth/a2dp/A2dpService.java
 */
message BluetoothA2dpCodecConfigChanged {
    // An identifier that can be used to match events for this device.
    // Currently, this is a salted hash of the MAC address of this Bluetooth device.
    // Salt: Randomly generated 256 bit value
    // Hash algorithm: HMAC-SHA256
    // Size: 32 byte
    // Default: null or empty if the device identifier is not known
    optional bytes obfuscated_id = 1 [(android.os.statsd.log_mode) = MODE_BYTES];
    // Type of codec as defined by various SOURCE_CODEC_TYPE_* constants in BluetoothCodecConfig
    // Default SOURCE_CODEC_TYPE_INVALID
    optional int32 codec_type = 2;
    // Codec priroity, the higher the more preferred, -1 for disabled
    // Default: CODEC_PRIORITY_DEFAULT
    optional int32 codec_priority = 3;
    // Sample rate in Hz as defined by various SAMPLE_RATE_* constants in BluetoothCodecConfig
    // Default: SAMPLE_RATE_NONE
    optional int32 sample_rate = 4;
    // Bits per sample as defined by various BITS_PER_SAMPLE_* constants in BluetoothCodecConfig
    // Default: BITS_PER_SAMPLE_NONE
    optional int32 bits_per_sample = 5;
    // Channel mode as defined by various CHANNEL_MODE_* constants in BluetoothCodecConfig
    // Default: CHANNEL_MODE_NONE
    optional int32 channel_mode = 6;
    // Codec specific values
    // Default 0
    optional int64 codec_specific_1 = 7;
    optional int64 codec_specific_2 = 8;
    optional int64 codec_specific_3 = 9;
    optional int64 codec_specific_4 = 10;
}

/**
 * Logs when there is a change in selectable A2DP codec capability for a paricular remote device
 * Each codec's capability is logged separately due to statsd restriction
 *
 * Logged from:
 *     frameworks/base/core/java/android/bluetooth/BluetoothCodecConfig.java
 *     packages/apps/Bluetooth/src/com/android/bluetooth/a2dp/A2dpService.java
 */
message BluetoothA2dpCodecCapabilityChanged {
    // An identifier that can be used to match events for this device.
    // Currently, this is a salted hash of the MAC address of this Bluetooth device.
    // Salt: Randomly generated 256 bit value
    // Hash algorithm: HMAC-SHA256
    // Size: 32 byte
    // Default: null or empty if the device identifier is not known
    optional bytes obfuscated_id = 1 [(android.os.statsd.log_mode) = MODE_BYTES];
    // Type of codec as defined by various SOURCE_CODEC_TYPE_* constants in BluetoothCodecConfig
    // Default SOURCE_CODEC_TYPE_INVALID
    optional int32 codec_type = 2;
    // Codec priroity, the higher the more preferred, -1 for disabled
    // Default: CODEC_PRIORITY_DEFAULT
    optional int32 codec_priority = 3;
    // A bit field of supported sample rates as defined by various SAMPLE_RATE_* constants
    // in BluetoothCodecConfig
    // Default: empty and SAMPLE_RATE_NONE for individual item
    optional int32 sample_rate = 4;
    // A bit field of supported bits per sample as defined by various BITS_PER_SAMPLE_* constants
    // in BluetoothCodecConfig
    // Default: empty and BITS_PER_SAMPLE_NONE for individual item
    optional int32 bits_per_sample = 5;
    // A bit field of supported channel mode as defined by various CHANNEL_MODE_* constants in
    // BluetoothCodecConfig
    // Default: empty and CHANNEL_MODE_NONE for individual item
    optional int32 channel_mode = 6;
    // Codec specific values
    // Default 0
    optional int64 codec_specific_1 = 7;
    optional int64 codec_specific_2 = 8;
    optional int64 codec_specific_3 = 9;
    optional int64 codec_specific_4 = 10;
}

/**
 * Logs when A2DP failed to read from PCM source.
 * This typically happens when audio HAL cannot supply A2DP with data fast enough for encoding.
 *
 * Logged from:
 *     system/bt
 */
message BluetoothA2dpAudioUnderrunReported {
    // An identifier that can be used to match events for this device.
    // Currently, this is a salted hash of the MAC address of this Bluetooth device.
    // Salt: Randomly generated 256 bit value
    // Hash algorithm: HMAC-SHA256
    // Size: 32 byte
    // Default: null or empty if the device identifier is not known
    optional bytes obfuscated_id = 1 [(android.os.statsd.log_mode) = MODE_BYTES];
    // Encoding interval in nanoseconds
    // Default: 0
    optional int64 encoding_interval_nanos = 2;
    // Number of bytes of PCM data that could not be read from the source
    // Default: 0
    optional int32 num_missing_pcm_bytes = 3;
}

/**
 * Logs when A2DP failed send encoded data to the remote device fast enough such that the transmit
 * buffer queue is full and we have to drop data
 *
 * Logged from:
 *     system/bt
 */
message BluetoothA2dpAudioOverrunReported {
    // An identifier that can be used to match events for this device.
    // Currently, this is a salted hash of the MAC address of this Bluetooth device.
    // Salt: Randomly generated 256 bit value
    // Hash algorithm: HMAC-SHA256
    // Size: 32 byte
    // Default: null or empty if the device identifier is not known
    optional bytes obfuscated_id = 1 [(android.os.statsd.log_mode) = MODE_BYTES];
    // Encoding interval in nanoseconds
    // Default: 0
    optional int64 encoding_interval_nanos = 2;
    // Number of buffers dropped in this event
    // Each buffer is encoded in one encoding interval and consists of multiple encoded frames
    // Default: 0
    optional int32 num_dropped_buffers = 3;
    // Number of encoded buffers dropped in this event
    // Default 0
    optional int32 num_dropped_encoded_frames = 4;
    // Number of encoded bytes dropped in this event
    // Default: 0
    optional int32 num_dropped_encoded_bytes = 5;
}

/**
 * Logs when we receive reports regarding a device's RSSI value
 *
 * Logged from:
 *     system/bt
 */
message BluetoothDeviceRssiReported {
    // An identifier that can be used to match events for this device.
    // Currently, this is a salted hash of the MAC address of this Bluetooth device.
    // Salt: Randomly generated 256 bit value
    // Hash algorithm: HMAC-SHA256
    // Size: 32 byte
    // Default: null or empty if the device identifier is not known
    optional bytes obfuscated_id = 1 [(android.os.statsd.log_mode) = MODE_BYTES];
    // Connection handle of this connection if available
    // Range: 0x0000 - 0x0EFF (12 bits)
    // Default: 0xFFFF if the handle is unknown
    optional int32 connection_handle = 2;
    // HCI command status code if this is triggerred by hci_cmd
    // Default: STATUS_UNKNOWN
    optional android.bluetooth.hci.StatusEnum hci_status = 3;
    // BR/EDR
    //   Range: -128 ≤ N ≤ 127 (signed integer)
    //   Units: dB
    // LE:
    //   Range: -127 to 20, 127 (signed integer)
    //   Units: dBm
    // Invalid when an out of range value is reported
    optional int32 rssi = 4;
}

/**
 * Logs when we receive reports regarding how many consecutive failed contacts for a connection
 *
 * Logged from:
 *     system/bt
 */
message BluetoothDeviceFailedContactCounterReported {
    // An identifier that can be used to match events for this device.
    // Currently, this is a salted hash of the MAC address of this Bluetooth device.
    // Salt: Randomly generated 256 bit value
    // Hash algorithm: HMAC-SHA256
    // Size: 32 byte
    // Default: null or empty if the device identifier is not known
    optional bytes obfuscated_id = 1 [(android.os.statsd.log_mode) = MODE_BYTES];
    // Connection handle of this connection if available
    // Range: 0x0000 - 0x0EFF (12 bits)
    // Default: 0xFFFF if the handle is unknown
    optional int32 connection_handle = 2;
    // HCI command status code if this is triggerred by hci_cmd
    // Default: STATUS_UNKNOWN
    optional android.bluetooth.hci.StatusEnum cmd_status = 3;
    // Number of consecutive failed contacts for a connection corresponding to the Handle
    // Range: uint16_t, 0-0xFFFF
    // Default: 0xFFFFF
    optional int32 failed_contact_counter = 4;
}

/**
 * Logs when we receive reports regarding the tranmit power level used for a specific connection
 *
 * Logged from:
 *     system/bt
 */
message BluetoothDeviceTxPowerLevelReported {
    // An identifier that can be used to match events for this device.
    // Currently, this is a salted hash of the MAC address of this Bluetooth device.
    // Salt: Randomly generated 256 bit value
    // Hash algorithm: HMAC-SHA256
    // Size: 32 byte
    // Default: null or empty if the device identifier is not known
    optional bytes obfuscated_id = 1 [(android.os.statsd.log_mode) = MODE_BYTES];
    // Connection handle of this connection if available
    // Range: 0x0000 - 0x0EFF (12 bits)
    // Default: 0xFFFF if the handle is unknown
    optional int32 connection_handle = 2;
    // HCI command status code if this is triggered by hci_cmd
    // Default: STATUS_UNKNOWN
    optional android.bluetooth.hci.StatusEnum hci_status = 3;
    // Range: -30 ≤ N ≤ 20
    // Units: dBm
    // Invalid when an out of range value is reported
    optional int32 transmit_power_level = 4;
}

/**
 * Logs when Bluetooth controller failed to reply with command status within a timeout period after
 * receiving an HCI command from the host
 *
 * Logged from: system/bt
 */
message BluetoothHciTimeoutReported {
    // HCI command associated with this event
    // Default: CMD_UNKNOWN
    optional android.bluetooth.hci.CommandEnum hci_command = 1;
}

/**
 * Logs when we receive Bluetooth Link Quality Report event from the controller
 * See Android Bluetooth HCI specification for more details
 *
 * Note: all count and bytes field are counted since last event
 *
 * Logged from: system/bt
 */
message BluetoothQualityReportReported {
    // Quality report ID
    // Original type: uint8_t
    // Default: BQR_ID_UNKNOWN
    optional android.bluetooth.hci.BqrIdEnum quality_report_id = 1;
    // Packet type of the connection
    // Original type: uint8_t
    // Default: BQR_PACKET_TYPE_UNKNOWN
    optional android.bluetooth.hci.BqrPacketTypeEnum packet_types = 2;
    // Connection handle of the connection
    // Original type: uint16_t
    optional int32 connection_handle = 3;
    // Performing Role for the connection
    // Original type: uint8_t
    optional int32 connection_role = 4;
    // Current Transmit Power Level for the connection. This value is the same as the controller's
    // response to the HCI_Read_Transmit_Power_Level HCI command
    // Original type: uint8_t
    optional int32 tx_power_level = 5;
    // Received Signal Strength Indication (RSSI) value for the connection. This value is an
    // absolute receiver signal strength value
    // Original type: int8_t
    optional int32 rssi = 6;
    // Signal-to-Noise Ratio (SNR) value for the connection. It is the average SNR of all the
    // channels used by the link currently
    // Original type: uint8_t
    optional int32 snr = 7;
    // Indicates the number of unused channels in AFH_channel_map
    // Original type: uint8_t
    optional int32 unused_afh_channel_count = 8;
    // Indicates the number of the channels which are interfered and quality is bad but are still
    // selected for AFH
    // Original type: uint8_t
    optional int32 afh_select_unideal_channel_count = 9;
    // Current Link Supervision Timeout Setting
    // Unit: N * 0.3125 ms (1 Bluetooth Clock)
    // Original type: uint16_t
    optional int32 lsto = 10;
    // Piconet Clock for the specified Connection_Handle. This value is the same as the controller's
    // response to HCI_Read_Clock HCI command with the parameter "Which_Clock" of
    // 0x01 (Piconet Clock)
    // Unit: N * 0.3125 ms (1 Bluetooth Clock)
    // Original type: uint32_t
    optional int64 connection_piconet_clock = 11;
    // The count of retransmission
    // Original type: uint32_t
    optional int64 retransmission_count = 12;
    // The count of no RX
    // Original type: uint32_t
    optional int64 no_rx_count = 13;
    // The count of NAK (Negative Acknowledge)
    // Original type: uint32_t
    optional int64 nak_count = 14;
    // Controller timestamp of last TX ACK
    // Unit: N * 0.3125 ms (1 Bluetooth Clock)
    // Original type: uint32_t
    optional int64 last_tx_ack_timestamp = 15;
    // The count of Flow-off (STOP)
    // Original type: uint32_t
    optional int64 flow_off_count = 16;
    // Controller timestamp of last Flow-on (GO)
    // Unit: N * 0.3125 ms (1 Bluetooth Clock)
    // Original type: uint32_t
    optional int64 last_flow_on_timestamp = 17;
    // Buffer overflow count (how many bytes of TX data are dropped) since the last event
    // Original type: uint32_t
    optional int64 buffer_overflow_bytes = 18;
    // Buffer underflow count (in byte) since last event
    // Original type: uint32_t
    optional int64 buffer_underflow_bytes = 19;
}

/**
 * Logs when a Bluetooth device's manufacturer information is learnt by the Bluetooth stack
 *
 * Notes:
 * - Each event can be partially filled as we might learn different pieces of device
 *   information at different time
 * - Multiple device info events can be combined to give more complete picture
 * - When multiple device info events tries to describe the same information, the
 *   later one wins
 *
 * Logged from:
 *     packages/apps/Bluetooth
 */
message BluetoothManufacturerInfoReported {
    // An identifier that can be used to match events for this device.
    // Currently, this is a salted hash of the MAC address of this Bluetooth device.
    // Salt: Randomly generated 256 bit value
    // Hash algorithm: HMAC-SHA256
    // Size: 32 byte
    // Default: null or empty if the device identifier is not known
    optional bytes obfuscated_id = 1 [(android.os.statsd.log_mode) = MODE_BYTES];
    // Where is this device info obtained from
    optional android.bluetooth.DeviceInfoSrcEnum source_type = 2;
    // Name of the data source
    // For EXTERNAL: package name of the data source
    // For INTERNAL: null for general case, component name otherwise
    optional string source_name = 3;
    // Name of the manufacturer of this device
    optional string manufacturer = 4;
    // Model of this device
    optional string model = 5;
    // Hardware version of this device
    optional string hardware_version = 6;
    // Software version of this device
    optional string software_version = 7;
}

/**
 * Logs when we receive Bluetooth Read Remote Version Information Complete Event from the remote
 * device, as documented by the Bluetooth Core HCI specification
 * Reference: https://www.bluetooth.com/specifications/bluetooth-core-specification
 * Vol 2, Part E, Page 1118
 *
 * Logged from:
 *     system/bt
 */
message BluetoothRemoteVersionInfoReported {
    // Connection handle of the connection
    // Original type: uint16_t
    optional int32 connection_handle = 1;
    // HCI command status code
    // Default: STATUS_UNKNOWN
    optional android.bluetooth.hci.StatusEnum hci_status = 2;
    // 1 byte Version of current LMP in the remote controller
    optional int32 lmp_version = 3;
    // 2 bytes LMP manufacturer code of the remote controller
    // https://www.bluetooth.com/specifications/assigned-numbers/company-identifiers
    optional int32 lmp_manufacturer_code = 4;
    // 4 bytes subversion of the LMP in the remote controller
    optional int32 lmp_subversion = 5;
}

/**
 * Logs when certain Bluetooth SDP attributes are discovered
 * Constant definitions are from:
 *     https://www.bluetooth.com/specifications/assigned-numbers/service-discovery
 *
 * Current logged attributes:
 * - BluetoothProfileDescriptorList
 * - Supported Features Bitmask
 *
 * Logged from:
 *     system/bt
 */
message BluetoothSdpAttributeReported {
    // An identifier that can be used to match events for this device.
    // Currently, this is a salted hash of the MAC address of this Bluetooth device.
    // Salt: Randomly generated 256 bit value
    // Hash algorithm: HMAC-SHA256
    optional bytes obfuscated_id = 1 [(android.os.statsd.log_mode) = MODE_BYTES];
    // Short form UUIDs used to identify Bluetooth protocols, profiles, and service classes
    // Original type: uint16_t
    optional int32 protocol_uuid = 2;
    // Short form UUIDs used to identify Bluetooth SDP attribute types
    // Original type: uint16_t
    optional int32 attribute_id = 3;
    // Attribute value for the particular attribute
    optional bytes attribute_value = 4 [(android.os.statsd.log_mode) = MODE_BYTES];
}

/**
 * Logs when bond state of a Bluetooth device changes
 *
 * Logged from:
 *     frameworks/base/core/java/android/bluetooth/BluetoothDevice.java
 *     packages/apps/Bluetooth/src/com/android/bluetooth/btservice/BondStateMachine.java
 */
message BluetoothBondStateChanged {
    // An identifier that can be used to match events for this device.
    // Currently, this is a salted hash of the MAC address of this Bluetooth device.
    // Salt: Randomly generated 256 bit value
    // Hash algorithm: HMAC-SHA256
    // Size: 32 byte
    // Default: null or empty if the device identifier is not known
    optional bytes obfuscated_id = 1 [(android.os.statsd.log_mode) = MODE_BYTES];
    // Preferred transport type to remote dual mode device
    // Default: TRANSPORT_AUTO means no preference
    optional android.bluetooth.TransportTypeEnum transport = 2;
    // The type of this Bluetooth device (Classic, LE, or Dual mode)
    // Default: UNKNOWN
    optional android.bluetooth.DeviceTypeEnum type = 3;
    // Current bond state (NONE, BONDING, BONDED)
    // Default: BOND_STATE_UNKNOWN
    optional android.bluetooth.BondStateEnum bond_state = 4;
    // Bonding sub state
    // Default: BOND_SUB_STATE_UNKNOWN
    optional android.bluetooth.BondSubStateEnum bonding_sub_state = 5;
    // Unbond Reason
    // Default: UNBOND_REASON_UNKNOWN
    optional android.bluetooth.UnbondReasonEnum unbond_reason = 6;
}

/**
 * Logs there is an event related Bluetooth classic pairing
 *
 * Logged from:
 *     system/bt
 */
message BluetoothClassicPairingEventReported {
    // An identifier that can be used to match events for this device.
    // Currently, this is a salted hash of the MAC address of this Bluetooth device.
    // Salt: Randomly generated 256 bit value
    // Hash algorithm: HMAC-SHA256
    // Size: 32 byte
    // Default: null or empty if the device identifier is not known
    optional bytes obfuscated_id = 1 [(android.os.statsd.log_mode) = MODE_BYTES];
    // Connection handle of this connection if available
    // Range: 0x0000 - 0x0EFF (12 bits)
    // Default: 0xFFFF if the handle is unknown
    optional int32 connection_handle = 2;
    // HCI command associated with this event
    // Default: CMD_UNKNOWN
    optional android.bluetooth.hci.CommandEnum hci_cmd = 3;
    // HCI event associated with this event
    // Default: EVT_UNKNOWN
    optional android.bluetooth.hci.EventEnum hci_event = 4;
    // HCI command status code if this is triggerred by hci_cmd
    // Default: STATUS_UNKNOWN
    optional android.bluetooth.hci.StatusEnum cmd_status = 5;
    // HCI reason code associated with this event
    // Default: STATUS_UNKNOWN
    optional android.bluetooth.hci.StatusEnum reason_code = 6;
}

/**
 * Logs when there is an event related to Bluetooth Security Manager Protocol (SMP)
 *
 * Logged from:
 *     system/bt
 */
message BluetoothSmpPairingEventReported {
    // An identifier that can be used to match events for this device.
    // Currently, this is a salted hash of the MAC address of this Bluetooth device.
    // Salt: Randomly generated 256 bit value
    // Hash algorithm: HMAC-SHA256
    // Size: 32 byte
    // Default: null or empty if the device identifier is not known
    optional bytes obfuscated_id = 1 [(android.os.statsd.log_mode) = MODE_BYTES];
    // SMP command sent or received over L2CAP
    // Default: CMD_UNKNOWN
    optional android.bluetooth.smp.CommandEnum smp_command = 2;
    // Whether this command is sent or received
    // Default: DIRECTION_UNKNOWN
    optional android.bluetooth.DirectionEnum direction = 3;
    // SMP failure reason code
    // Default: PAIRING_FAIL_REASON_DEFAULT
    optional android.bluetooth.smp.PairingFailReasonEnum smp_fail_reason = 4;
}

/**
 * Logs when a Bluetooth socket’s connection state changed
 *
 * Logged from:
 *   system/bt
 */
message BluetoothSocketConnectionStateChanged {
    // An identifier that can be used to match events for this device.
    // Currently, this is a salted hash of the MAC address of this Bluetooth device.
    // Salt: Randomly generated 256 bit value
    // Hash algorithm: HMAC-SHA256
    // Size: 32 byte
    // Default: null or empty if this is a server listener socket
    optional bytes obfuscated_id = 1 [(android.os.statsd.log_mode) = MODE_BYTES];
    // Temporary port of this socket for the current connection or session only
    // Default 0 when unknown or don't care
    optional int32 port = 2;
    // Socket type as mentioned in
    // frameworks/base/core/java/android/bluetooth/BluetoothSocket.java
    // Default: SOCKET_TYPE_UNKNOWN
    optional android.bluetooth.SocketTypeEnum type = 3;
    // Socket connection state
    // Default: SOCKET_CONNECTION_STATE_UNKNOWN
    optional android.bluetooth.SocketConnectionstateEnum state = 4;
    // Number of bytes sent to remote device during this connection
    optional int64 tx_bytes = 5;
    // Number of bytes received from remote device during this connection
    optional int64 rx_bytes = 6;
    // Socket owner's UID
    optional int32 uid = 7 [(is_uid) = true];
    // Server port of this socket, if any. When both |server_port| and |port| fields are populated,
    // |port| must be spawned by |server_port|
    // Default 0 when unknown or don't care
    optional int32 server_port = 8;
    // Whether this is a server listener socket
    optional android.bluetooth.SocketRoleEnum is_server = 9;
}

/**
 * Logs when something is plugged into or removed from the USB-C connector.
 *
 * Logged from:
 *  UsbService
 */
message UsbConnectorStateChanged {
    enum State {
        STATE_DISCONNECTED = 0;
        STATE_CONNECTED = 1;
    }
    optional State state = 1;
    optional string id = 2;
    // Last active session in ms.
    // 0 when the port is in connected state.
    optional int64 last_connect_duration_millis = 3;
}

/**
 * Logs the reported speaker impedance.
 *
 * Logged from:
 *  Vendor audio implementation.
 */
message SpeakerImpedanceReported {
    optional int32 speaker_location = 1;
    optional int32 impedance = 2;
}

/**
 * Logs the report of a failed hardware.
 *
 * Logged from:
 *  Vendor HALs.
 *
 */
message HardwareFailed {
    enum HardwareType {
        HARDWARE_FAILED_UNKNOWN = 0;
        HARDWARE_FAILED_MICROPHONE = 1;
        HARDWARE_FAILED_CODEC = 2;
        HARDWARE_FAILED_SPEAKER = 3;
        HARDWARE_FAILED_FINGERPRINT = 4;
    }
    optional HardwareType hardware_type = 1;

   /**
    * hardware_location allows vendors to differentiate between multiple instances of
    * the same hardware_type.  The specific locations are vendor defined integers,
    * referring to board-specific numbering schemes.
    */
    optional int32 hardware_location = 2;

    /**
     * failure_code is specific to the HardwareType of the failed hardware.
     * It should use one of the enum values defined below.
     */
    enum HardwareErrorCode {
        UNKNOWN = 0;
        COMPLETE = 1;
        SPEAKER_HIGH_Z = 2;
        SPEAKER_SHORT = 3;
        FINGERPRINT_SENSOR_BROKEN = 4;
        FINGERPRINT_TOO_MANY_DEAD_PIXELS = 5;
        DEGRADE = 6;
    }
    optional int32 failure_code = 3;
}

/**
 * Log an event when the device has been physically dropped.
 * Reported from the /vendor partition.
 */
message PhysicalDropDetected {
    // Confidence that the event was actually a drop, 0 -> 100
    optional int32 confidence_pctg = 1;
    // Peak acceleration of the drop, in 1/1000s of a g.
    optional int32 accel_peak_thousandths_g = 2;
    // Duration of freefall in ms
    optional int32 freefall_time_millis = 3;
}

/**
 * Log bucketed battery charge cycles.
 *
 * Each bucket represents cycles of the battery past
 * a given charge point.  For example, if 10 cycle buckets are
 * initialized, bucket 1 is the lowest 1/10th of the battery,
 * and bucket 10 is 100%.
 *
 * Logged from:
 * /sys/class/power_supply/bms/cycle_count, via Vendor.
 */
message ChargeCyclesReported {
    optional int32 cycle_bucket_1 = 1;
    optional int32 cycle_bucket_2 = 2;
    optional int32 cycle_bucket_3 = 3;
    optional int32 cycle_bucket_4 = 4;
    optional int32 cycle_bucket_5 = 5;
    optional int32 cycle_bucket_6 = 6;
    optional int32 cycle_bucket_7 = 7;
    optional int32 cycle_bucket_8 = 8;
    optional int32 cycle_bucket_9 = 9;
    optional int32 cycle_bucket_10 = 10;
}

/**
 * Log battery health snapshot.
 *
 * Resistance, Voltage, Open Circuit Voltage, Temperature, and Charge Level
 * are snapshotted periodically over 24hrs.
 */
message BatteryHealthSnapshot {
    enum BatterySnapshotType {
        UNKNOWN = 0;
        MIN_TEMP = 1;         // Snapshot at min batt temp over 24hrs.
        MAX_TEMP = 2;         // Snapshot at max batt temp over 24hrs.
        MIN_RESISTANCE = 3;   // Snapshot at min batt resistance over 24hrs.
        MAX_RESISTANCE = 4;   // Snapshot at max batt resistance over 24hrs.
        MIN_VOLTAGE = 5;      // Snapshot at min batt voltage over 24hrs.
        MAX_VOLTAGE = 6;      // Snapshot at max batt voltage over 24hrs.
        MIN_CURRENT = 7;      // Snapshot at min batt current over 24hrs.
        MAX_CURRENT = 8;      // Snapshot at max batt current over 24hrs.
        MIN_BATT_LEVEL = 9;   // Snapshot at min battery level (SoC) over 24hrs.
        MAX_BATT_LEVEL = 10;  // Snapshot at max battery level (SoC) over 24hrs.
        AVG_RESISTANCE = 11;  // Snapshot at average battery resistance over 24hrs.
    }
    optional BatterySnapshotType type = 1;
    // Temperature, in 1/10ths of degree C.
    optional int32 temperature_deci_celsius = 2;
    // Voltage Battery Voltage, in microVolts.
    optional int32 voltage_micro_volt = 3;
    // Current Battery current, in microAmps.
    optional int32 current_micro_amps = 4;
    // OpenCircuitVoltage Battery Open Circuit Voltage, in microVolts.
    optional int32 open_circuit_micro_volt = 5;
    // Resistance Battery Resistance, in microOhms.
    optional int32 resistance_micro_ohm = 6;
    // Level Battery Level, as % of full.
    optional int32 level_percent = 7;
}

/**
 * Log slow I/O operations on the primary storage.
 */
message SlowIo {
    // Classifications of IO Operations.
    enum IoOperation {
        UNKNOWN = 0;
        READ = 1;
        WRITE = 2;
        UNMAP = 3;
        SYNC = 4;
    }
    optional IoOperation operation = 1;

    // The number of slow IO operations of this type over 24 hours.
    optional int32 count = 2;
}

/**
 * Log battery caused shutdown with the last recorded voltage.
 */
message BatteryCausedShutdown {
    // The last recorded battery voltage prior to shutdown.
    optional int32 last_recorded_micro_volt = 1;
}

/**
 * Logs the duration of a davey (jank of >=700ms) when it occurs
 *
 * Logged from:
 *   frameworks/base/libs/hwui/JankTracker.cpp
 */
message DaveyOccurred {
    // The UID that logged this atom.
    optional int32 uid = 1 [(is_uid) = true];

    // Amount of time it took to render the frame. Should be >=700ms.
    optional int64 jank_duration_millis = 2;
}

/**
 * Logs phone signal strength changes.
 *
 * Logged from:
 *   frameworks/base/core/java/com/android/internal/os/BatteryStatsImpl.java
 */
message PhoneSignalStrengthChanged {
    // Signal strength, from frameworks/base/core/proto/android/telephony/enums.proto.
    optional android.telephony.SignalStrengthEnum signal_strength = 1;
}


/**
 * Logs when the phone state, sim state or signal strength changes
 *
 * Logged from:
 *   frameworks/base/core/java/com/android/internal/os/BatteryStatsImpl.java
 */
message PhoneServiceStateChanged {
    optional android.telephony.ServiceStateEnum state = 1;
    optional android.telephony.SimStateEnum sim_state = 2;
    optional android.telephony.SignalStrengthEnum signal_strength = 3;
}

/**
 * Logs when the phone becomes on or off.
 *
 * Logged from:
 *   frameworks/base/core/java/com/android/internal/os/TelephonyRegistry.java
 */
message PhoneStateChanged {
    enum State {
        OFF = 0;
        ON = 1;
    }
    optional State state = 1;
}

message LauncherUIChanged {
    optional android.stats.launcher.LauncherAction action = 1;
    optional android.stats.launcher.LauncherState src_state = 2;
    optional android.stats.launcher.LauncherState dst_state = 3;
    optional android.stats.launcher.LauncherExtension extension = 4 [(log_mode) = MODE_BYTES];
    optional bool is_swipe_up_enabled = 5;
}

message StyleUIChanged {
    optional android.stats.style.Action action = 1;
    optional int32 color_package_hash = 2;
    optional int32 font_package_hash  = 3;
    optional int32 shape_package_hash = 4;
    optional int32 clock_package_hash = 5;
    optional int32 launcher_grid = 6;
    optional int32 wallpaper_category_hash = 7;
    optional int32 wallpaper_id_hash = 8;
}

/**
 * Logs when Settings UI has changed.
 *
 * Logged from:
 *   packages/apps/Settings
 */
message SettingsUIChanged {
    /**
     * Where this SettingsUIChange event comes from. For example, if
     * it's a PAGE_VISIBLE event, where the page is opened from.
     */
    optional android.app.settings.PageId attribution = 1;

    /**
     * What the UI action is.
     */
    optional android.app.settings.Action action = 2;

    /**
     * Where the action is happening
     */
    optional android.app.settings.PageId page_id = 3;

    /**
     * What preference changed in this event.
     */
    optional string changed_preference_key = 4;

    /**
     * The new value of the changed preference.
     */
    optional int64 changed_preference_int_value = 5;
}

/**
 * Logs basic timing information about touch events.
 * Reported at most every 5 minutes while device is being interacted with.
 *
 * Logged from:
 *   frameworks/native/services/inputflinger
 */
message TouchEventReported {
    /**
     * The fields latency_{min|max|mean|stdev} represent minimum, maximum, mean,
     * and the standard deviation of latency between the kernel and framework
     * for touchscreen events. The units are microseconds.
     *
     * The number is measured as the difference between the time at which
     * the input event was received in the evdev driver,
     * and the time at which the input event was received in EventHub.
     */
    // Minimum value
    optional float latency_min_micros = 1;
    // Maximum value
    optional float latency_max_micros = 2;
    // Average value
    optional float latency_mean_micros = 3;
    // Standard deviation
    optional float latency_stdev_micros = 4;
}

/**
 * Logs gesture classification and timing information for touch events.
 *
 * Logged from:
 *   frameworks/base/core/java/android/view/GestureDetector.java
 *   frameworks/base/core/java/android/view/View.java
 */
message TouchGestureClassified {
    // The source of the classification (e.g. Java class name).
    optional string source = 1;

    enum Classification {
        UNKNOWN_CLASSIFICATION = 0;
        SINGLE_TAP = 1;
        DOUBLE_TAP = 2;
        LONG_PRESS = 3;
        DEEP_PRESS = 4;
        SCROLL = 5;
    }
    // The classification of the gesture.
    optional Classification classification = 2;

    // The interval from the start of a touch event stream until the
    // classification was made.
    optional int32 latency_millis = 3;

    // The distance from the location of the first touch event to the
    // location of the touch event when the classification was made.
    optional float displacement_px = 4;
}

/**
 * Logs that a setting was updated.
 * Logged from:
 *   frameworks/base/packages/SettingsProvider/src/com/android/providers/settings/SettingsState.java
 * The tag and is_default allow resetting of settings to default values based on the specified
 * tag. See Settings#putString(ContentResolver, String, String, String, boolean) for more details.
 */
message SettingChanged {
    // The name of the setting.
    optional string setting = 1;

    // The change being imposed on this setting. May represent a number, eg "3".
    optional string value = 2;

    // The new value of this setting. For most settings, this is same as value. For some settings,
    // value is +X or -X where X represents an element in a set. For example, if the previous value
    // is A,B,C and value is -B, then new_value is A,C and prev_value is A,B,C.
    // The +/- feature is currently only used for location_providers_allowed.
    optional string new_value = 3;

    // The previous value of this setting.
    optional string prev_value = 4;

    // The tag used with the is_default for resetting sets of settings. This is generally null.
    optional string tag = 5;

    // True if this setting with tag should be resettable.
    optional bool is_default = 6;

    // The associated user (for multi-user feature). Defined in android/os/UserHandle.java
    optional int32 user = 7;

    enum ChangeReason {
        UPDATED = 1; // Updated can be an insertion or an update.
        DELETED = 2;
    }
    optional ChangeReason reason = 8;
}

/**
 * Logs activity going to foreground or background
 *
 * Logged from:
  *   frameworks/base/services/core/java/com/android/server/am/ActivityRecord.java
 */
message ActivityForegroundStateChanged {
    optional int32 uid = 1 [(is_uid) = true];
    optional string pkg_name = 2;
    optional string class_name = 3;

    enum State {
        BACKGROUND = 0;
        FOREGROUND = 1;
    }
    optional State state = 4;
}

/**
 * Logs when a volume entered low Storage state.
 * Logged from:
 *      frameworks/base/services/core/java/com/android/server/storage/DeviceStorageMonitorService.java
 */
message LowStorageStateChanged {
    // Volume that ran out of storage.
    optional string volume_description = 1;

    enum State {
        UNKNOWN = 0;
        OFF = 1;
        ON = 2;
    }
    optional State state = 2;
}

/**
 * Logs when an app is downgraded.
 * Logged from:
 *      frameworks/base/services/core/java/com/android/server/pm/BackgroundDexOptService.java
 */
message AppDowngraded {
    optional string package_name = 1;
    // Size of the package (all data) before being downgraded.
    optional int64 size_in_bytes_before = 2;
    // Size of the package (all data) after being downgraded.
    optional int64 size_in_bytes_after = 3;

    optional bool aggressive = 4;
}

/**
 * Logs when an app is optimized after being downgraded.
 * Logged from:
 *      frameworks/base/services/core/java/com/android/server/pm/BackgroundDexOptService.java
 */
message AppOptimizedAfterDowngraded {
    optional string package_name = 1;
}

/**
 * Logs when an app crashes.
 * Logged from:
 *      frameworks/base/services/core/java/com/android/server/am/ActivityManagerService.java
 */
message AppCrashOccurred {
    optional int32 uid = 1 [(is_uid) = true];

    optional string event_type = 2;

    // The name of the process.
    // system_server if it is not by an app
    optional string process_name = 3;

    // The pid if available. -1 means not available.
    optional sint32 pid = 4;

    optional string package_name = 5;

    enum InstantApp {
        UNAVAILABLE = 0;
        FALSE = 1;
        TRUE = 2;
    }
    optional InstantApp is_instant_app = 6;

    enum ForegroundState {
        UNKNOWN = 0;
        BACKGROUND = 1;
        FOREGROUND = 2;
    }
    optional ForegroundState foreground_state = 7;

    optional android.server.ErrorSource error_source = 8;
}

/**
 * Logs when a WTF (What a Terrible Failure) happened.
 * Logged from:
 *      frameworks/base/services/core/java/com/android/server/am/ActivityManagerService.java
 */
message WTFOccurred {
    optional int32 uid = 1 [(is_uid) = true];

    optional string tag = 2;

    // The name of the process.
    // system_server if it is not by an app
    optional string process_name = 3;

    // The pid if available. -1 means not available.
    optional sint32 pid = 4;

    optional android.server.ErrorSource error_source = 5;
}

/**
 * Logs when system server reports low memory.
 * Logged from:
 *      frameworks/base/services/core/java/com/android/server/am/ActivityManagerService.java
 */
message LowMemReported {
}

/**
 * Logs when an app ANR (App Not Responding) occurs.
 * Logged from:
 *      frameworks/base/services/core/java/com/android/server/am/AppErrors.java
 */
message ANROccurred {
    optional int32 uid = 1 [(is_uid) = true];

    optional string process_name = 2;

    optional string short_component_name = 3;

    optional string reason = 4;

    enum InstantApp {
        UNAVAILABLE = 0;
        FALSE = 1;
        TRUE = 2;
    }
    optional InstantApp is_instant_app = 5;

    enum ForegroundState {
        UNKNOWN = 0;
        BACKGROUND = 1;
        FOREGROUND = 2;
    }
    optional ForegroundState foreground_state = 6;

    optional android.server.ErrorSource error_source = 7;

    optional string package_name = 8;
}

/**
 * Logs when the vibrator state changes.
 * Logged from:
 *      frameworks/base/services/core/java/com/android/server/VibratorService.java
 */
message VibratorStateChanged {
    repeated AttributionNode attribution_node = 1;

    enum State {
        OFF = 0;
        ON = 1;
    }
    optional State state = 2;

    // Duration (in milliseconds) requested to keep the vibrator on.
    // Only applicable for State == ON.
    optional int64 duration_millis = 3;
}

/*
 * Allows other apps to push events into statsd.
 * Logged from:
 *      frameworks/base/core/java/android/util/StatsLog.java
 */
message AppBreadcrumbReported {
    // The uid of the application that sent this custom atom.
    optional int32 uid = 1 [(is_uid) = true];

    // An arbitrary label chosen by the developer. For Android P, the label should be in [0, 16).
    optional int32 label = 2;

    // Allows applications to easily use a custom event as start/stop boundaries (ie, define custom
    // predicates for the metrics).
    enum State {
        UNKNOWN = 0;
        UNSPECIFIED = 1;  // For events that are known to not represent START/STOP.
        STOP = 2;
        START = 3;
    }
    optional State state = 3;
}

/**
 * Logs the wall-clock time when a significant wall-clock time shift occurs.
 * For example, this could be due to the user manually changing the time.
 *
 * Logged from:
 *   frameworks/base/services/core/java/com/android/server/AlarmManagerService.java
 */
message WallClockTimeShifted {
    // New wall-clock time in milliseconds, according to System.currentTimeMillis().
    optional int64 wall_clock_timestamp_millis = 1;
}

/**
 * Logs when statsd detects an anomaly.
 *
 * Logged from:
 *   frameworks/base/cmds/statsd/src/anomaly/AnomalyTracker.cpp
 */
message AnomalyDetected {
    // Uid that owns the config whose anomaly detection alert fired.
    optional int32 config_uid = 1 [(is_uid) = true];

    // Id of the config whose anomaly detection alert fired.
    optional int64 config_id = 2;

    // Id of the alert (i.e. name of the anomaly that was detected).
    optional int64 alert_id = 3;
}

message AppStartOccurred {
    // The uid if available. -1 means not available.
    optional int32 uid = 1 [(is_uid) = true];

    // The app package name.
    optional string pkg_name = 2;

    enum TransitionType {
        UNKNOWN = 0;
        WARM = 1;
        HOT = 2;
        COLD = 3;
    }
    // The transition type.
    optional TransitionType type = 3;

    // The activity name.
    optional string activity_name = 4;

    // The name of the calling app. Empty if not set.
    optional string calling_pkg_name = 5;

    // Whether the app is an instant app.
    optional bool is_instant_app = 6;

    // Device uptime when activity started.
    optional int64 activity_start_millis = 7;

    optional android.app.AppTransitionReasonEnum reason = 8;

    optional int32 transition_delay_millis = 9;
    // -1 if not set.
    optional int32 starting_window_delay_millis = 10;
    // -1 if not set.
    optional int32 bind_application_delay_millis = 11;
    optional int32 windows_drawn_delay_millis = 12;

    // Empty if not set.
    optional string launch_token = 13;

    // The compiler filter used when when the package was optimized.
    optional int32 package_optimization_compilation_filter = 14;

    // The reason why the package was optimized.
    optional int32 package_optimization_compilation_reason = 15;
}

message AppStartCanceled {
    // The uid if available. -1 means not available.
    optional int32 uid = 1 [(is_uid) = true];

    // The app package name.
    optional string pkg_name = 2;

    enum TransitionType {
        UNKNOWN = 0;
        WARM = 1;
        HOT = 2;
        COLD = 3;
    }
    // The transition type.
    optional TransitionType type = 3;

    // The activity name.
    optional string activity_name = 4;
}

message AppStartFullyDrawn {
    // The uid if available. -1 means not available.
    optional int32 uid = 1 [(is_uid) = true];

    // The app package name.
    optional string pkg_name = 2;

    enum TransitionType {
        UNKNOWN = 0;
        WITH_BUNDLE = 1;
        WITHOUT_BUNDLE = 2;
    }
    // The transition type.
    optional TransitionType type = 3;

    // The activity name.
    optional string activity_name = 4;

    optional bool transition_process_running = 5;

    // App startup time (until call to Activity#reportFullyDrawn()).
    optional int64 app_startup_time_millis = 6;
}

/**
 * Logs a picture-in-picture action
 * Logged from:
 *      frameworks/base/services/core/java/com/android/server/am/ActivityManagerService.java
 *      frameworks/base/services/core/java/com/android/server/am/ActivityStackSupervisor.java
 *      frameworks/base/packages/SystemUI/src/com/android/systemui/pip/phone/PipTouchHandler.java
 */
message PictureInPictureStateChanged {
    // -1 if it is not available
    optional int32 uid = 1 [(is_uid) = true];

    optional string short_name = 2;

    enum State {
        ENTERED = 1;
        EXPANDED_TO_FULL_SCREEN = 2;
        MINIMIZED = 3;
        DISMISSED = 4;
    }
    optional State state = 3;
}

/**
 * Logs overlay action
 * Logged from:
 *     services/core/java/com/android/server/wm/Session.java
 */
message OverlayStateChanged {
    optional int32 uid = 1 [(is_uid) = true];

    optional string package_name = 2;

    optional bool using_alert_window = 3;

    enum State {
        ENTERED = 1;
        EXITED = 2;
    }
    optional State state = 4;
}

/*
 * Logs foreground service starts and stops.
 * Note that this is not when a service starts or stops, but when it is
 * considered foreground.
 * Logged from
 *     //frameworks/base/services/core/java/com/android/server/am/ActiveServices.java
 */
message ForegroundServiceStateChanged {
    optional int32 uid = 1 [(is_uid) = true];
    // package_name + "/" + class_name
    optional string short_name = 2;

    enum State {
        ENTER = 1;
        EXIT = 2;
    }
    optional State state = 3;
}

/**
 * Logs creation or removal of an isolated uid. Isolated uid's are temporary uid's to sandbox risky
 * behavior in its own uid. However, the metrics of these isolated uid's almost always should be
 * attributed back to the parent (host) uid. One example is Chrome.
 *
 * Logged from:
 *   frameworks/base/core/java/com/android/internal/os/BatteryStatsImpl.java
 */
message IsolatedUidChanged {
    // The host UID. Generally, we should attribute metrics from the isolated uid to the host uid.
    // NOTE: DO NOT annotate uid field in this atom. This atom is specially handled in statsd.
    // This field is ignored when event == REMOVED.
    optional int32 parent_uid = 1;

    optional int32 isolated_uid = 2;

    // We expect an isolated uid to be removed before if it's used for another parent uid.
    enum Event {
        REMOVED = 0;
        CREATED = 1;
    }
    optional Event event = 3;
}

/*
 * Logs the reception of an incoming network packet causing the main system to wake up for
 * processing that packet. These events are notified by the kernel via Netlink NFLOG to Netd
 * and processed by WakeupController.cpp.
 */
message PacketWakeupOccurred {
    // The uid owning the socket into which the packet was delivered, or -1 if the packet was
    // delivered nowhere.
    optional int32 uid = 1 [(is_uid) = true];
    // The interface name on which the packet was received.
    optional string iface = 2;
    // The ethertype value of the packet.
    optional int32 ethertype = 3;
    // String representation of the destination MAC address of the packet.
    optional string destination_hardware_address = 4;
    // String representation of the source address of the packet if this was an IP packet.
    optional string source_ip = 5;
    // String representation of the destination address of the packet if this was an IP packet.
    optional string destination_ip = 6;
    // The value of the protocol field if this was an IPv4 packet or the value of the Next Header
    // field if this was an IPv6 packet. The range of possible values is the same for both IP
    // families.
    optional int32 ip_next_header = 7;
    // The source port if this was a TCP or UDP packet.
    optional int32 source_port = 8;
    // The destination port if this was a TCP or UDP packet.
    optional int32 destination_port = 9;
}

/*
 * Logs the memory stats for an app on startup.
 * Logged from:
 *     frameworks/base/services/core/java/com/android/server/am/ActivityManagerService.java
 */
message AppStartMemoryStateCaptured {
    // The uid if available. -1 means not available.
    optional int32 uid = 1 [(is_uid) = true];

    // The process name.
    optional string process_name = 2;

    // The activity name.
    optional string activity_name = 3;

    // # of page-faults
    optional int64 page_fault = 4;

    // # of major page-faults
    optional int64 page_major_fault = 5;

    // RSS
    optional int64 rss_in_bytes = 6;

    // CACHE
    optional int64 cache_in_bytes = 7;

    // SWAP
    optional int64 swap_in_bytes = 8;
}

/*
 * Logs the change in Low Memory Killer Daemon (LMKD) state which is used as start/stop boundaries
 * for LMK event.
 * Logged from:
 *      system/core/lmkd/lmkd.c
 */
message LmkStateChanged {
    enum State {
        UNKNOWN = 0;
        START = 1;
        STOP = 2;
    }
    optional State state = 1;
}

/*
 * Logs the event when Low Memory Killer Daemon (LMKD) kills a process to reduce memory pressure.
 * Logged from:
 *      system/core/lmkd/lmkd.c
 */
message LmkKillOccurred {
    // The uid if available. -1 means not available.
    optional int32 uid = 1 [(is_uid) = true];

    // The process name.
    optional string process_name = 2;

    // oom adj score.
    optional int32 oom_adj_score = 3;

    // # of page-faults
    optional int64 page_fault = 4;

    // # of major page-faults
    optional int64 page_major_fault = 5;

    // RSS
    optional int64 rss_in_bytes = 6;

    // CACHE
    optional int64 cache_in_bytes = 7;

    // SWAP
    optional int64 swap_in_bytes = 8;

    // The elapsed real time of start of the process.
    optional int64 process_start_time_nanos = 9;

    // Min oom adj score considered by lmkd.
    optional int32 min_oom_score = 10;
}

/*
 * Logs when the ActivityManagerService detects that an app died.
 *
 * Logged from:
 *   frameworks/base/services/core/java/com/android/server/am/ActivityManagerService.java
 */
message AppDied {
    // timestamp(elapsedRealtime) of record creation
    optional uint64 timestamp_millis = 1 [(state_field_option).option = EXCLUSIVE];
}

/**
 * An atom for generic metrics logging. Available from Android Q.
 */
message GenericAtom {
    // The uid of the application that sent this custom atom.
    optional int32 uid = 1 [(is_uid) = true];

    // An event_id indicates the type of event.
    optional android.stats.EventType event_id = 2;
}

/**
 * Logs when a biometric acquire event occurs.
 *
 * Logged from:
 *   frameworks/base/services/core/java/com/android/server/biometrics
 */
message BiometricAcquired {
    // Biometric modality that was acquired.
    optional android.hardware.biometrics.ModalityEnum modality = 1;
    // The associated user. Eg: 0 for owners, 10+ for others. Defined in android/os/UserHandle.java.
    optional int32 user = 2;
    // If this acquire is for a crypto operation. e.g. Secure purchases, unlock password storage.
    optional bool is_crypto = 3;
    // Action that the device is performing. Acquired messages are only expected for enroll and
    // authenticate. Other actions may indicate an error.
    optional android.hardware.biometrics.ActionEnum action = 4;
    // The client that this acquisition was received for.
    optional android.hardware.biometrics.ClientEnum client = 5;
    // Acquired constants, e.g. ACQUIRED_GOOD. See constants defined by <Biometric>Manager.
    optional int32 acquire_info = 6;
    // Vendor-specific acquire info. Valid only if acquire_info == ACQUIRED_VENDOR.
    optional int32 acquire_info_vendor = 7;
}

/**
 * Logs when a biometric authentication event occurs.
 *
 * Logged from:
 *   frameworks/base/services/core/java/com/android/server/biometrics
 */
message BiometricAuthenticated {
    // Biometric modality that was used.
    optional android.hardware.biometrics.ModalityEnum modality = 1;
    // The associated user. Eg: 0 for owners, 10+ for others. Defined in android/os/UserHandle.java
    optional int32 user = 2;
    // If this authentication is for a crypto operation. e.g. Secure purchases, unlock password
    // storage.
    optional bool is_crypto = 3;
    // The client that this acquisition was received for.
    optional android.hardware.biometrics.ClientEnum client = 4;
    // If authentication requires user confirmation. See BiometricPrompt's
    // setRequireConfirmation(bool) method.
    optional bool require_confirmation = 5;

    enum State {
        UNKNOWN = 0;
        REJECTED = 1;
        PENDING_CONFIRMATION = 2;
        CONFIRMED = 3;
    }

    // State of the current auth attempt.
    optional State state = 6;
    // Time it took to authenticate. For BiometricPrompt where setRequireConfirmation(false) is
    // specified and supported by the biometric modality, this is from the first ACQUIRED_GOOD to
    // AUTHENTICATED. for setRequireConfirmation(true), this is from PENDING_CONFIRMATION to
    // CONFIRMED.
    optional int64 latency_millis = 7;
}

/**
 * Logs when a biometric error occurs.
 *
 * Logged from:
 *   frameworks/base/services/core/java/com/android/server/biometrics
 */
message BiometricErrorOccurred {
    // Biometric modality that was used.
    optional android.hardware.biometrics.ModalityEnum modality = 1;
    // The associated user. Eg: 0 for owners, 10+ for others. Defined in android/os/UserHandle.java
    optional int32 user = 2;
    // If this error is for a crypto operation. e.g. Secure purchases, unlock password storage.
    optional bool is_crypto = 3;
    // Action that the device is performing.
    optional android.hardware.biometrics.ActionEnum action = 4;
    // The client that this acquisition was received for.
    optional android.hardware.biometrics.ClientEnum client = 5;
    // Error constants. See constants defined by <Biometric>Manager. Enums won't work since errors
    // are unique to modality.
    optional int32 error_info = 6;
    // Vendor-specific error info. Valid only if acquire_info == ACQUIRED_VENDOR. These are defined
    // by the vendor and not specified by the HIDL interface.
    optional int32 error_info_vendor = 7;
}

/**
 * Logs when a system health issue is detected.
 * Logged from:
 *   frameworks/base/services/core/java/com/android/server/biometrics
 */
message BiometricSystemHealthIssueDetected {
    // Biometric modality.
    optional android.hardware.biometrics.ModalityEnum modality = 1;
    // Type of issue detected.
    optional android.hardware.biometrics.IssueEnum issue = 2;
}

message Notification {

    // Type of notification event.
    enum Type {
        TYPE_UNKNOWN = 0;
        // Notification became visible to the user.
        TYPE_OPEN = 1;
        // Notification became hidden.
        TYPE_CLOSE = 2;
        // Notification switched to detail mode.
        TYPE_DETAIL = 3;
        // Notification was clicked.
        TYPE_ACTION = 4;
        // Notification was dismissed.
        TYPE_DISMISS = 5;
        // Notification switched to summary mode. The enum value of 14 is to
        // match that of metrics_constants.
        TYPE_COLLAPSE = 14;
    }
    optional Type type = 1;

    // Package name associated with the notification.
    optional string package_name = 2;

    // Tag associated with notification.
    optional string tag = 3;

    // Application-supplied ID associated with the notification.
    optional int32 id = 4;

    // Index of notification in the notification panel.
    optional int32 shade_index = 5;

    // The number of notifications in the notification panel.
    optional int32 shade_count = 6;

    // Importance for the notification.
    optional int32 importance = 7;

    // ID for the notification channel.
    optional string channel_id = 8;

    // Importance for the notification channel.
    optional int32 channel_importance = 9;

    // Application-supplied ID associated with the notifications group.
    optional string group_id = 10;

    // Whether notification was a group summary.
    optional bool group_summary = 11;

    // Reason for dismissal of a notification. This field is only meaningful for
    // TYPE_DISMISS events.
    optional int32 dismiss_reason = 12;

    // The first post time of notification, stable across updates.
    optional int64 creation_millis = 13;

    // The most recent interruption time, or the creation time if no updates.
    // Differs from update_millis because updates are filtered based on whether
    // they actually interrupted the user.
    optional int64 interruption_millis = 14;

    // The most recent update time, or the creation time if no updates.
    optional int64 update_millis = 15;

    // The most recent visibility event.
    optional int64 visible_millis = 16;
}

/*
 * Logs when a flag flip update occurrs. Used for mainline modules that update via flag flips.
 */
message FlagFlipUpdateOccurred {
    // If the event is from a flag config package, specify the package name.
    optional string flag_flip_package_name = 1;

    // The order id of the package
    optional int64 order_id = 2;
}

/**
 * Potential experiment ids that goes with a train install.
 */
message TrainExperimentIds {
    repeated int64 experiment_id = 1;
}

/*
 * Logs when a binary push state changes.
 * Logged by the installer via public api.
 */
message BinaryPushStateChanged {
    // Name of the train.
    optional string train_name = 1;
    // Version code for a "train" of packages that need to be installed atomically
    optional int64 train_version_code = 2;
    // After installation of this package, device requires a restart.
    optional bool requires_staging = 3;
    // Rollback should be enabled for this install.
    optional bool rollback_enabled = 4;
    // Requires low latency monitoring if possible.
    optional bool requires_low_latency_monitor = 5;

    enum State {
        UNKNOWN = 0;
        INSTALL_REQUESTED = 1;
        INSTALL_STARTED = 2;
        INSTALL_STAGED_NOT_READY = 3;
        INSTALL_STAGED_READY = 4;
        INSTALL_SUCCESS = 5;
        INSTALL_FAILURE = 6;
        INSTALL_CANCELLED = 7;
        INSTALLER_ROLLBACK_REQUESTED = 8;
        INSTALLER_ROLLBACK_INITIATED = 9;
        INSTALLER_ROLLBACK_INITIATED_FAILURE = 10;
        INSTALLER_ROLLBACK_STAGED = 11;
        INSTALLER_ROLLBACK_STAGED_FAILURE = 12;
        INSTALLER_ROLLBACK_BOOT_TRIGGERED = 13;
        INSTALLER_ROLLBACK_BOOT_TRIGGERED_FAILURE = 14;
        INSTALLER_ROLLBACK_SUCCESS = 15;
        INSTALLER_ROLLBACK_FAILURE = 16;
        INSTALLER_ROLLBACK_CANCEL_STAGED_REMOVE_FROM_QUEUE = 17;
        INSTALLER_ROLLBACK_CANCEL_STAGED_DELETE_SESSION_INITIATED = 18;
        INSTALLER_ROLLBACK_CANCEL_STAGED_DELETE_SESSION_SUCCESS = 19;
        INSTALLER_ROLLBACK_CANCEL_STAGED_DELETE_SESSION_FAILURE = 20;
    }
    optional State state = 6;
    // Possible experiment ids for monitoring this push.
    optional TrainExperimentIds experiment_ids = 7 [(log_mode) = MODE_BYTES];
    // user id
    optional int32 user_id = 8;
}

/** Represents USB port overheat event. */
message UsbPortOverheatEvent {
    /* Temperature of USB port at USB plug event, in 1/10ths of degree C. */
    optional int32 plug_temperature_deci_c = 1;

    /* Maximum temperature of USB port during overheat event, in 1/10ths of degree C. */
    optional int32 max_temperature_deci_c = 2;

    /* Time between USB plug event and overheat threshold trip, in seconds. */
    optional int32 time_to_overheat_secs = 3;

    /* Time between overheat threshold trip and hysteresis, in seconds. */
    optional int32 time_to_hysteresis_secs = 4;

    /* Time between hysteresis and active mitigation ending, in seconds. */
    optional int32 time_to_inactive_secs = 5;
};

/**
 * Logs total effective full charge and discharge cycles on a battery.
 * Here are some examples of one effective cycle:
 *   1) the battery charges from 0% to 100% and drains back to 0%,
 *   2) charging from 50% to 100% and draining back to 50% twice.
 * Pulled from:
 *   frameworks/base/cmds/statsd/src/external/ResourceHealthManagerPuller.cpp
 */
message BatteryCycleCount {
    /* Number of total charge and discharge cycles on the system battery. */
    optional int32 cycle_count = 1;
}

/**
 * Logs that an SD card is mounted and information about it, its type (public or private) and the
 * size in bytes.
 * Pulled from:
 *   StatsCompanionService
 */

message SDCardInfo {

    enum Type {
        UNKNOWN = 0;
        TYPE_PUBLIC = 1;
        TYPE_PRIVATE = 2;
        OTHERS = 3;
    }

    // Type of the SD card: TYPE_PUBLIC if portable and TYPE_PRIVATE if internal.
    optional Type type = 1;
    // Total size of the sd card in bytes.
    optional int64 size_bytes = 2;
}

/*
 * Logs when a connection becomes available and lost.
 * Logged in StatsCompanionService.java
 */
message ConnectivityStateChanged {
  // Id of the network.
  optional int32 net_id = 1;

  enum State {
    UNKNOWN = 0;
    CONNECTED = 1;
    DISCONNECTED = 2;
  }
  // Connected state of a network.
  optional State state = 2;
}

/**
 * Logs when a service starts and stops.
 * Logged from:
 *   services/core/java/com/android/server/am/ActiveServices.java
 */
message ServiceStateChanged {

    optional int32 uid = 1 [(is_uid) = true];

    optional string package_name = 2;

    optional string service_name = 3;

    enum State {
        START = 1;
        STOP = 2;
    }

    optional State state = 4;
}

/**
 * Logs when a service is launched.
 * Logged from:
 *   services/core/java/com/android/server/am/ActiveServices.java
 */
message ServiceLaunchReported {

    optional int32 uid = 1 [(is_uid) = true];

    optional string package_name = 2;

    optional string service_name = 3;
}

/**
 * Logs when a hidden API is used.
 *
 * Logged from:
 *     libcore/libart/src/main/java/dalvik/system/VMRuntime.java
 */
message HiddenApiUsed {
    // The uid of the app making the hidden access.
    optional int32 uid = 1 [(is_uid) = true];

    // Signature of the method or field accessed.
    optional string signature = 2;

    enum AccessMethod {
        NONE = 0;
        REFLECTION = 1;
        JNI = 2;
        LINKING = 3;
    }

    // Type of access.
    optional AccessMethod access_method = 3;

    // Whether the access was prevented or not.
    optional bool access_denied = 4;
}

/**
 * Logs user interaction with the Privacy Indicators added in Q. In particular:
 * - When user sees privacy chip
 * - When user clicks privacy chip
 * - How does the user exit the Privacy Dialog
 * Logged from:
 *   packages/SystemUI/src/com/android/systemui/privacy/OngoingPrivacyDialog.kt
 *   packages/SystemUI/src/com/android/systemui/qs/QuickStatusBarHeader.java
 */
message PrivacyIndicatorsInteracted {

    enum Type {
        UNKNOWN = 0;
        CHIP_VIEWED = 1;
        CHIP_CLICKED = 2;
        DIALOG_PRIVACY_SETTINGS = 3;
        DIALOG_DISMISS = 4;
        DIALOG_LINE_ITEM = 5;
    }

    optional Type type = 1 [(state_field_option).option = EXCLUSIVE];

    // Used if the type is LINE_ITEM
    optional string package_name = 2;
}

//////////////////////////////////////////////////////////////////////
// Pulled atoms below this line //
//////////////////////////////////////////////////////////////////////

/**
 * Pulls bytes transferred via wifi (Sum of foreground and background usage).
 *
 * Pulled from:
 *   StatsCompanionService (using BatteryStats to get which interfaces are wifi)
 */
message WifiBytesTransfer {
    optional int32 uid = 1 [(is_uid) = true];

    optional int64 rx_bytes = 2;

    optional int64 rx_packets = 3;

    optional int64 tx_bytes = 4;

    optional int64 tx_packets = 5;
}

/**
 * Pulls bytes transferred via wifi (separated by foreground and background usage).
 *
 * Pulled from:
 *   StatsCompanionService (using BatteryStats to get which interfaces are wifi)
 */
message WifiBytesTransferByFgBg {
    optional int32 uid = 1 [(is_uid) = true];

    // 1 denotes foreground and 0 denotes background. This is called Set in NetworkStats.
    optional bool is_foreground = 2;

    optional int64 rx_bytes = 3;

    optional int64 rx_packets = 4;

    optional int64 tx_bytes = 5;

    optional int64 tx_packets = 6;
}

/**
 * Pulls bytes transferred via mobile networks (Sum of foreground and background usage).
 *
 * Pulled from:
 *   StatsCompanionService (using BatteryStats to get which interfaces are mobile data)
 */
message MobileBytesTransfer {
    optional int32 uid = 1 [(is_uid) = true];

    optional int64 rx_bytes = 2;

    optional int64 rx_packets = 3;

    optional int64 tx_bytes = 4;

    optional int64 tx_packets = 5;
}

/**
 * Pulls bytes transferred via mobile networks (separated by foreground and background usage).
 *
 * Pulled from:
 *   StatsCompanionService (using BatteryStats to get which interfaces are mobile data)
 */
message MobileBytesTransferByFgBg {
    optional int32 uid = 1 [(is_uid) = true];

    // 1 denotes foreground and 0 denotes background. This is called Set in
    // NetworkStats.
    optional bool is_foreground = 2;

    optional int64 rx_bytes = 3;

    optional int64 rx_packets = 4;

    optional int64 tx_bytes = 5;

    optional int64 tx_packets = 6;
}

/**
 * Pulls bytes transferred via bluetooth. It is pulled from Bluetooth controller.
 *
 * Pulled from:
 *   StatsCompanionService
 */
message BluetoothBytesTransfer {
    optional int32 uid = 1 [(is_uid) = true];

    optional int64 rx_bytes = 2;

    optional int64 tx_bytes = 3;
}

/**
 * Pulls the kernel wakelock durations. This atom is adapted from
 * android/internal/os/KernelWakelockStats.java
 *
 * Pulled from:
 *   StatsCompanionService using KernelWakelockReader.
 */
message KernelWakelock {
    optional string name = 1;

    optional int32 count = 2;

    optional int32 version = 3;

    optional int64 time_micros = 4;
}

/**
 * Pulls low power state information. If power.stats HAL is not available, this
 * includes platform and subsystem sleep state information,
 * PowerStatePlatformSleepState, PowerStateVoter or PowerStateSubsystemSleepState
 * as defined in:
 *   hardware/interfaces/power/1.0/types.hal
 *   hardware/interfaces/power/1.1/types.hal
 * If power.stats HAL is available, this includes PowerEntityStateResidencyResult
 * as defined in:
 *   hardware/interfaces/power/stats/1.0/types.hal
 */
message SubsystemSleepState {
    // Subsystem name
    optional string subsystem_name = 1;
    // For PlatformLowPowerStats (hal 1.0), this is the voter name, which could be empty.
    // For SubsystemLowPowerStats (hal 1.1), this is the sleep state name.
    // For PowerEntityStateResidencyResult (hal power/stats/1.0) this is the
    //    powerEntityStateName from the corresponding PowerEntityStateInfo.
    optional string subname = 2;
    // The number of times it entered, or voted for entering the sleep state
    optional uint64 count = 3;
    // The length of time spent in, or spent voting for, the sleep state
    optional uint64 time_millis = 4;
}

/**
 * Pulls on-device power measurement information.
 * Data defined by hardware/interfaces/power/stats/1.0/types.hal.
 * Pulled from:
 *   frameworks/base/cmds/statsd/src/external/PowerStatsPuller.cpp
 */
message OnDevicePowerMeasurement {
    // Name of the subsystem (to which the rail belongs).
    optional string subsystem_name = 1;

    // Rail name. The rail lies within the subsystem.
    optional string rail_name = 2;

    // Time (in ms since boot) at which the rail energy value was measured.
    // This may differ slightly from the time that statsd logs this information.
    optional uint64 measurement_timestamp_millis = 3;

    // Accumulated energy used via the rail since device boot in uWs.
    optional uint64 energy_microwatt_secs = 4;
}

/**
 * Pulls Cpu time per frequency.
 * Pulls the time the cpu spend on the frequency index. Frequency index
 * starts from highest to lowest. The value should be monotonically
 * increasing since boot. However, if there is a cpu
 * hotplug event, the value would be reset as well.
 */
message CpuTimePerFreq {
    optional uint32 cluster = 1;
    optional uint32 freq_index = 2;
    optional uint64 time_millis = 3;
}

/**
 * Pulls Cpu Time Per Uid.
 * Note that isolated process uid time should be attributed to host uids.
 */
message CpuTimePerUid {
    optional int32 uid = 1 [(is_uid) = true];
    optional uint64 user_time_micros = 2;
    optional uint64 sys_time_micros = 3;
}

/**
 * Pulls Cpu Time Per Uid per frequency.
 * Note that isolated process uid time should be attributed to host uids.
 * For each uid, we order the time by descending frequencies.
 */
message CpuTimePerUidFreq {
    optional int32 uid = 1 [(is_uid) = true];
    optional uint32 freq_index = 2;
    optional uint64 time_millis = 3;
}

/**
 * Pulls Wifi Controller Activity Energy Info
 */
message WifiActivityInfo {
    // timestamp(wall clock) of record creation
    optional uint64 timestamp_millis = 1;
    // stack reported state
    // TODO: replace this with proto enum
    optional int32 stack_state = 2;
    // tx time in millis
    optional uint64 controller_tx_time_millis = 3;
    // rx time in millis
    optional uint64 controller_rx_time_millis = 4;
    // idle time in millis
    optional uint64 controller_idle_time_millis = 5;
    // product of current(mA), voltage(V) and time(ms)
    optional uint64 controller_energy_used = 6;
}

/**
 * Pulls Modem Activity Energy Info
 */
message ModemActivityInfo {
    // timestamp(wall clock) of record creation
    optional uint64 timestamp_millis = 1;
    // sleep time in millis.
    optional uint64 sleep_time_millis = 2;
    // idle time in millis
    optional uint64 controller_idle_time_millis = 3;
    /**
     * Tx power index
     * index 0 = tx_power < 0dBm
     * index 1 = 0dBm < tx_power < 5dBm
     * index 2 = 5dBm < tx_power < 15dBm
     * index 3 = 15dBm < tx_power < 20dBm
     * index 4 = tx_power > 20dBm
     */
    // tx time in ms at power level 0
    optional uint64 controller_tx_time_pl0_millis = 4;
    // tx time in ms at power level 1
    optional uint64 controller_tx_time_pl1_millis = 5;
    // tx time in ms at power level 2
    optional uint64 controller_tx_time_pl2_millis = 6;
    // tx time in ms at power level 3
    optional uint64 controller_tx_time_pl3_millis = 7;
    // tx time in ms at power level 4
    optional uint64 controller_tx_time_pl4_millis = 8;
    // rx time in ms at power level 5
    optional uint64 controller_rx_time_millis = 9;
    // product of current(mA), voltage(V) and time(ms)
    optional uint64 energy_used = 10;
}

/**
 * Pulls Bluetooth Activity Energy Info
 * Note: BluetoothBytesTransfer is pulled at the same time from the controller.
 */
message BluetoothActivityInfo {
    // timestamp(wall clock) of record creation
    optional uint64 timestamp_millis = 1;
    // bluetooth stack state
    optional int32 bluetooth_stack_state = 2;
    // tx time in millis
    optional uint64 controller_tx_time_millis = 3;
    // rx time in millis
    optional uint64 controller_rx_time_millis = 4;
    // idle time in millis
    optional uint64 controller_idle_time_millis = 5;
    // product of current(mA), voltage(V) and time(ms)
    optional uint64 energy_used = 6;
}

/*
 * Logs the memory stats for a process.
 *
 * Pulled from StatsCompanionService for all managed processes (from ActivityManagerService).
 */
message ProcessMemoryState {
    // The uid if available. -1 means not available.
    optional int32 uid = 1 [(is_uid) = true];

    // The process name.
    // Usually package name, "system" for system server.
    // Provided by ActivityManagerService.
    optional string process_name = 2;

    // Current OOM score adjustment. Value read from ProcessRecord.
    optional int32 oom_adj_score = 3;

    // # of page-faults
    optional int64 page_fault = 4;

    // # of major page-faults
    optional int64 page_major_fault = 5;

    // RSS
    // Value is read from /proc/PID/stat, field 24. Or from memory.stat, field
    // total_rss if per-app memory cgroups are enabled.
    optional int64 rss_in_bytes = 6;

    // CACHE
    // Value is read from memory.stat, field total_cache if per-app memory
    // cgroups are enabled. Otherwise, 0.
    optional int64 cache_in_bytes = 7;

    // SWAP
    // Value is read from memory.stat, field total_swap if per-app memory
    // cgroups are enabled. Otherwise, 0.
    optional int64 swap_in_bytes = 8;

    // Deprecated: use ProcessMemoryHighWaterMark atom instead. Always 0.
    optional int64 rss_high_watermark_in_bytes = 9 [deprecated = true];

    // Elapsed real time when the process started.
    // Value is read from /proc/PID/stat, field 22. 0 if read from per-app memory cgroups.
    optional int64 start_time_nanos = 10;
}

/*
 * Logs the memory stats for a native process (from procfs).
 *
 * Pulled from StatsCompanionService for selected native processes.
 */
message NativeProcessMemoryState {
    // The uid if available. -1 means not available.
    optional int32 uid = 1 [(is_uid) = true];

    // The process name.
    // Value read from /proc/PID/cmdline.
    optional string process_name = 2;

    // # of page-faults
    optional int64 page_fault = 3;

    // # of major page-faults
    optional int64 page_major_fault = 4;

    // RSS
    // Value read from /proc/PID/stat, field 24.
    optional int64 rss_in_bytes = 5;

    // Deprecated: use ProcessMemoryHighWaterMark atom instead. Always 0.
    optional int64 rss_high_watermark_in_bytes = 6 [deprecated = true];

    // Elapsed real time when the process started.
    // Value is read from /proc/PID/stat, field 22.
    optional int64 start_time_nanos = 7;
}

/*
 * Logs the memory high-water mark for a process.
 *
 * Pulled from StatsCompanionService for all managed processes (from ActivityManagerServie)
 * and for selected native processes.
 *
 * Pulling this atom resets high-water mark counters for all processes.
 */
message ProcessMemoryHighWaterMark {
    // The uid if available. -1 means not available.
    optional int32 uid = 1 [(is_uid) = true];

    // The process name.
    // Usually package name or process cmdline.
    // Provided by ActivityManagerService or read from /proc/PID/cmdline.
    optional string process_name = 2;

    // RSS high-water mark. Peak RSS usage of the process. Read from the VmHWM field in
    // /proc/PID/status.
    optional int64 rss_high_water_mark_in_bytes = 3;
}

/*
 * Elapsed real time from SystemClock.
 */
message SystemElapsedRealtime {
    optional uint64 time_millis = 1;
}

/*
 * Up time from SystemClock.
 */
message SystemUptime {
    // Milliseconds since the system was booted.
    // This clock stops when the system enters deep sleep (CPU off, display dark, device waiting
    // for external input).
    // It is not affected by clock scaling, idle, or other power saving mechanisms.
    optional uint64 uptime_millis = 1;
}

/*
 * Reads from /proc/uid_concurrent_active_time which has the format:
 * active: X (X is # cores)
 * [uid0]: [time-0] [time-1] [time-2] ... (# entries = # cores)
 * [uid1]: [time-0] [time-1] [time-2] ... ...
 * ...
 * Time-N means the CPU time a UID spent running concurrently with N other processes.
 * The file contains a monotonically increasing count of time for a single boot.
 */
message CpuActiveTime {
    optional int32 uid = 1 [(is_uid) = true];
    optional uint64 time_millis = 2;
}

/**
 * Reads from /proc/uid_concurrent_policy_time which has the format:
 * policy0: X policy4: Y (there are X cores on policy0, Y cores on policy4)
 * [uid0]: [time-0-0] [time-0-1] ... [time-1-0] [time-1-1] ...
 * [uid1]: [time-0-0] [time-0-1] ... [time-1-0] [time-1-1] ...
 * ...
 * Time-X-Y means the time a UID spent on clusterX running concurrently with Y other processes.
 * The file contains a monotonically increasing count of time for a single boot.
 */
message CpuClusterTime {
    optional int32 uid = 1 [(is_uid) = true];
    optional int32 cluster_index = 2;
    optional uint64 time_millis = 3;
}

/*
 * Pulls free disk space, for data, system partition and temporary directory.
 */
message DiskSpace {
    // available bytes in data partition
    optional uint64 data_available_bytes = 1;
    // available bytes in system partition
    optional uint64 system_available_bytes = 2;
    // available bytes in download cache or temp directories
    optional uint64 temp_available_bytes = 3;
}

/**
 * Pulls battery coulomb counter, which is the remaining battery charge in uAh.
 *
 * Pulled from StatsCompanionService.java
 */
message RemainingBatteryCapacity {
    optional int32 charge_micro_ampere_hour = 1;
}

/**
 * Pulls battery capacity, which is the battery capacity when full in uAh.
 * Pulled from:
 *   frameworks/base/cmds/statsd/src/external/ResourceHealthManagerPuller.cpp
 */
message FullBatteryCapacity {
    optional int32 capacity_micro_ampere_hour = 1;
}

/**
 * Pulls battery voltage.
 * Pulled from:
 *   frameworks/base/cmds/statsd/src/external/ResourceHealthManagerPuller.cpp
 */
message BatteryVoltage {
    // The voltage of the battery, in millivolts.
    optional int32 voltage_millivolt = 1;
}

/**
 * Pulls battery level (percent full, from 0 to 100).
 *
 * Pulled from:
 *   frameworks/base/cmds/statsd/src/external/ResourceHealthManagerPuller.cpp
 */
message BatteryLevel {
    // Battery level. Should be in [0, 100].
    optional int32 battery_level = 1;
}

/**
 * Pulls the temperature of various parts of the device.
 * The units are tenths of a degree Celsius. Eg: 30.3C is reported as 303.
 *
 * Pulled from:
 *   frameworks/base/cmds/statsd/src/external/ResourceThermalManagerPuller.cpp
 */
message Temperature {
    // The type of temperature being reported. Eg. CPU, GPU, SKIN, BATTERY, BCL_.
    optional android.os.TemperatureTypeEnum sensor_location = 1;

    // The name of the temperature source. Eg. CPU0
    optional string sensor_name = 2;

    // Temperature in tenths of a degree C.
    // For BCL, it is decimillivolt, decimilliamps, and percentage * 10.
    optional int32 temperature_deci_celsius = 3;
}

/**
 * Pulls the statistics of calls to Binder.
 *
 * Binder stats will be reset every time the data is pulled. It means it can only be pulled by one
 * config on the device.
 *
 * Next tag: 15
 */
message BinderCalls {
    // UID of the process responsible for the binder transaction. It will be set if the process
    // executing the binder transaction attribute the transaction to another uid using
    // Binder.setThreadWorkSource().
    //
    // If not set, the value will be -1.
    optional int32 uid = 1 [(is_uid) = true];
    // UID of the process executing the binder transaction.
    optional int32 direct_caller_uid = 14;
    // Fully qualified class name of the API call.
    //
    // This is a system server class name.
    //
    // TODO(gaillard): figure out if binder call stats includes data from isolated uids, if a uid
    // gets recycled and we have isolated uids, we might attribute the data incorrectly.
    // TODO(gaillard): there is a high dimensions cardinality, figure out if we should drop the less
    // commonly used APIs.
    optional string service_class_name = 2;
    // Method name of the API call. It can also be a transaction code if we cannot
    // resolve it to a name. See Binder#getTransactionName.
    //
    // This is a system server method name.
    optional string service_method_name = 3;
    // Total number of API calls.
    optional int64 call_count = 4;
    // True if the screen was interactive PowerManager#isInteractive at the end of the call.
    optional bool screen_interactive = 13;
    // Total number of API calls we have data recorded for. If we collected data for all the calls,
    // call_count will be equal to recorded_call_count.
    //
    // If recorded_call_count is different than call_count, it means data collection has been
    // sampled. All the fields below will be sampled in this case.
    optional int64 recorded_call_count = 12;
    // Number of exceptions thrown by the API.
    optional int64 recorded_exception_count = 5;
    // Total latency of all API calls.
    // Average can be computed using total_latency_micros / recorded_call_count.
    optional int64 recorded_total_latency_micros = 6;
    // Maximum latency of one API call.
    optional int64 recorded_max_latency_micros = 7;
    // Total CPU usage of all API calls.
    // Average can be computed using total_cpu_micros / recorded_call_count.
    // Total can be computed using total_cpu_micros / recorded_call_count * call_count.
    optional int64 recorded_total_cpu_micros = 8;
    // Maximum CPU usage of one API call.
    optional int64 recorded_max_cpu_micros = 9;
    // Maximum parcel reply size of one API call.
    optional int64 recorded_max_reply_size_bytes = 10;
    // Maximum parcel request size of one API call.
    optional int64 recorded_max_request_size_bytes = 11;
}

/**
 * Pulls the statistics of exceptions during calls to Binder.
 *
 * Binder stats are cumulative from boot unless somebody reset the data using
 * > adb shell dumpsys binder_calls_stats --reset
 */
message BinderCallsExceptions {
    // Exception class name, e.g. java.lang.IllegalArgumentException.
    //
    // This is an exception class name thrown by the system server.
    optional string exception_class_name = 1;
    // Total number of exceptions.
    optional int64 exception_count = 2;
}

/**
 * Pulls the statistics of message dispatching on HandlerThreads.
 *
 * Looper stats will be reset every time the data is pulled. It means it can only be pulled by one
 * config on the device.
 *
 * Next tag: 11
 */
message LooperStats {
    // The uid that made a call to the System Server and caused the message to be enqueued.
    optional int32 uid = 1 [(is_uid) = true];

    // Fully qualified class name of the handler target class.
    //
    // This field does not contain PII. This is a system server class name.
    optional string handler_class_name = 2;

    // The name of the thread that runs the Looper.
    //
    // This field does not contain PII. This is a system server thread name.
    optional string looper_thread_name = 3;

    // The name of the dispatched message.
    //
    // This field does not contain PII. This is a system server constant or class
    // name.
    optional string message_name = 4;

    // Total number of successfully dispatched messages.
    optional int64 message_count = 5;

    // Total number of messages that failed dispatching.
    optional int64 exception_count = 6;

    // Total number of processed messages we have data recorded for. If we
    // collected data for all the messages, message_count will be equal to
    // recorded_message_count.
    //
    // If recorded_message_count is different than message_count, it means data
    // collection has been sampled. The fields below will be sampled in this case.
    optional int64 recorded_message_count = 7;

    // Total latency of all processed messages.
    // Average can be computed using recorded_total_latency_micros /
    // recorded_message_count.
    optional int64 recorded_total_latency_micros = 8;

    // Total CPU usage of all processed message.
    // Average can be computed using recorded_total_cpu_micros /
    // recorded_message_count. Total can be computed using
    // recorded_total_cpu_micros / recorded_message_count * message_count.
    optional int64 recorded_total_cpu_micros = 9;

    // True if the screen was interactive PowerManager#isInteractive at the end of the call.
    optional bool screen_interactive = 10;

    // Max recorded CPU usage of all processed messages.
    optional int64 recorded_max_cpu_micros = 11;

    // Max recorded latency of all processed messages.
    optional int64 recorded_max_latency_micros = 12;

    // Total number of messages we tracked the dispatching delay for. If we
    // collected data for all the messages, message_count will be equal to
    // recorded_delay_message_count.
    //
    // If recorded_delay_message_count is different than message_count, it means data
    // collection has been sampled or/and not all messages specified the target dispatch time.
    // The fields below will be sampled in this case.
    optional int64 recorded_delay_message_count = 13;

    // Total dispatching delay of all processed messages.
    // Calculated as a difference between the target dispatching time (Message.when)
    // and the actual dispatching time.
    // Average can be computed using recorded_total_delay_millis / recorded_delay_message_count.
    optional int64 recorded_total_delay_millis = 14;

    // Max dispatching delay of all processed messages.
    // Calculated as a difference between the target dispatching time (Message.when)
    // and the actual dispatching time.
    optional int64 recorded_max_delay_millis = 15;
}

/**
 * Pulls disk information, such as write speed and latency.
 */
message DiskStats {
    // Time taken to open, write 512B to, and close a file.
    // -1 if error performing the check.
    optional int64 data_write_latency_millis = 1;

    optional bool file_based_encryption = 2;

    // Recent disk write speed in kB/s.
    // -1 if error querying storageed.
    // 0 if data is unavailable.
    optional int32 recent_disk_write_speed = 3;
}


/**
 * Free and total bytes of the Data, Cache, and System partition.
 */
message DirectoryUsage {
    enum Directory {
        UNKNOWN = 0;
        DATA = 1;
        CACHE = 2;
        SYSTEM = 3;
    }
    optional Directory directory = 1;
    optional int64 free_bytes = 2;
    optional int64 total_bytes = 3;
}


/**
 * Size of an application: apk size, data size, and cache size.
 * Reads from a cached file produced daily by DiskStatsLoggingService.java.
 * Information is only reported for apps with the primary user (user 0).
 * Sizes are aggregated by package name.
 */
message AppSize {
    // Including uids will involve modifying diskstats logic.
    optional string package_name = 1;
    // App size in bytes. -1 if unavailable.
    optional int64 app_size_bytes = 2;
    // App data size in bytes. -1 if unavailable.
    optional int64 app_data_size_bytes = 3;
    // App cache size in bytes. -1 if unavailable.
    optional int64 app_cache_size_bytes = 4;
    // Time that the cache file was produced.
    // Uses System.currentTimeMillis(), which is wall clock time.
    optional int64 cache_time_millis = 5;
}


/**
 * Size of a particular category. Eg: photos, videos.
 * Reads from a cached file produced daily by DiskStatsLoggingService.java.
 */
message CategorySize {
    enum Category {
        UNKNOWN = 0;
        APP_SIZE = 1;
        APP_DATA_SIZE = 2;
        APP_CACHE_SIZE = 3;
        PHOTOS = 4;
        VIDEOS = 5;
        AUDIO = 6;
        DOWNLOADS = 7;
        SYSTEM = 8;
        OTHER = 9;
    }
    optional Category category = 1;
    // Category size in bytes.
    optional int64 size_bytes = 2;
    // Time that the cache file was produced.
    // Uses System.currentTimeMillis(), which is wall clock time.
    optional int64 cache_time_millis = 3;
}

/**
 * Pulls per uid I/O stats. The stats are cumulative since boot.
 *
 * Read/write bytes are I/O events from a storage device
 * Read/write chars are data requested by read/write syscalls, and can be
 *   satisfied by caching.
 *
 * Pulled from StatsCompanionService, which reads proc/uid_io/stats.
 */
message DiskIo {
    optional int32 uid = 1 [(is_uid) = true];
    optional int64 fg_chars_read = 2;
    optional int64 fg_chars_write = 3;
    optional int64 fg_bytes_read = 4;
    optional int64 fg_bytes_write = 5;
    optional int64 bg_chars_read = 6;
    optional int64 bg_chars_write = 7;
    optional int64 bg_bytes_read = 8;
    optional int64 bg_bytes_write = 9;
    optional int64 fg_fsync = 10;
    optional int64 bg_fsync= 11;
}


/**
 * Pulls the number of fingerprints for each user.
 *
 * Pulled from StatsCompanionService, which queries <Biometric>Manager.
 */
message NumFingerprintsEnrolled {
    // The associated user. Eg: 0 for owners, 10+ for others.
    // Defined in android/os/UserHandle.java
    optional int32 user = 1;
    // Number of fingerprints registered to that user.
    optional int32 num_fingerprints_enrolled = 2;
}

/**
 * Pulls the number of faces for each user.
 *
 * Pulled from StatsCompanionService, which queries <Biometric>Manager.
 */
message NumFacesEnrolled {
    // The associated user. Eg: 0 for owners, 10+ for others.
    // Defined in android/os/UserHandle.java
    optional int32 user = 1;
    // Number of faces registered to that user.
    optional int32 num_faces_enrolled = 2;
}
/**
 * A mapping of role holder -> role
 */
message RoleHolder {
    // uid of the role holder
    optional int32 uid = 1 [(is_uid) = true];

    // package name of the role holder
    optional string package_name = 2;

    // the role held
    optional string role = 3;
}

message AggStats {
    optional int64 min = 1;

    optional int64 average = 2;

    optional int64 max = 3;
}

message ProcessStatsStateProto {
    optional android.service.procstats.ScreenState screen_state = 1;

    optional android.service.procstats.MemoryState memory_state = 2;

    // this enum list is from frameworks/base/core/java/com/android/internal/app/procstats/ProcessStats.java
    // and not frameworks/base/core/java/android/app/ActivityManager.java
    optional android.service.procstats.ProcessState process_state = 3;

    // Millisecond uptime duration spent in this state
    optional int64 duration_millis = 4;

    // Millisecond elapsed realtime duration spent in this state
    optional int64 realtime_duration_millis = 9;

    // # of samples taken
    optional int32 sample_size = 5;

    // PSS is memory reserved for this process
    optional AggStats pss = 6;

    // USS is memory shared between processes, divided evenly for accounting
    optional AggStats uss = 7;

    // RSS is memory resident for this process
    optional AggStats rss = 8;
}

// Next Tag: 7
message ProcessStatsProto {
    // Name of process.
    optional string process = 1;

    // Uid of the process.
    optional int32 uid = 2;

    // Information about how often kills occurred
    message Kill {
        // Count of excessive CPU kills
        optional int32 cpu = 1;

        // Count of kills when cached
        optional int32 cached = 2;

        // PSS stats during cached kill
        optional AggStats cached_pss = 3;
    }
    optional Kill kill = 3;

    // Time and memory spent in various states.
    repeated ProcessStatsStateProto states = 5;

    // Total time process has been running...  screen_state, memory_state, and process_state
    // will not be set.
    optional ProcessStatsStateProto total_running_state = 6;
}

message PackageServiceOperationStatsProto {
    // Operate enum: Started, Foreground, Bound, Executing
    optional android.service.procstats.ServiceOperationState operation = 1;

    // Number of times the service was in this operation.
    optional int32 count = 2;

    // Information about a state the service can be in.
    message StateStats {
        // Screen state enum.
        optional android.service.procstats.ScreenState screen_state = 1;
        // Memory state enum.
        optional android.service.procstats.MemoryState memory_state = 2;

        // duration in milliseconds.
        optional int64 duration_millis = 3;
        // Millisecond elapsed realtime duration spent in this state
        optional int64 realtime_duration_millis = 4;
    }
    repeated StateStats state_stats = 3;
}

message PackageServiceStatsProto {
    // Name of service component.
    optional string service_name = 1;

    // The operation stats.
    // The package_name, package_uid, package_version, service_name will not be set to save space.
    repeated PackageServiceOperationStatsProto operation_stats = 2;
}

message PackageAssociationSourceProcessStatsProto {
    // Uid of the process.
    optional int32 process_uid = 1;
    // Process name.
    optional string process_name = 2;
    // Package name.
    optional string package_name = 7;
    // Total count of the times this association appeared.
    optional int32 total_count = 3;

    // Millisecond uptime total duration this association was around.
    optional int64 total_duration_millis = 4;

    // Total count of the times this association became actively impacting its target process.
    optional int32 active_count = 5;

    // Information on one source in this association.
    message StateStats {
        // Process state enum.
        optional android.service.procstats.ProcessState process_state = 1;
        // Millisecond uptime duration spent in this state
        optional int64 duration_millis = 2;
        // Millisecond elapsed realtime duration spent in this state
        optional int64 realtime_duration_mmillis = 3;
    }
    repeated StateStats active_state_stats = 6;
}

message PackageAssociationProcessStatsProto {
    // Name of the target component.
    optional string component_name = 1;
    // Information on one source in this association.
    repeated PackageAssociationSourceProcessStatsProto sources = 2;
}


message ProcessStatsPackageProto {
    // Name of package.
    optional string package = 1;

    // Uid of the package.
    optional int32 uid = 2;

    // Version of the package.
    optional int64 version = 3;

    // Stats for each process running with the package loaded in to it.
    repeated ProcessStatsProto process_stats = 4;

    // Stats for each of the package's services.
    repeated PackageServiceStatsProto service_stats = 5;

    // Stats for each association with the package.
    repeated PackageAssociationProcessStatsProto association_stats = 6;
}

message ProcessStatsSectionProto {
    // Elapsed realtime at start of report.
    optional int64 start_realtime_millis = 1;

    // Elapsed realtime at end of report.
    optional int64 end_realtime_millis = 2;

    // CPU uptime at start of report.
    optional int64 start_uptime_millis = 3;

    // CPU uptime at end of report.
    optional int64 end_uptime_millis = 4;

    // System runtime library. e.g. "libdvm.so", "libart.so".
    optional string runtime = 5;

    // whether kernel reports swapped pss.
    optional bool has_swapped_pss = 6;

    // Data completeness. e.g. "complete", "partial", shutdown", or "sysprops".
    enum Status {
        STATUS_UNKNOWN = 0;
        STATUS_COMPLETE = 1;
        STATUS_PARTIAL = 2;
        STATUS_SHUTDOWN = 3;
        STATUS_SYSPROPS = 4;
    }
    repeated Status status = 7;

    // Number of pages available of various types and sizes, representation fragmentation.
    repeated ProcessStatsAvailablePagesProto available_pages = 10;

    // Stats for each process.
    repeated ProcessStatsProto process_stats = 8;

    // Stats for each package.
    repeated ProcessStatsPackageProto package_stats = 9;
}

message ProcessStatsAvailablePagesProto {
    // Node these pages are in (as per /proc/pagetypeinfo)
    optional int32 node = 1;

    // Zone these pages are in (as per /proc/pagetypeinfo)
    optional string zone = 2;

    // Label for the type of these pages (as per /proc/pagetypeinfo)
    optional string label = 3;

    // Distribution of number of pages available by order size.  First entry in array is
    // order 0, second is order 1, etc.  Each order increase is a doubling of page size.
    repeated int32 pages_per_order = 4;
}

/**
 * Pulled from ProcessStatsService.java
 */
message ProcStats {
    optional ProcessStatsSectionProto proc_stats_section = 1;
}

/**
 * Pulled from ProcessStatsService.java
 */
message ProcStatsPkgProc {
    optional ProcessStatsSectionProto proc_stats_section = 1;
}

message PowerProfileProto {
    optional double cpu_suspend = 1;

    optional double cpu_idle = 2;

    optional double cpu_active = 3;

    message CpuCluster {
        optional int32 id = 1;
        optional double cluster_power = 2;
        optional int32 cores = 3;
        repeated int64 speed = 4;
        repeated double core_power = 5;
    }

    repeated CpuCluster cpu_cluster = 40;

    optional double wifi_scan = 4;

    optional double wifi_on = 5;

    optional double wifi_active = 6;

    optional double wifi_controller_idle = 7;

    optional double wifi_controller_rx = 8;

    optional double wifi_controller_tx = 9;

    repeated double wifi_controller_tx_levels = 10;

    optional double wifi_controller_operating_voltage = 11;

    optional double bluetooth_controller_idle = 12;

    optional double bluetooth_controller_rx = 13;

    optional double bluetooth_controller_tx = 14;

    optional double bluetooth_controller_operating_voltage = 15;

    optional double modem_controller_sleep = 16;

    optional double modem_controller_idle = 17;

    optional double modem_controller_rx = 18;

    repeated double modem_controller_tx = 19;

    optional double modem_controller_operating_voltage = 20;

    optional double gps_on = 21;

    repeated double gps_signal_quality_based = 22;

    optional double gps_operating_voltage = 23;

    optional double bluetooth_on = 24;

    optional double bluetooth_active = 25;

    optional double bluetooth_at_cmd = 26;

    optional double ambient_display = 27;

    optional double screen_on = 28;

    optional double radio_on = 29;

    optional double radio_scanning = 30;

    optional double radio_active = 31;

    optional double screen_full = 32;

    optional double audio = 33;

    optional double video = 34;

    optional double flashlight = 35;

    optional double memory = 36;

    optional double camera = 37;

    optional double wifi_batched_scan = 38;

    optional double battery_capacity = 39;
}

/**
 * power_profile.xml and other constants for power model calculations.
 * Pulled from PowerProfile.java
 */
message PowerProfile {
    optional PowerProfileProto power_profile = 1;
}

/**
 * Logs when a user restriction was added or removed.
 *
 * Logged from:
 *   frameworks/base/services/devicepolicy/java/com/android/server/devicepolicy/DevicePolicyManagerService.java
 */
message UserRestrictionChanged {
    // The raw string of the user restriction as defined in UserManager.
    // Allowed values are defined in UserRestrictionsUtils#USER_RESTRICTIONS.
    optional string restriction = 1;
    // Whether the restriction is enabled or disabled.
    optional bool enabled = 2;
}

/**
 * Pulls process user time and system time. Puller takes a snapshot of all pids
 * in the system and returns cpu stats for those that are working at the time.
 * Dead pids will be dropped. Kernel processes are excluded.
 * Min cool-down is 5 sec.
 */
message ProcessCpuTime {
    optional int32 uid = 1 [(is_uid) = true];

    optional string process_name = 2;
    // Process cpu time in user space, cumulative from boot/process start
    optional int64 user_time_millis = 3;
    // Process cpu time in system space, cumulative from boot/process start
    optional int64 system_time_millis = 4;
}

/**
 * Pulls the CPU usage for each thread.
 *
 * Read from /proc/$PID/task/$TID/time_in_state files.
 *
 * TODO(mishaw): This is an experimental atom. Issues with big/little CPU frequencies, and
 * time_in_state files not being present on some phones, have not been addressed. These should be
 * considered before a public release.
 */
message CpuTimePerThreadFreq {
    // UID that owns the process.
    optional int32 uid = 1 [(is_uid) = true];
    // ID of the process.
    optional int32 process_id = 2;
    // ID of the thread.
    optional int32 thread_id = 3;
    // Name of the process taken from `/proc/$PID/cmdline`.
    optional string process_name = 4;
    // Name of the thread taken from `/proc/$PID/task/$TID/comm`
    optional string thread_name = 5;

    // Report eight different frequencies, and how much time is spent in each frequency. Frequencies
    // are given in KHz, and time is given in milliseconds since the thread started. All eight
    // frequencies are given here as the alternative is sending eight separate atoms. This method
    // significantly reduces the amount of data created
    optional int32 frequency1_khz = 6;
    optional int32 time1_millis = 7;
    optional int32 frequency2_khz = 8;
    optional int32 time2_millis = 9;
    optional int32 frequency3_khz = 10;
    optional int32 time3_millis = 11;
    optional int32 frequency4_khz = 12;
    optional int32 time4_millis = 13;
    optional int32 frequency5_khz = 14;
    optional int32 time5_millis = 15;
    optional int32 frequency6_khz = 16;
    optional int32 time6_millis = 17;
    optional int32 frequency7_khz = 18;
    optional int32 time7_millis = 19;
    optional int32 frequency8_khz = 20;
    optional int32 time8_millis = 21;
}

/**
 * Pulls information about the device's build.
 */
message BuildInformation {
    // Build.FINGERPRINT. A string that uniquely identifies this build. Do not parse.
    // E.g. may be composed of the brand, product, device, release, id, incremental, type, and tags.
    optional string fingerprint = 1;

    // Build.BRAND. The consumer-visible brand with which the product/hardware will be associated.
    optional string brand = 2;

    // Build.PRODUCT. The name of the overall product.
    optional string product = 3;

    // Build.DEVICE. The name of the industrial design.
    optional string device = 4;

    // Build.VERSION.RELEASE. The user-visible version string.  E.g., "1.0" or "3.4b5" or "bananas".
    optional string version_release = 5;

    // Build.ID. E.g. a label like "M4-rc20".
    optional string id = 6;

    // Build.VERSION.INCREMENTAL. The internal value used by the underlying source control to
    // represent this build.
    optional string version_incremental = 7;

    // Build.TYPE. The type of build, like "user" or "eng".
    optional string type = 8;

    // Build.TAGS. Comma-separated tags describing the build, like "unsigned,debug".
    optional string tags = 9;
}

/**
 * Pulls on-device BatteryStats power use calculations for the overall device.
 */
message DeviceCalculatedPowerUse {
    // Power used by the device in nAs (i.e. nanocoulombs (nC)), as computed by BatteryStats, since
    // BatteryStats last reset (i.e. roughly since device was last significantly charged).
    // Currently, this is from BatteryStatsHelper.getComputedPower() (not getTotalPower()).
    optional int64 computed_power_nano_amp_secs = 1;
}

/**
 * Pulls on-device BatteryStats power use calculations broken down by uid.
 * This atom should be complemented by DeviceCalculatedPowerBlameOther, which contains the power use
 * that is attributed to non-uid items. They must all be included to get the total power use.
 */
message DeviceCalculatedPowerBlameUid {
    // Uid being blamed. Note: isolated uids have already been mapped to host uid.
    optional int32 uid = 1 [(is_uid) = true];

    // Power used by this uid in nAs (i.e. nanocoulombs (nC)), as computed by BatteryStats, since
    // BatteryStats last reset (i.e. roughly since device was last significantly charged).
    optional int64 power_nano_amp_secs = 2;
}

/**
 * Pulls on-device BatteryStats power use calculations that are not due to a uid, broken down by
 * drain type.
 * This atom should be complemented by DeviceCalculatedPowerBlameUid, which contains the blame that
 * is attributed uids. They must all be included to get the total power use.
 */
message DeviceCalculatedPowerBlameOther {
    // The type of item whose power use is being reported.
    enum DrainType {
        AMBIENT_DISPLAY = 0;
        // reserved 1; reserved "APP"; // Logged instead in DeviceCalculatedPowerBlameUid.
        BLUETOOTH = 2;
        CAMERA = 3;
        // Cell-standby
        CELL = 4;
        FLASHLIGHT = 5;
        IDLE = 6;
        MEMORY = 7;
        // Amount that total computed drain exceeded the drain estimated using the
        // battery level changes and capacity.
        OVERCOUNTED = 8;
        PHONE = 9;
        SCREEN = 10;
        // Amount that total computed drain was below the drain estimated using the
        // battery level changes and capacity.
        UNACCOUNTED = 11;
        // reserved 12; reserved "USER"; // Entire drain for a user. This is NOT supported.
        WIFI = 13;
    }
    optional DrainType drain_type = 1;

    // Power used by this item in nAs (i.e. nanocoulombs (nC)), as computed by BatteryStats, since
    // BatteryStats last reset (i.e. roughly since device was last significantly charged).
    optional int64 power_nano_amp_secs = 2;
}

/**
 * Logs device policy features.
 *
 * Logged from:
 *   frameworks/base/services/devicepolicy/java/com/android/server/devicepolicy/DevicePolicyManagerService.java
 *   packages/apps/ManagedProvisioning/src/com/android/managedprovisioning/
 */
message DevicePolicyEvent {
    // The event id - unique for each event.
    optional android.stats.devicepolicy.EventId event_id = 1;
    // The admin package name.
    optional string admin_package_name = 2;
    // A generic integer parameter.
    optional int32 integer_value = 3;
    // A generic boolean parameter.
    optional bool boolean_value = 4;
    // A parameter specifying a time period in milliseconds.
    optional uint64 time_period_millis = 5;
    // A parameter specifying a list of package names, bundle extras or string parameters.
    optional android.stats.devicepolicy.StringList string_list_value = 6 [(log_mode) = MODE_BYTES];
}

/**
 * Logs when DocumentsUI is started, and how. Call this when DocumentsUI first starts up.
 *
 * Logged from:
 *     package/app/DocumentsUI/src/com/android/documentsui/Metrics.java
 */
message DocsUILaunchReported {
    optional android.stats.docsui.LaunchAction launch_action = 1;
    optional bool has_initial_uri = 2;
    optional android.stats.docsui.MimeType mime_type = 3;
    optional android.stats.docsui.Root initial_root = 4;
}

/**
 * Logs root/app visited event in file managers/picker. Call this when the user
 * taps on root/app in hamburger menu.
 *
 * Logged from:
 *     package/app/DocumentsUI/src/com/android/documentsui/Metrics.java
 */
message DocsUIRootVisitedReported {
    optional android.stats.docsui.ContextScope scope = 1;
    optional android.stats.docsui.Root root = 2;
}

/**
 * Logs file operation stats. Call this when a file operation has completed.
 *
 * Logged from:
 *     package/app/DocumentsUI/src/com/android/documentsui/Metrics.java
 */
message DocsUIFileOperationReported {
    optional android.stats.docsui.Provider provider = 1;
    optional android.stats.docsui.FileOperation file_op = 2;
}

/**
 * Logs file operation stats. Call this when a copy/move operation has completed with a specific
 * mode.
 *
 * Logged from:
 *     package/app/DocumentsUI/src/com/android/documentsui/Metrics.java
 */
message DocsUIFileOperationCopyMoveModeReported {
    optional android.stats.docsui.FileOperation file_op = 1;
    optional android.stats.docsui.CopyMoveOpMode mode = 2;
}


/**
 * Logs file sub operation stats. Call this when a file operation has failed.
 *
 * Logged from:
 *     package/app/DocumentsUI/src/com/android/documentsui/Metrics.java
 */
message DocsUIFileOperationFailureReported {
    optional android.stats.docsui.Authority authority = 1;
    optional android.stats.docsui.SubFileOperation sub_op = 2;
}

/**
* Logs the cancellation of a file operation. Call this when a job is canceled
*
* Logged from:
*     package/app/DocumentsUI/src/com/android/documentsui/Metrics.java
*/
message DocsUIFileOperationCanceledReported {
    optional android.stats.docsui.FileOperation file_op = 1;
}

/**
 * Logs startup time in milliseconds.
 *
 * Logged from:
 *     package/app/DocumentsUI/src/com/android/documentsui/Metrics.java
 */
message DocsUIStartupMsReported {
    optional int32 startup_millis = 1;
}

/**
 * Logs the action that was started by user.
 *
 * Logged from:
 *     package/app/DocumentsUI/src/com/android/documentsui/Metrics.java
 */
message DocsUIUserActionReported {
    optional android.stats.docsui.UserAction action = 1;
}

/**
 * Logs the invalid type when invalid scoped access is requested.
 *
 * Logged from:
 *     package/app/DocumentsUI/src/com/android/documentsui/ScopedAccessMetrics.java
 */
message DocsUIInvalidScopedAccessRequestReported {
    optional android.stats.docsui.InvalidScopedAccess type = 1;
}

/**
 * Logs the package name that launches docsui picker mode.
 *
 * Logged from:
 *     package/app/DocumentsUI/src/com/android/documentsui/Metrics.java
 */
message DocsUIPickerLaunchedFromReported {
    optional string package_name = 1;
}

/**
 * Logs the search type.
 *
 * Logged from:
 *     package/app/DocumentsUI/src/com/android/documentsui/Metrics.java
 */
message DocsUISearchTypeReported {
    optional android.stats.docsui.SearchType search_type = 1;
}

/**
 * Logs the search mode.
 *
 * Logged from:
 *     package/app/DocumentsUI/src/com/android/documentsui/Metrics.java
 */
message DocsUISearchModeReported {
    optional android.stats.docsui.SearchMode search_mode = 1;
}

/**
 * Logs the pick result information.
 *
 * Logged from:
 *     package/app/DocumentsUI/src/com/android/documentsui/Metrics.java
 */
message DocsUIPickResultReported {
    optional int32 total_action_count = 1;
    optional int64 duration_millis = 2;
    optional int32 file_count= 3;
    optional bool is_searching = 4;
    optional android.stats.docsui.Root picked_from = 5;
    optional android.stats.docsui.MimeType mime_type = 6;
    optional int32 repeatedly_pick_times = 7;
}

/**
 * Logs when an app's memory is compacted.
 *
 * Logged from:
 *   frameworks/base/services/core/java/com/android/server/am/ActivityManagerService.java
 */
message AppCompacted {
  // The pid of the process being compacted.
  optional int32 pid = 1;

  // The name of the process being compacted.
  optional string process_name = 2;

  // The type of compaction.
  enum Action {
    UNKNOWN = 0;
    SOME = 1;
    FULL = 2;
  }
  optional Action action = 3;

  // Total RSS in kilobytes consumed by the process prior to compaction.
  optional int64 before_rss_total_kilobytes = 4;

  // File RSS in kilobytes consumed by the process prior to compaction.
  optional int64 before_rss_file_kilobytes = 5;

  // Anonymous RSS in kilobytes consumed by the process prior to compaction.
  optional int64 before_rss_anon_kilobytes = 6;

  // Swap in kilobytes consumed by the process prior to compaction.
  optional int64 before_swap_kilobytes = 7;

  // Total RSS in kilobytes consumed by the process after compaction.
  optional int64 after_rss_total_kilobytes = 8;

  // File RSS in kilobytes consumed by the process after compaction.
  optional int64 after_rss_file_kilobytes = 9;

  // Anonymous RSS in kilobytes consumed by the process after compaction.
  optional int64 after_rss_anon_kilobytes = 10;

  // Swap in kilobytes consumed by the process after compaction.
  optional int64 after_swap_kilobytes = 11;

  // The time taken to perform compaction in milliseconds.
  optional int64 time_to_compact_millis = 12;

  // The last compaction action performed for this app.
  optional Action last_action = 13;

  // The last time that compaction was attempted on this process in milliseconds
  // since boot, not including sleep (see SystemClock.uptimeMillis()).
  optional int64 last_compact_timestamp_ms_since_boot = 14;

  // The oom_score_adj at the time of compaction.
  optional int32 oom_score_adj = 15;

  // The process state at the time of compaction.
  optional android.app.ProcessStateEnum process_state = 16 [default = PROCESS_STATE_UNKNOWN];

  // Free ZRAM in kilobytes before compaction.
  optional int64 before_zram_free_kilobytes = 17;

  // Free ZRAM in kilobytes after compaction.
  optional int64 after_zram_free_kilobytes = 18;
}

/**
 * Logs the latency period(in microseconds) and the return code of
 * the DNS(Domain Name System) lookups.
 * These 4 methods(GETADDRINFO,GETHOSTBYNAME,GETHOSTBYADDR,RES_NSEND)
 * to get info(address or hostname) from DNS server(or DNS cache).
 * Logged from:
 *   /system/netd/server/DnsProxyListener.cpp
 */
message NetworkDnsEventReported {
    // The types of the DNS lookups, as defined in
    //system/netd/server/binder/android/net/metrics/INetdEventListener.aidl
    enum EventType {
        EVENT_UNKNOWN = 0;
        EVENT_GETADDRINFO = 1;
        EVENT_GETHOSTBYNAME = 2;
        EVENT_GETHOSTBYADDR = 3;
        EVENT_RES_NSEND = 4;
    }
    optional EventType event_type = 1;

    // The return value of the DNS resolver for each DNS lookups.
    //bionic/libc/include/netdb.h
    //system/netd/resolv/include/netd_resolv/resolv.h
    enum ReturnCode {
        EAI_NO_ERROR = 0;
        EAI_ADDRFAMILY = 1;
        EAI_AGAIN = 2;
        EAI_BADFLAGS = 3;
        EAI_FAIL = 4;
        EAI_FAMILY = 5;
        EAI_MEMORY = 6;
        EAI_NODATA = 7;
        EAI_NONAME = 8;
        EAI_SERVICE = 9;
        EAI_SOCKTYPE = 10;
        EAI_SYSTEM = 11;
        EAI_BADHINTS = 12;
        EAI_PROTOCOL = 13;
        EAI_OVERFLOW = 14;
        RESOLV_TIMEOUT = 255;
        EAI_MAX = 256;
    }
    optional ReturnCode return_code = 2;

    // The latency period(in microseconds) it took for this DNS lookup to complete.
    optional int32 latency_micros = 3;
}

/**
 * Logs when a data stall event occurs.
 *
 * Log from:
 *     frameworks/base/services/core/java/com/android/server/connectivity/NetworkMonitor.java
 */
message DataStallEvent {
    // Data stall evaluation type.
    // See frameworks/base/services/core/java/com/android/server/connectivity/NetworkMonitor.java
    // Refer to the definition of DATA_STALL_EVALUATION_TYPE_*.
    optional int32 evaluation_type = 1;
    // See definition in data_stall_event.proto.
    optional com.android.server.connectivity.ProbeResult validation_result = 2;
    // See definition in data_stall_event.proto.
    optional android.net.NetworkCapabilitiesProto.Transport network_type = 3;
    // See definition in data_stall_event.proto.
    optional com.android.server.connectivity.WifiData wifi_info = 4 [(log_mode) = MODE_BYTES];
    // See definition in data_stall_event.proto.
    optional com.android.server.connectivity.CellularData cell_info = 5 [(log_mode) = MODE_BYTES];
    // See definition in data_stall_event.proto.
    optional com.android.server.connectivity.DnsEvent dns_event = 6 [(log_mode) = MODE_BYTES];
}

/*
 * Logs when RescueParty resets some set of experiment flags.
 *
 * Logged from:
 *     frameworks/base/services/core/java/com/android/server/RescueParty.java
 */
message RescuePartyResetReported {
    // The rescue level of this reset. A value of 0 indicates missing or unknown level information.
    optional int32 rescue_level = 1;
}

/**
 * Logs when signed config is received from an APK, and if that config was applied successfully.
 * Logged from:
 *   frameworks/base/services/core/java/com/android/server/signedconfig/SignedConfigService.java
 */
message SignedConfigReported {
    enum Type {
        UNKNOWN_TYPE = 0;
        GLOBAL_SETTINGS = 1;
    }
    optional Type type = 1;

    // The final status of the signed config received.
    enum Status {
        UNKNOWN_STATUS = 0;
        APPLIED = 1;
        BASE64_FAILURE_CONFIG = 2;
        BASE64_FAILURE_SIGNATURE = 3;
        SECURITY_EXCEPTION = 4;
        INVALID_CONFIG = 5;
        OLD_CONFIG = 6;
        SIGNATURE_CHECK_FAILED = 7;
        NOT_APPLICABLE = 8;
        SIGNATURE_CHECK_FAILED_PROD_KEY_ABSENT = 9;
    }
    optional Status status = 2;

    // The version of the signed config processed.
    optional int32 version = 3;

    // The package name that the config was extracted from.
    optional string from_package = 4;

    enum Key {
        NO_KEY = 0;
        DEBUG = 1;
        PRODUCTION = 2;
    }
    // Which key was used to verify the config.
    optional Key verified_with = 5;
}

/*
 * Logs GNSS Network-Initiated (NI) location events.
 *
 * Logged from:
 *   frameworks/base/services/core/java/com/android/server/location/GnssLocationProvider.java
 */
message GnssNiEventReported {
    // The type of GnssNiEvent.
    enum EventType {
        UNKNOWN = 0;
        NI_REQUEST = 1;
        NI_RESPONSE = 2;
    }
    optional EventType event_type = 1;

    // An ID generated by HAL to associate NI notifications and UI responses.
    optional int32 notification_id = 2;

    // A type which distinguishes different categories of NI request, such as VOICE, UMTS_SUPL etc.
    optional android.server.location.GnssNiType ni_type = 3;

    // NI requires notification.
    optional bool need_notify = 4;

    // NI requires verification.
    optional bool need_verify = 5;

    // NI requires privacy override, no notification/minimal trace.
    optional bool privacy_override = 6;

    // Timeout period to wait for user response. Set to 0 for no timeout limit. Specified in
    // seconds.
    optional int32 timeout = 7;

    // Default response when timeout.
    optional android.server.location.GnssUserResponseType default_response = 8;

    // String representing the requester of the network inititated location request.
    optional string requestor_id = 9;

    // Notification message text string representing the service(for eg. SUPL-service) who sent the
    // network initiated location request.
    optional string text = 10;

    // requestorId decoding scheme.
    optional android.server.location.GnssNiEncodingType requestor_id_encoding = 11;

    // Notification message text decoding scheme.
    optional android.server.location.GnssNiEncodingType text_encoding = 12;

    // True if SUPL ES is enabled.
    optional bool is_supl_es_enabled = 13;

    // True if GNSS location is enabled.
    optional bool is_location_enabled = 14;

    // GNSS NI responses which define the response in NI structures.
    optional android.server.location.GnssUserResponseType user_response = 15;
}

/**
 * Logs GNSS non-framework (NFW) location notification.
 *
 * Logged from:
 *   frameworks/base/services/core/java/com/android/server/location/GnssLocationProvider.java
 */
message GnssNfwNotificationReported {
    // Package name of the Android proxy application representing the non-framework entity that
    // requested location. Set to empty string if unknown.
    optional string proxy_app_package_name = 1;

    // Protocol stack that initiated the non-framework location request.
    optional android.server.location.NfwProtocolStack protocol_stack = 2;

    // Name of the protocol stack if protocol_stack field is set to OTHER_PROTOCOL_STACK. Otherwise,
    // set to empty string. This field is opaque to the framework and used for logging purposes.
    optional string other_protocol_stack_name = 3;

    // Source initiating/receiving the location information.
    optional android.server.location.NfwRequestor requestor = 4;

    // Identity of the endpoint receiving the location information. For example, carrier name, OEM
    // name, SUPL SLP/E-SLP FQDN, chipset vendor name, etc. This field is opaque to the framework
    // and used for logging purposes.
    optional string requestor_id = 5;

    // Indicates whether location information was provided for this request.
    optional android.server.location.NfwResponseType response_type = 6;

    // True if the device is in user initiated emergency session.
    optional bool in_emergency_mode = 7;

    // True if cached location is provided.
    optional bool is_cached_location = 8;

    // True if proxy app permission mismatch between framework and GNSS HAL.
    optional bool is_permission_mismatched = 9;
}

/**
 * Logs GNSS configuration as defined in IGnssConfiguration.hal.
 *
 * Logged from:
 *   frameworks/base/services/core/java/com/android/server/location/GnssConfiguration.java
 */
message GnssConfigurationReported {
    // SUPL host name.
    optional string supl_host = 1;

    // SUPL port number.
    optional int32 supl_port = 2;

    // C2K host name.
    optional string c2k_host = 3;

    // C2K port number.
    optional int32 c2k_port = 4;

    // The SUPL version requested by Carrier.
    optional int32 supl_ver = 5;

    // The SUPL mode.
    optional android.server.location.SuplMode supl_mode = 6;

    // True if NI emergency SUPL restrictions is enabled.
    optional bool supl_es = 7;

    // LTE Positioning Profile settings
    optional android.server.location.LppProfile lpp_profile = 8;

    // Positioning protocol on A-Glonass system.
    optional android.server.location.GlonassPosProtocol a_glonass_pos_protocol_select = 9;

    // True if emergency PDN is used. Otherwise, regular PDN is used.
    optional bool use_emergency_pdn_for_emergency_supl= 10;

    // Configurations of how GPS functionalities should be locked when user turns off GPS On setting.
    optional android.server.location.GpsLock gps_lock = 11;

    // Number of seconds to extend the emergency session duration post emergency call.
    optional int32 es_extension_sec = 12;

    // The full list of package names of proxy Android applications representing the non-framework
    // location access entities (on/off the device) for which the framework user has granted
    // non-framework location access permission. The package names are concatenated in one string
    // with spaces as separators.
    optional string enabled_proxy_app_package_name_list = 13;
}

/**
 * Logs when a NFC device's error occurred.
 * Logged from:
 *     system/nfc/src/nfc/nfc/nfc_ncif.cc
 *     packages/apps/Nfc/src/com/android/nfc/cardemulation/AidRoutingManager.java
 */
message NfcErrorOccurred {
    enum Type {
        UNKNOWN = 0;
        CMD_TIMEOUT = 1;
        ERROR_NOTIFICATION = 2;
        AID_OVERFLOW = 3;
    }
    optional Type type = 1;
    // If it's nci cmd timeout, log the timeout command.
    optional uint32 nci_cmd = 2;

    optional uint32 error_ntf_status_code = 3;
}

/**
 * Logs when a NFC device's state changed event
 * Logged from:
 *     packages/apps/Nfc/src/com/android/nfc/NfcService.java
 */
message NfcStateChanged {
    enum State {
        UNKNOWN = 0;
        OFF = 1;
        ON = 2;
        ON_LOCKED = 3; // Secure Nfc enabled.
        CRASH_RESTART = 4; // NfcService watchdog timeout restart.
    }
    optional State state = 1;
}

/**
 * Logs when a NFC Beam Transaction occurred.
 * Logged from:
 *     packages/apps/Nfc/src/com/android/nfc/P2pLinkManager.java
 */
message NfcBeamOccurred {
    enum Operation {
        UNKNOWN = 0;
        SEND = 1;
        RECEIVE = 2;
    }
    optional Operation operation = 1;
}

/**
 * Logs when a NFC Card Emulation Transaction occurred.
 * Logged from:
 *     packages/apps/Nfc/src/com/android/nfc/cardemulation/HostEmulationManager.java
 *     packages/apps/Nfc/src/com/android/nfc/cardemulation/HostNfcFEmulationManager.java
 */
message NfcCardemulationOccurred {
    enum Category {
        UNKNOWN = 0;
        HCE_PAYMENT = 1;
        HCE_OTHER = 2;
        OFFHOST = 3;
    }
    // Transaction belongs to HCE payment or HCE other category, or offhost.
    optional Category category = 1;
    // SeName from transaction: SIMx, eSEx, HCE, HCEF.
    optional string se_name = 2;
}

/**
 * Logs when a NFC Tag event occurred.
 * Logged from:
 *     packages/apps/Nfc/src/com/android/nfc/NfcDispatcher.java
 */
message NfcTagOccurred {
    enum Type {
        UNKNOWN = 0;
        URL = 1;
        BT_PAIRING = 2;
        PROVISION = 3;
        WIFI_CONNECT = 4;
        APP_LAUNCH = 5;
        OTHERS = 6;
    }
    optional Type type = 1;
}

/**
 * Logs when Hce transaction triggered
 * Logged from:
 *     system/nfc/src/nfc/nfc/nfc_ncif.cc
 */
message NfcHceTransactionOccurred {
    // The latency period(in microseconds) it took for the first HCE data
    // exchange.
    optional uint32 latency_micros = 1;
}

/**
 * Logs when SecureElement state event changed
 * Logged from:
 *     packages/apps/SecureElement/src/com/android/se/Terminal.java
 */
message SeStateChanged {
    enum State {
        UNKNOWN = 0;
        INITIALIZED = 1;
        DISCONNECTED = 2;
        CONNECTED = 3;
        HALCRASH = 4;
    }
    optional State state = 1;

    optional string state_change_reason = 2;
    // SIMx or eSEx.
    optional string terminal = 3;
}

/**
 * Information about a permission grant request
 */
message PermissionGrantRequestResultReported {
    // unique value identifying an API call. A API call might result in multiple of these atoms
    optional int64 request_id = 1;

    // UID of package requesting the permission grant
    optional int32 requesting_uid = 2 [(is_uid) = true];

    // Name of package requesting the permission grant
    optional string requesting_package_name = 3;

    // The permission to be granted
    optional string permission_name = 4;

    // If the permission was explicitly requested via the API or added by the system
    optional bool is_implicit = 5;

    enum Result {
        UNDEFINED = 0;
        // permission request was ignored
        IGNORED = 1;
        // permission request was ignored because it was user fixed
        IGNORED_USER_FIXED = 2;
        // permission request was ignored because it was policy fixed
        IGNORED_POLICY_FIXED = 3;
        // permission was granted by user action
        USER_GRANTED = 4;
        // permission was automatically granted
        AUTO_GRANTED = 5;
        // permission was denied by user action
        USER_DENIED = 6;
        // permission was denied with prejudice by the user
        USER_DENIED_WITH_PREJUDICE = 7;
        // permission was automatically denied
        AUTO_DENIED = 8;
    }
    // The result of the permission grant
    optional Result result = 6;
}

/**
 * Logs when Omapi API used
 * Logged from:
 *     packages/apps/SecureElement/src/com/android/se/Terminal.java
 */
message SeOmapiReported {
    enum Operation {
        UNKNOWN = 0;
        OPEN_CHANNEL = 1;
    }
    optional Operation operation = 1;
    // SIMx or eSEx.
    optional string terminal = 2;

    optional string package_name = 3;
}

/**
  * Logs the dispatch latency of a broadcast during processing of BOOT_COMPLETED.
  * The dispatch latency is the dispatchClockTime - enqueueClockTime.
  * Logged from:
  *   frameworks/base/services/core/java/com/android/server/am/BroadcastQueue.java
  */
message BroadcastDispatchLatencyReported {
    optional int64 dispatch_latency_millis = 1;
}

/**
   * Logs AttentionManagerService attention check result.
   *
   * Logged from:
   *   frameworks/base/services/core/java/com/android/server/attention/AttentionManagerService.java
   */
message AttentionManagerServiceResultReported {
    // See core/java/android/service/attention/AttentionService.java
    enum AttentionCheckResult {
        UNKNOWN = 20;
        ATTENTION_SUCCESS_ABSENT = 0;
        ATTENTION_SUCCESS_PRESENT = 1;
        ATTENTION_FAILURE_PREEMPTED = 2;
        ATTENTION_FAILURE_TIMED_OUT = 3;
        ATTENTION_FAILURE_UNKNOWN = 4;
    }
    optional AttentionCheckResult attention_check_result = 1 [default = UNKNOWN];
}

/**
 * Logs when an adb connection changes state.
 *
 * Logged from:
 *     frameworks/base/services/core/java/com/android/server/adb/AdbDebuggingManager.java
 */
message AdbConnectionChanged {
    // The last time this system connected via adb, or 0 if the 'always allow' option was not
    // previously selected for this system.
    optional int64 last_connection_time_millis = 1;

    // The time in ms within which a subsequent connection from an 'always allow' system is allowed
    // to reconnect via adb without user interaction.
    optional int64 auth_window_millis = 2;

    // The state of the adb connection from frameworks/base/core/proto/android/debug/enums.proto.
    optional android.debug.AdbConnectionStateEnum state = 3;

    // True if the 'always allow' option was selected for this system.
    optional bool always_allow = 4;
}

/*
 * Logs the reported speech DSP status.
 *
 * Logged from:
 *  Vendor audio implementation.
 */
message SpeechDspStatReported {
    // The total Speech DSP uptime in milliseconds.
    optional int32 total_uptime_millis = 1;
    // The total Speech DSP downtime in milliseconds.
    optional int32 total_downtime_millis = 2;
    optional int32 total_crash_count = 3;
    optional int32 total_recover_count = 4;
}

/**
 * Logs USB connector contaminant status.
 *
 * Logged from: USB Service.
 */
message UsbContaminantReported {
    optional string id = 1;
    optional android.service.usb.ContaminantPresenceStatus status = 2;
}

/**
 * This atom is for debugging purpose.
 */
message DebugElapsedClock {
    // Monotically increasing value for each pull.
    optional int64 pull_count = 1;
    // Time from System.elapsedRealtime.
    optional int64 elapsed_clock_millis = 2;
    // Time from System.elapsedRealtime.
    optional int64 same_elapsed_clock_millis = 3;
    // Diff between current elapsed time and elapsed time from previous pull.
    optional int64 elapsed_clock_diff_millis = 4;

    enum Type {
      TYPE_UNKNOWN = 0;
      ALWAYS_PRESENT = 1;
      PRESENT_ON_ODD_PULLS = 2;
    }
    // Type of behavior for the pulled data.
    optional Type type = 5;
}

/**
 * This atom is for debugging purpose.
 */
message DebugFailingElapsedClock {
    // Monotically increasing value for each pull.
    optional int64 pull_count = 1;
    // Time from System.elapsedRealtime.
    optional int64 elapsed_clock_millis = 2;
    // Time from System.elapsedRealtime.
    optional int64 same_elapsed_clock_millis = 3;
    // Diff between current elapsed time and elapsed time from previous pull.
    optional int64 elapsed_clock_diff_millis = 4;
}

/** Logs System UI bubbles event changed.
 *
 * Logged from:
 *     frameworks/base/packages/SystemUI/src/com/android/systemui/bubbles
 */
message BubbleUIChanged {

    // The app package that is posting the bubble.
    optional string package_name = 1;

    // The notification channel that is posting the bubble.
    optional string notification_channel = 2;

    // The notification id associated with the posted bubble.
    optional int32 notification_id = 3;

    // The position of the bubble within the bubble stack.
    optional int32 position = 4;

    // The total number of bubbles within the bubble stack.
    optional int32 total_number = 5;

    // User interactions with the bubble.
    enum Action {
        UNKNOWN = 0;
        POSTED = 1;
        UPDATED = 2;
        EXPANDED = 3;
        COLLAPSED = 4;
        DISMISSED = 5;
        STACK_DISMISSED = 6;
        STACK_MOVED = 7;
        HEADER_GO_TO_APP = 8;
        HEADER_GO_TO_SETTINGS = 9;
        PERMISSION_OPT_IN = 10;
        PERMISSION_OPT_OUT = 11;
        PERMISSION_DIALOG_SHOWN = 12;
        SWIPE_LEFT = 13;
        SWIPE_RIGHT = 14;
        STACK_EXPANDED = 15;
    }
    optional Action action = 6;

    // Normalized screen position of the bubble stack. The range is between 0 and 1.
    optional float normalized_x_position = 7;
    optional float normalized_y_position = 8;
}

/**
  * Logs System UI bubbles developer errors.
  *
  * Logged from:
  *   frameworks/base/packages/SystemUI/src/com/android/systemui/bubbles/BubbleController.java
  */
message BubbleDeveloperErrorReported {

    // The app package that is posting the bubble.
    optional string package_name = 1;

    // Bubble developer error type enums.
    enum Error {
        UNKNOWN = 0;
        ACTIVITY_INFO_MISSING = 1;
        ACTIVITY_INFO_NOT_RESIZABLE = 2;
        DOCUMENT_LAUNCH_NOT_ALWAYS = 3;
    }
    optional Error error = 2 [default = UNKNOWN];
}

/**
 * Logs that a constraint for a scheduled job has changed.
 *
 * Logged from:
 *     frameworks/base/services/core/java/com/android/server/job/controllers/JobStatus.java
 */
message ScheduledJobConstraintChanged {
    repeated AttributionNode attribution_node = 1;

    // Name of the job.
    optional string job_name = 2;

    optional com.android.server.job.ConstraintEnum constraint = 3;

    enum State {
        UNKNOWN = 0;
        UNSATISFIED = 1;
        SATISFIED = 2;
    }
    optional State state = 4;
}

/**
 * Logs PowerManagerService screen timeout resets (extensions) that happen when an attention check
 * returns true.
 *
 * Logged from:
 *   frameworks/base/services/core/java/com/android/server/power/PowerManagerService.java
 */
message ScreenTimeoutExtensionReported {
    // Describes how many times in a row did the power manager reset the screen off timeout.
    optional uint32 consecutive_timeout_extended_count = 1;
}

/*
* Logs number of milliseconds it takes to start a process.
* The definition of app process start time is from the app launch time to
* the time that Zygote finished forking the app process and loaded the
* application package's java classes.

* This metric is different from AppStartOccurred which is for foreground
* activity only.

* ProcessStartTime can report all processes (both foreground and background)
* start time.
*
* Logged from:
*   frameworks/base/services/core/java/com/android/server/am/ActivityManagerService.java
*/
message ProcessStartTime {
    // The uid of the ProcessRecord.
    optional int32 uid = 1 [(is_uid) = true];

    // The process pid.
    optional int32 pid = 2;

    // The process name.
    // Usually package name, "system" for system server.
    // Provided by ActivityManagerService.
    optional string process_name = 3;

    enum StartType {
        UNKNOWN = 0;
        WARM = 1;
        HOT = 2;
        COLD = 3;
    }

    // The start type.
    optional StartType type = 4;

    // The elapsed realtime at the start of the process.
    optional int64 process_start_time_millis = 5;

    // Number of milliseconds it takes to reach bind application.
    optional int32 bind_application_delay_millis = 6;

    // Number of milliseconds it takes to finish start of the process.
    optional int32 process_start_delay_millis = 7;

    // hostingType field in ProcessRecord, the component type such as "activity",
    // "service", "content provider", "broadcast" or other strings.
    optional string hosting_type = 8;

    // hostingNameStr field in ProcessRecord. The component class name that runs
    // in this process.
    optional string hosting_name = 9;
}

/**
 * State of a dangerous permission requested by a package
 */
message DangerousPermissionState {
    // Name of the permission
    optional string permission_name = 1;

    // Uid of the package
    optional int32 uid = 2 [(is_uid) = true];

    // Package requesting the permission
    optional string package_name = 3;

    // If the permission is granted to the uid
    optional bool is_granted = 4;
}

/**
 * Logs when a package is denied access to a device identifier based on the new access requirements.
 *
 * Logged from:
 *     frameworks/base/telephony/java/com/android/internal/telephony/TelephonyPermissions.java
 */
message DeviceIdentifierAccessDenied {
    // The name of the package denied access to the requested device identifier.
    optional string package_name = 1;

    // The name of the device identifier method the package attempted to invoke.
    optional string method_name = 2;

    // True if the package is preinstalled.
    optional bool is_preinstalled = 3;

    // True if the package is privileged.
    optional bool is_priv_app = 4;
}

/**
 * Pulls the ongoing mainline install train version code.
 * Pulled from StatsCompanionService
 */
message TrainInfo {
    optional int64 train_version_code = 1;

    optional TrainExperimentIds train_experiment_id = 2;

    optional string train_name = 3;

    enum Status {
        UNKNOWN = 0;
        INSTALL_REQUESTED = 1;
        INSTALL_STARTED = 2;
        INSTALL_STAGED_NOT_READY = 3;
        INSTALL_STAGED_READY = 4;
        INSTALL_SUCCESS = 5;
        INSTALL_FAILURE = 6;
        INSTALL_CANCELLED = 7;
        INSTALLER_ROLLBACK_REQUESTED = 8;
        INSTALLER_ROLLBACK_INITIATED = 9;
        INSTALLER_ROLLBACK_INITIATED_FAILURE = 10;
        INSTALLER_ROLLBACK_STAGED = 11;
        INSTALLER_ROLLBACK_STAGED_FAILURE = 12;
        INSTALLER_ROLLBACK_BOOT_TRIGGERED = 13;
        INSTALLER_ROLLBACK_BOOT_TRIGGERED_FAILURE = 14;
        INSTALLER_ROLLBACK_SUCCESS = 15;
        INSTALLER_ROLLBACK_FAILURE = 16;
        INSTALLER_ROLLBACK_CANCEL_STAGED_REMOVE_FROM_QUEUE = 17;
        INSTALLER_ROLLBACK_CANCEL_STAGED_DELETE_SESSION_INITIATED = 18;
        INSTALLER_ROLLBACK_CANCEL_STAGED_DELETE_SESSION_SUCCESS = 19;
        INSTALLER_ROLLBACK_CANCEL_STAGED_DELETE_SESSION_FAILURE = 20;
    }
    optional Status status = 4;
}

/**
 * Logs the gesture stage changed event.
 *
 * Logged from:
 *   frameworks/base/packages/SystemUI/
 */
message AssistGestureStageReported {
    optional android.hardware.sensor.assist.AssistGestureStageEnum gesture_stage = 1;
}

/**
 * Logs the feedback type.
 *
 * Logged from:
 *   frameworks/base/packages/SystemUI/
 */
message AssistGestureFeedbackReported {
    // Whether or not the gesture was used.
    optional android.hardware.sensor.assist.AssistGestureFeedbackEnum feedback_type = 1;
}

/**
 * Logs the progress.
 *
 * Logged from:
 *   frameworks/base/packages/SystemUI/
 */
message AssistGestureProgressReported {
    // [0,100] progress for the assist gesture.
    optional int32 progress = 1;
}

/*
 * Information about the time zone data on a device.
 */
message TimeZoneDataInfo {
    // A version identifier for the data set on device. e.g. "2018i"
    optional string tzdb_version = 1;
}

/**
 * Logs the GPU stats global health information.
 *
 * Logged from:
 *   frameworks/native/services/gpuservice/gpustats/
 */
message GpuStatsGlobalInfo {
    // Package name of the gpu driver.
    optional string driver_package_name = 1;

    // Version name of the gpu driver.
    optional string driver_version_name = 2;

    // Version code of the gpu driver.
    optional int64 driver_version_code = 3;

    // Build time of the gpu driver in UTC as seconds since January 1, 1970.
    optional int64 driver_build_time = 4;

    // Total count of the gl driver gets loaded.
    optional int64 gl_loading_count = 5;

    // Total count of the gl driver fails to be loaded.
    optional int64 gl_loading_failure_count = 6;

    // Total count of the Vulkan driver gets loaded.
    optional int64 vk_loading_count = 7;

    // Total count of the Vulkan driver fails to be loaded.
    optional int64 vk_loading_failure_count = 8;
}

/**
 * GPU driver loading time info.
 */
message GpuDriverLoadingTime {
    // List of all the driver loading times for this app. The list size is
    // capped at 50.
    repeated int64 driver_loading_time = 1;
}

/**
 * Logs the GPU stats per app health information.
 *
 * Logged from:
 *   frameworks/native/services/gpuservice/gpustats/
 */
message GpuStatsAppInfo {
    // Package name of the application that loads the gpu driver. Total number
    // of different packages is capped at 100.
    optional string app_package_name = 1;

    // Version code of the gpu driver this app loads.
    optional int64 driver_version_code = 2;

    // gl driver loading time info.
    optional GpuDriverLoadingTime gl_driver_loading_time = 3
            [(android.os.statsd.log_mode) = MODE_BYTES];

<<<<<<< HEAD
    // Vulkan driver loading time info.
    optional GpuDriverLoadingTime vk_driver_loading_time = 4
            [(android.os.statsd.log_mode) = MODE_BYTES];
=======
    // List of all the Vulkan driver laoding times for this app.
    repeated int64 vk_driver_loading_time = 4;
}

/*
 * Logs the size of the system ion heap.
 *
 * Pulled from StatsCompanionService.
 */
message SystemIonHeapSize {
    // Size of the system ion heap in bytes.
    optional int64 size_in_bytes = 1;
>>>>>>> d4e8757f
}<|MERGE_RESOLUTION|>--- conflicted
+++ resolved
@@ -5819,13 +5819,9 @@
     optional GpuDriverLoadingTime gl_driver_loading_time = 3
             [(android.os.statsd.log_mode) = MODE_BYTES];
 
-<<<<<<< HEAD
     // Vulkan driver loading time info.
     optional GpuDriverLoadingTime vk_driver_loading_time = 4
             [(android.os.statsd.log_mode) = MODE_BYTES];
-=======
-    // List of all the Vulkan driver laoding times for this app.
-    repeated int64 vk_driver_loading_time = 4;
 }
 
 /*
@@ -5836,5 +5832,4 @@
 message SystemIonHeapSize {
     // Size of the system ion heap in bytes.
     optional int64 size_in_bytes = 1;
->>>>>>> d4e8757f
 }