/*
 * Copyright (C) 2017 The Android Open Source Project
 *
 * Licensed under the Apache License, Version 2.0 (the "License");
 * you may not use this file except in compliance with the License.
 * You may obtain a copy of the License at
 *
 *      http://www.apache.org/licenses/LICENSE-2.0
 *
 * Unless required by applicable law or agreed to in writing, software
 * distributed under the License is distributed on an "AS IS" BASIS,
 * WITHOUT WARRANTIES OR CONDITIONS OF ANY KIND, either express or implied.
 * See the License for the specific language governing permissions and
 * limitations under the License.
 */

syntax = "proto2";

package android.os.statsd;
option java_package = "com.android.os";
option java_outer_classname = "AtomsProto";

import "frameworks/base/cmds/statsd/src/atom_field_options.proto";
import "frameworks/base/core/proto/android/app/enums.proto";
import "frameworks/base/core/proto/android/app/job/enums.proto";
import "frameworks/base/core/proto/android/bluetooth/a2dp/enums.proto";
import "frameworks/base/core/proto/android/bluetooth/enums.proto";
import "frameworks/base/core/proto/android/bluetooth/hci/enums.proto";
import "frameworks/base/core/proto/android/bluetooth/hfp/enums.proto";
import "frameworks/base/core/proto/android/bluetooth/smp/enums.proto";
import "frameworks/base/core/proto/android/net/networkcapabilities.proto";
import "frameworks/base/core/proto/android/os/enums.proto";
import "frameworks/base/core/proto/android/server/connectivity/data_stall_event.proto";
import "frameworks/base/core/proto/android/server/enums.proto";
import "frameworks/base/core/proto/android/stats/launcher/launcher.proto";
import "frameworks/base/core/proto/android/telecomm/enums.proto";
import "frameworks/base/core/proto/android/telephony/enums.proto";
import "frameworks/base/core/proto/android/view/enums.proto";

/**
 * The master atom class. This message defines all of the available
 * raw stats log events from the Android system, also known as "atoms."
 *
 * This field contains a single oneof with all of the available messages.
 * The stats-log-api-gen tool runs as part of the Android build and
 * generates the android.util.StatsLog class, which contains the constants
 * and methods that Android uses to log.
 *
 * This Atom class is not actually built into the Android system.
 * Instead, statsd on Android constructs these messages synthetically,
 * in the format defined here and in stats_log.proto.
 */
message Atom {
    // Pushed atoms start at 2.
    oneof pushed {
        // For StatsLog reasons, 1 is illegal and will not work. Must start at 2.
        BleScanStateChanged ble_scan_state_changed = 2;
        // 3 is available for use
        BleScanResultReceived ble_scan_result_received = 4;
        SensorStateChanged sensor_state_changed = 5;
        GpsScanStateChanged gps_scan_state_changed = 6;
        SyncStateChanged sync_state_changed = 7;
        ScheduledJobStateChanged scheduled_job_state_changed = 8;
        ScreenBrightnessChanged screen_brightness_changed = 9;
        WakelockStateChanged wakelock_state_changed = 10;
        LongPartialWakelockStateChanged long_partial_wakelock_state_changed = 11;
        MobileRadioPowerStateChanged mobile_radio_power_state_changed = 12;
        WifiRadioPowerStateChanged wifi_radio_power_state_changed = 13;
        // 14 - 18 are available
        LauncherUIChanged launcher_event = 19;
        BatterySaverModeStateChanged battery_saver_mode_state_changed = 20;
        DeviceIdleModeStateChanged device_idle_mode_state_changed = 21;
        DeviceIdlingModeStateChanged device_idling_mode_state_changed = 22;
        AudioStateChanged audio_state_changed = 23;
        MediaCodecStateChanged media_codec_state_changed = 24;
        CameraStateChanged camera_state_changed = 25;
        FlashlightStateChanged flashlight_state_changed = 26;
        UidProcessStateChanged uid_process_state_changed = 27;
        ProcessLifeCycleStateChanged process_life_cycle_state_changed = 28;
        ScreenStateChanged screen_state_changed = 29;
        BatteryLevelChanged battery_level_changed = 30;
        ChargingStateChanged charging_state_changed = 31;
        PluggedStateChanged plugged_state_changed = 32;
        // 33 - 34 are available
        WakeupAlarmOccurred wakeup_alarm_occurred = 35;
        KernelWakeupReported kernel_wakeup_reported = 36;
        WifiLockStateChanged wifi_lock_state_changed = 37;
        WifiSignalStrengthChanged wifi_signal_strength_changed = 38;
        WifiScanStateChanged wifi_scan_state_changed = 39;
        PhoneSignalStrengthChanged phone_signal_strength_changed = 40;
        SettingChanged setting_changed = 41;
        ActivityForegroundStateChanged activity_foreground_state_changed = 42;
        IsolatedUidChanged isolated_uid_changed = 43;
        PacketWakeupOccurred packet_wakeup_occurred = 44;
        // 45 is available
        AnomalyDetected anomaly_detected = 46;
        AppBreadcrumbReported app_breadcrumb_reported = 47;
        AppStartOccurred app_start_occurred = 48;
        AppStartCanceled app_start_canceled = 49;
        AppStartFullyDrawn app_start_fully_drawn = 50;
        LmkKillOccurred lmk_kill_occurred = 51;
        PictureInPictureStateChanged picture_in_picture_state_changed = 52;
        WifiMulticastLockStateChanged wifi_multicast_lock_state_changed = 53;
        LmkStateChanged lmk_state_changed = 54;
        AppStartMemoryStateCaptured app_start_memory_state_captured = 55;
        ShutdownSequenceReported shutdown_sequence_reported = 56;
        BootSequenceReported boot_sequence_reported = 57;
        DaveyOccurred davey_occurred = 58;
        OverlayStateChanged overlay_state_changed = 59;
        ForegroundServiceStateChanged foreground_service_state_changed = 60;
        CallStateChanged call_state_changed = 61;
        KeyguardStateChanged keyguard_state_changed = 62;
        KeyguardBouncerStateChanged keyguard_bouncer_state_changed = 63;
        KeyguardBouncerPasswordEntered keyguard_bouncer_password_entered = 64;
        AppDied app_died = 65;
        ResourceConfigurationChanged resource_configuration_changed = 66;
        BluetoothEnabledStateChanged bluetooth_enabled_state_changed = 67;
        BluetoothConnectionStateChanged bluetooth_connection_state_changed = 68;
        // 69 is blank but need not be.
        UsbConnectorStateChanged usb_connector_state_changed = 70;
        SpeakerImpedanceReported speaker_impedance_reported = 71;
        HardwareFailed hardware_failed = 72;
        PhysicalDropDetected physical_drop_detected = 73;
        ChargeCyclesReported charge_cycles_reported = 74;
        MobileConnectionStateChanged mobile_connection_state_changed = 75;
        MobileRadioTechnologyChanged mobile_radio_technology_changed = 76;
        UsbDeviceAttached usb_device_attached = 77;
        AppCrashOccurred app_crash_occurred = 78;
        ANROccurred anr_occurred = 79;
        WTFOccurred wtf_occurred = 80;
        PhoneServiceStateChanged phone_service_state_changed = 94;
        PhoneStateChanged phone_state_changed = 95;
        LowMemReported low_mem_reported = 81;
<<<<<<< HEAD
        NetworkDnsEventReported network_dns_event_reported = 116;
        DataStallEvent data_stall_event = 121;
        BluetoothLinkLayerConnectionEvent bluetooth_link_layer_connection_event = 125;
        BluetoothAclConnectionStateChanged bluetooth_acl_connection_state_changed = 126;
        BluetoothScoConnectionStateChanged bluetooth_sco_connection_state_changed = 127;
        NfcErrorOccurred nfc_error_occurred = 134;
        NfcStateChanged nfc_state_changed = 135;
        NfcBeamOccurred nfc_beam_occurred = 136;
        NfcCardemulationOccurred nfc_cardemulation_occurred = 137;
        NfcTagOccurred nfc_tag_occurred = 138;
        NfcHceTransactionOccurred nfc_hce_transaction_occurred = 139;
        SeStateChanged se_state_changed = 140;
        SeOmapiReported se_omapi_reported = 141;
        BluetoothActiveDeviceChanged bluetooth_active_device_changed = 151;
        BluetoothA2dpPlaybackStateChanged bluetooth_a2dp_playback_state_changed = 152;
        BluetoothA2dpCodecConfigChanged bluetooth_a2dp_codec_config_changed = 153;
        BluetoothA2dpCodecCapabilityChanged bluetooth_a2dp_codec_capability_changed = 154;
        BluetoothA2dpAudioUnderrunReported bluetooth_a2dp_audio_underrun_reported = 155;
        BluetoothA2dpAudioOverrunReported bluetooth_a2dp_audio_overrun_reported = 156;
        BluetoothDeviceRssiReported bluetooth_device_rssi_reported = 157;
        BluetoothDeviceFailedContactCounterReported bluetooth_device_failed_contact_counter_reported = 158;
        BluetoothDeviceTxPowerLevelReported bluetooth_device_tx_power_level_reported = 159;
        BluetoothHciTimeoutReported bluetooth_hci_timeout_reported = 160;
        BluetoothQualityReportReported bluetooth_quality_report_reported = 161;
        BluetoothManufacturerInfoReported bluetooth_device_info_reported = 162;
        BluetoothRemoteVersionInfoReported bluetooth_remote_version_info_reported = 163;
        BluetoothSdpAttributeReported bluetooth_sdp_attribute_reported = 164;
        BluetoothBondStateChanged bluetooth_bond_state_changed = 165;
        BluetoothClassicPairingEventReported bluetooth_classic_pairing_event_reported = 166;
        BluetoothSmpPairingEventReported bluetooth_smp_pairing_event_reported = 167;
        BluetoothSocketConnectionStateChanged bluetooth_socket_connection_state_changed = 171;
=======
        ThermalThrottlingStateChanged thermal_throttling = 86;
>>>>>>> 04898ff5
    }

    // Pulled events will start at field 10000.
    // Next: 10022
    oneof pulled {
        WifiBytesTransfer wifi_bytes_transfer = 10000;
        WifiBytesTransferByFgBg wifi_bytes_transfer_by_fg_bg = 10001;
        MobileBytesTransfer mobile_bytes_transfer = 10002;
        MobileBytesTransferByFgBg mobile_bytes_transfer_by_fg_bg = 10003;
        BluetoothBytesTransfer bluetooth_bytes_transfer = 10006;
        KernelWakelock kernel_wakelock = 10004;
        SubsystemSleepState subsystem_sleep_state = 10005;
        CpuTimePerFreq cpu_time_per_freq = 10008;
        CpuTimePerUid cpu_time_per_uid = 10009;
        CpuTimePerUidFreq cpu_time_per_uid_freq = 10010;
        WifiActivityInfo wifi_activity_info = 10011;
        ModemActivityInfo modem_activity_info = 10012;
        BluetoothActivityInfo bluetooth_activity_info = 10007;
        ProcessMemoryState process_memory_state = 10013;
        SystemElapsedRealtime system_elapsed_realtime = 10014;
        SystemUptime system_uptime = 10015;
        CpuActiveTime cpu_active_time = 10016;
        CpuClusterTime cpu_cluster_time = 10017;
        DiskSpace disk_space = 10018;
        RemainingBatteryCapacity remaining_battery_capacity = 10019;
        FullBatteryCapacity full_battery_capacity = 10020;
        Temperature temperature = 10021;
    }

    // DO NOT USE field numbers above 100,000 in AOSP.
    // Field numbers 100,000 - 199,999 are reserved for non-AOSP (e.g. OEMs) to use.
    // Field numbers 200,000 and above are reserved for future use; do not use them at all.
}

/**
 * This proto represents a node of an attribution chain.
 * Note: All attribution chains are represented as a repeated field of type
 * AttributionNode. It is understood that in such arrays, the order is that
 * of calls, that is [A, B, C] if A calls B that calls C.
 */
message AttributionNode {
    // The uid for a given element in the attribution chain.
    optional int32 uid = 1;

    // The (optional) string tag for an element in the attribution chain. If the
    // element has no tag, it is encoded as an empty string.
    optional string tag = 2;
}

/*
 * *****************************************************************************
 * Below are all of the individual atoms that are logged by Android via statsd.
 *
 * RULES:
 *   - The field ids for each atom must start at 1, and count upwards by 1.
 *     Skipping field ids is not allowed.
 *   - These form an API, so renaming, renumbering or removing fields is
 *     not allowed between android releases.  (This is not currently enforced,
 *     but there will be a tool to enforce this restriction).
 *   - The types must be built-in protocol buffer types, namely, no sub-messages
 *     are allowed (yet).  The bytes type is also not allowed.
 *   - The CamelCase name of the message type should match the
 *     underscore_separated name as defined in Atom.
 *   - If an atom represents work that can be attributed to an app, there can
 *     be exactly one AttributionChain field. It must be field number 1.
 *   - A field that is a uid should be a string field, tagged with the [xxx]
 *     annotation. The generated code on android will be represented by UIDs,
 *     and those UIDs will be translated in xxx to those strings.
 *
 * CONVENTIONS:
 *   - Events are past tense. e.g. ScreenStateChanged, not ScreenStateChange.
 *   - If there is a UID, it goes first. Think in an object-oriented fashion.
 * *****************************************************************************
 */

/**
 * Logs when the Thermal service HAL notifies the throttling start/stop events.
 *
 * Logged from:
 *   frameworks/base/services/core/java/com/android/server/stats/StatsCompanionService.java
 */
message ThermalThrottlingStateChanged {
    optional android.os.TemperatureTypeEnum sensor_type = 1;

    enum State {
        UNKNOWN = 0;
        START = 1;
        STOP = 2;
    }

    optional State state = 2;

    optional float temperature = 3;
}

/**
 * Logs when the screen state changes.
 *
 * Logged from:
 *   frameworks/base/services/core/java/com/android/server/am/BatteryStatsService.java
 */
message ScreenStateChanged {
    // New screen state, from frameworks/base/core/proto/android/view/enums.proto.
    optional android.view.DisplayStateEnum state = 1 [(stateFieldOption).option = EXCLUSIVE];
}

/**
 * Logs that the state of a process state, as per the activity manager, has changed.
 *
 * Logged from:
 *   frameworks/base/services/core/java/com/android/server/am/BatteryStatsService.java
 */
message UidProcessStateChanged {
    optional int32 uid = 1 [(stateFieldOption).option = PRIMARY, (is_uid) = true];

    // The state, from frameworks/base/core/proto/android/app/enums.proto.
    optional android.app.ProcessStateEnum state = 2 [(stateFieldOption).option = EXCLUSIVE];
}

/**
 * Logs that a process started, finished, crashed, or ANRed.
 *
 * Logged from:
 *   frameworks/base/services/core/java/com/android/server/am/BatteryStatsService.java
 */
message ProcessLifeCycleStateChanged {
    optional int32 uid = 1 [(is_uid) = true];

    // The process name (usually same as the app name).
    optional string process_name = 2;

    // What lifecycle state the process changed to.
    // This enum is specific to atoms.proto.
    enum State {
        FINISHED = 0;
        STARTED = 1;
        CRASHED = 2;
    }
    optional State state = 3;
}

/**
 * Logs when the ble scan state changes.
 *
 * Logged from:
 *   packages/apps/Bluetooth/src/com/android/bluetooth/gatt/AppScanStats.java
 */
message BleScanStateChanged {
    repeated AttributionNode attribution_node = 1;

    enum State {
        OFF = 0;
        ON = 1;
        // RESET indicates all ble stopped. Used when it (re)starts (e.g. after it crashes).
        RESET = 2;
    }
    optional State state = 2;

    // Does the scan have a filter.
    optional bool is_filtered = 3;
    // Whether the scan is a CALLBACK_TYPE_FIRST_MATCH scan. Called 'background' scan internally.
    optional bool is_first_match = 4;
    // Whether the scan set to piggy-back off the results of other scans (SCAN_MODE_OPPORTUNISTIC).
    optional bool is_opportunistic = 5;
}

/**
 * Logs reporting of a ble scan finding results.
 *
 * Logged from:
 *   packages/apps/Bluetooth/src/com/android/bluetooth/gatt/AppScanStats.java
 */
// TODO: Consider also tracking per-scanner-id.
message BleScanResultReceived {
    repeated AttributionNode attribution_node = 1;

    // Number of ble scan results returned.
    optional int32 num_results = 2;
}

/**
 * Logs when a sensor state changes.
 *
 * Logged from:
 *   frameworks/base/services/core/java/com/android/server/am/BatteryStatsService.java
 */
message SensorStateChanged {
    repeated AttributionNode attribution_node = 1;

    // The id (int) of the sensor.
    optional int32 sensor_id = 2;

    enum State {
        OFF = 0;
        ON = 1;
    }
    optional State state = 3;
}


/**
 * Logs when GPS state changes.
 *
 * Logged from:
 *   frameworks/base/core/java/com/android/internal/os/BatteryStatsImpl.java
 */
message GpsScanStateChanged {
    repeated AttributionNode attribution_node = 1;

    enum State {
        OFF = 0;
        ON = 1;
    }
    optional State state = 2;
}


/**
 * Logs when a sync manager sync state changes.
 *
 * Logged from:
 *   frameworks/base/services/core/java/com/android/server/am/BatteryStatsService.java
 */
message SyncStateChanged {
    repeated AttributionNode attribution_node = 1;

    // Name of the sync (as named in the app). Can be chosen at run-time.
    optional string sync_name = 2;

    enum State {
        OFF = 0;
        ON = 1;
    }
    optional State state = 3;
}

/**
 * Logs when a job scheduler job state changes.
 *
 * Logged from:
 *   frameworks/base/services/core/java/com/android/server/am/BatteryStatsService.java
 */
message ScheduledJobStateChanged {
    repeated AttributionNode attribution_node = 1;

    // Name of the job (as named in the app)
    optional string job_name = 2;

    enum State {
        FINISHED = 0;
        STARTED = 1;
        SCHEDULED = 2;
    }
    optional State state = 3;

    // The reason a job has stopped.
    // This is only applicable when the state is FINISHED.
    // The default value is STOP_REASON_UNKNOWN.
    optional android.app.job.StopReasonEnum stop_reason = 4;
}

/**
 * Logs when the audio state changes.
 *
 * Logged from:
 *   frameworks/base/services/core/java/com/android/server/am/BatteryStatsService.java
 */
message AudioStateChanged {
    repeated AttributionNode attribution_node = 1;

    enum State {
        OFF = 0;
        ON = 1;
        // RESET indicates all audio stopped. Used when it (re)starts (e.g. after it crashes).
        RESET = 2;
    }
    optional State state = 2;
}

/**
 * Logs when the video codec state changes.
 *
 * Logged from:
 *   frameworks/base/services/core/java/com/android/server/am/BatteryStatsService.java
 */
message MediaCodecStateChanged {
    repeated AttributionNode attribution_node = 1;

    enum State {
        OFF = 0;
        ON = 1;
        // RESET indicates all mediaCodec stopped. Used when it (re)starts (e.g. after it crashes).
        RESET = 2;
    }
    optional State state = 2;
}

/**
 * Logs when the flashlight state changes.
 *
 * Logged from:
 *   frameworks/base/services/core/java/com/android/server/am/BatteryStatsService.java
 */
message FlashlightStateChanged {
    repeated AttributionNode attribution_node = 1;

    enum State {
        OFF = 0;
        ON = 1;
        // RESET indicates all flashlight stopped. Used when it (re)starts (e.g. after it crashes).
        RESET = 2;
    }
    optional State state = 2;
}

/**
 * Logs when the camera state changes.
 *
 * Logged from:
 *   frameworks/base/services/core/java/com/android/server/am/BatteryStatsService.java
 */
message CameraStateChanged {
    repeated AttributionNode attribution_node = 1;

    enum State {
        OFF = 0;
        ON = 1;
        // RESET indicates all camera stopped. Used when it (re)starts (e.g. after it crashes).
        RESET = 2;
    }
    optional State state = 2;
}

/**
 * Logs that the state of a wakelock (per app and per wakelock name) has changed.
 *
 * Logged from:
 *   TODO
 */
message WakelockStateChanged {
    repeated AttributionNode attribution_node = 1;

    // The type (level) of the wakelock; e.g. a partial wakelock or a full wakelock.
    // From frameworks/base/core/proto/android/os/enums.proto.
    optional android.os.WakeLockLevelEnum level = 2;

    // The wakelock tag (Called tag in the Java API, sometimes name elsewhere).
    optional string tag = 3;

    enum State {
        RELEASE = 0;
        ACQUIRE = 1;
        CHANGE_RELEASE = 2;
        CHANGE_ACQUIRE = 3;
    }
    optional State state = 4;
}

/**
 * Logs when a partial wakelock is considered 'long' (over 1 min).
 *
 * Logged from:
 *   frameworks/base/core/java/com/android/internal/os/BatteryStatsImpl.java
 */
message LongPartialWakelockStateChanged {
    repeated AttributionNode attribution_node = 1;

    // The wakelock tag (Called tag in the Java API, sometimes name elsewhere).
    optional string tag = 2;

    // TODO: I have no idea what this is.
    optional string history_tag = 3;

    enum State {
        OFF = 0;
        ON = 1;
    }
    optional State state = 4;
}

/**
 * Logs Battery Saver state change.
 *
 * Logged from:
 *   frameworks/base/core/java/com/android/internal/os/BatteryStatsImpl.java
 */
message BatterySaverModeStateChanged {
    enum State {
        OFF = 0;
        ON = 1;
    }
    optional State state = 1;
}

/**
 * Logs Doze mode state change.
 *
 * Logged from:
 *   frameworks/base/core/java/com/android/internal/os/BatteryStatsImpl.java
 */
message DeviceIdleModeStateChanged {
    optional android.server.DeviceIdleModeEnum state = 1;
}


/**
 * Logs state change of Doze mode including maintenance windows.
 *
 * Logged from:
 *   frameworks/base/core/java/com/android/internal/os/BatteryStatsImpl.java
 */
message DeviceIdlingModeStateChanged {
    optional android.server.DeviceIdleModeEnum state = 1;
}

/**
 * Logs screen brightness level.
 *
 * Logged from:
 *   frameworks/base/services/core/java/com/android/server/am/BatteryStatsService.java
 */
message ScreenBrightnessChanged {
    // Screen brightness level. Should be in [-1, 255] according to PowerManager.java.
    optional int32 level = 1;
}

/**
 * Logs battery level (percent full, from 0 to 100).
 *
 * Logged from:
 *   frameworks/base/core/java/com/android/internal/os/BatteryStatsImpl.java
 */
message BatteryLevelChanged {
    // Battery level. Should be in [0, 100].
    optional int32 battery_level = 1;
}

/**
 * Logs change in charging status of the device.
 *
 * Logged from:
 *   frameworks/base/core/java/com/android/internal/os/BatteryStatsImpl.java
 */
message ChargingStateChanged {
    // State of the battery, from frameworks/base/core/proto/android/os/enums.proto.
    optional android.os.BatteryStatusEnum state = 1;
}

/**
 * Logs whether the device is plugged in, and what power source it is using.
 *
 * Logged from:
 *   frameworks/base/core/java/com/android/internal/os/BatteryStatsImpl.java
 */
message PluggedStateChanged {
    // Whether the device is plugged in, from frameworks/base/core/proto/android/os/enums.proto.
    optional android.os.BatteryPluggedStateEnum state = 1;
}

/**
 * Logs when an app's wakeup alarm fires.
 *
 * Logged from:
 *   frameworks/base/services/core/java/com/android/server/am/ActivityManagerService.java
 */
message WakeupAlarmOccurred {
    repeated AttributionNode attribution_node = 1;

    // Name of the wakeup alarm.
    optional string tag = 2;
}

/**
 * Logs when an an app causes the mobile radio to change state.
 * Changing from LOW to MEDIUM or HIGH can be considered the app waking the mobile radio.
 *
 * Logged from:
 *   frameworks/base/core/java/com/android/internal/os/BatteryStatsImpl.java
 */
message MobileRadioPowerStateChanged {
    repeated AttributionNode attribution_node = 1;

    // Power state, from frameworks/base/core/proto/android/telephony/enums.proto.
    optional android.telephony.DataConnectionPowerStateEnum state = 2;
}

/**
 * Logs when an an app causes the wifi radio to change state.
 * Changing from LOW to MEDIUM or HIGH can be considered the app waking the wifi radio.
 *
 * Logged from:
 *   frameworks/base/core/java/com/android/internal/os/BatteryStatsImpl.java
 */
message WifiRadioPowerStateChanged {
    repeated AttributionNode attribution_node = 1;

    // Power state, from frameworks/base/core/proto/android/telephony/enums.proto.
    optional android.telephony.DataConnectionPowerStateEnum state = 2;
}

/**
 * Logs kernel wakeup reasons and aborts.
 *
 * Logged from:
 *   frameworks/base/services/core/java/com/android/server/am/BatteryStatsService.java
 */
message KernelWakeupReported {
    // Name of the kernel wakeup reason (or abort).
    optional string wakeup_reason_name = 1;

    // Duration (in microseconds) for the wake-up interrupt to be serviced.
    optional int64 duration_micros = 2;
}

/**
 * Logs wifi locks held by an app.
 *
 * Logged from:
 *   frameworks/base/core/java/com/android/internal/os/BatteryStatsImpl.java
 */
message WifiLockStateChanged {
    repeated AttributionNode attribution_node = 1;

    enum State {
        OFF = 0;
        ON = 1;
    }
    optional State state = 2;
}

/**
 * Logs wifi signal strength changes.
 *
 * Logged from:
 *   frameworks/base/core/java/com/android/internal/os/BatteryStatsImpl.java
 */
message WifiSignalStrengthChanged {
    // Signal strength, from frameworks/base/core/proto/android/telephony/enums.proto.
    optional android.telephony.SignalStrengthEnum signal_strength = 1;
}

/**
 * Logs wifi scans performed by an app.
 *
 * Logged from:
 *   frameworks/base/core/java/com/android/internal/os/BatteryStatsImpl.java
 */
message WifiScanStateChanged {
    repeated AttributionNode attribution_node = 1;

    enum State {
        OFF = 0;
        ON = 1;
    }
    optional State state = 2;
}

/**
 * Logs wifi multicast locks held by an app
 *
 * Logged from:
 *   frameworks/base/core/java/com/android/internal/os/BatteryStatsImpl.java
 */
message WifiMulticastLockStateChanged {
    repeated AttributionNode attribution_node = 1;

    enum State {
        OFF = 0;
        ON = 1;
    }
    optional State state = 2;
}

/**
 * Logs shutdown reason and duration on next boot.
 *
 * Logged from:
 *   frameworks/base/core/java/com/android/server/BootReceiver.java
 */
message ShutdownSequenceReported {
    // True if shutdown is for a reboot. Default: false if we do not know.
    optional bool reboot = 1;

    // Reason for shutdown. Eg: userrequested. Default: "<EMPTY>".
    optional string reason = 2;

    // Beginning of shutdown time in ms using wall clock time since unix epoch.
    // Default: 0 if no start time received.
    optional int64 start_time_millis = 3;

    // Duration of shutdown in ms. Default: 0 if no duration received.
    optional int64 duration_millis = 4;
}


/**
 * Logs boot reason and duration.
 *
 * Logged from:
 *   system/core/bootstat/bootstat.cpp
 */
message BootSequenceReported {
    // Reason for bootloader boot. Eg. reboot. See bootstat.cpp for larger list
    // Default: "<EMPTY>" if not available.
    optional string bootloader_reason = 1;

    // Reason for system boot. Eg. bootloader, reboot,userrequested
    // Default: "<EMPTY>" if not available.
    optional string system_reason = 2;

    // End of boot time in ms from unix epoch using system wall clock.
    optional int64 end_time_millis = 3;

    // Total boot duration in ms.
    optional int64 total_duration_millis = 4;

    // Bootloader duration in ms.
    optional int64 bootloader_duration_millis = 5;

    // Time since last boot in ms. Default: 0 if not available.
    optional int64 time_since_last_boot = 6;
}


/**
 * Logs call state and disconnect cause (if applicable).
 *
 * Logged from:
 *   packages/services/Telecomm/src/com/android/server/telecom/Call.java
 */
message CallStateChanged {
    // The state of the call. Eg. DIALING, ACTIVE, ON_HOLD, DISCONNECTED.
    // From frameworks/base/core/proto/android/telecomm/enums.proto.
    optional android.telecom.CallStateEnum call_state = 1;

    // The reason the call disconnected. Eg. ERROR, MISSED, REJECTED, BUSY.
    // This value is only applicable when the call_state is DISCONNECTED, and
    // should always be UNKNOWN if the call_state is not DISCONNECTED.
    // From frameworks/base/core/proto/android/telecomm/enums.proto.
    optional android.telecom.DisconnectCauseEnum disconnect_cause = 2;

    // True if the call is self-managed, which are apps that use the
    // telecom infrastructure to make their own calls.
    optional bool self_managed = 3;

    // True if call is external. External calls are calls on connected Wear
    // devices but show up in Telecom so the user can pull them onto the device.
    optional bool external_call = 4;
}

/**
 * Logs keyguard state. The keyguard is the lock screen.
 *
 * Logged from:
 *   frameworks/base/packages/SystemUI/src/com/android/systemui/statusbar/phone/StatusBarKeyguardViewManager.java
 */
message KeyguardStateChanged {
    enum State {
        UNKNOWN = 0;
        // The keyguard is hidden when the phone is unlocked.
        HIDDEN = 1;
        // The keyguard is shown when the phone is locked (screen turns off).
        SHOWN= 2;
        // The keyguard is occluded when something is overlaying the keyguard.
        // Eg. Opening the camera while on the lock screen.
        OCCLUDED = 3;
    }
    optional State state = 1;
}

/**
 * Logs keyguard bouncer state. The bouncer is a part of the keyguard, and
 * prompts the user to enter a password (pattern, pin, etc).
 *
 * Logged from:
 *   frameworks/base/packages/SystemUI/src/com/android/systemui/statusbar/phone/KeyguardBouncer.java
 */

message KeyguardBouncerStateChanged {
    enum State {
        UNKNOWN = 0;
        // Bouncer is hidden, either as a result of successfully entering the
        // password, screen timing out, or user going back to lock screen.
        HIDDEN = 1;
        // This is when the user is being prompted to enter the password.
        SHOWN = 2;
    }
    optional State state = 1;
}

/**
 * Logs the result of entering a password into the keyguard bouncer.
 *
 * Logged from:
 *   frameworks/base/packages/SystemUI/src/com/android/keyguard/KeyguardSecurityContainer.java
 */
message KeyguardBouncerPasswordEntered {
    enum BouncerResult {
        UNKNOWN = 0;
        // The password entered was incorrect.
        FAILURE = 1;
        // The password entered was correct.
        SUCCESS = 2;
    }
    optional BouncerResult result = 1;
}

/*
 * Logs changes to the configuration of the device. The configuration is defined
 * in frameworks/base/core/java/android/content/res/Configuration.java
 * More documentation is at https://d.android.com/reference/android/content/res/Configuration.html
 * Please go there to interpret the possible values each field can be.
 *
 * Logged from:
 *   frameworks/base/services/core/java/com/android/server/am/ActivityManagerService.java
 */
message ResourceConfigurationChanged {
    // Bit mask of color capabilities of the screen.
    // Contains information about the color gamut and hdr mode of the screen.
    // See: https://d.android.com/reference/android/content/res/Configuration.html#colorMode
    optional int32 colorMode = 1;

    // The target screen density being rendered to.
    // See: https://d.android.com/reference/android/content/res/Configuration.html#densityDpi
    optional int32 densityDpi = 2;

    // Current user preference for the scaling factor for fonts,
    // relative to the base density scaling.
    // See: https://d.android.com/reference/android/content/res/Configuration.html#fontScale
    optional float fontScale = 3;

    // Flag indicating whether the hard keyboard is hidden.
    // See: https://d.android.com/reference/android/content/res/Configuration.html#hardKeyboardHidden
    optional int32 hardKeyboardHidden = 4;

    // The type of keyboard attached to the device.
    // See: https://d.android.com/reference/android/content/res/Configuration.html#keyboard
    optional int32 keyboard = 5;

    // Flag indicating whether any keyboard is available. Takes soft keyboards into account.
    // See: https://d.android.com/reference/android/content/res/Configuration.html#keyboardHidden
    optional int32 keyboardHideen = 6;

    // IMSI MCC (Mobile Country Code), corresponding to mcc resource qualifier.
    // 0 if undefined.
    // See: https://d.android.com/reference/android/content/res/Configuration.html#mcc
    optional int32 mcc = 7;

    // IMSI MNC (Mobile Network Code), corresponding to mnc resource qualifier.
    // 0 if undefined. Note: the actual MNC may be 0, to check for this use the
    // MNC_ZERO symbol defined in Configuration.java.
    // See: https://d.android.com/reference/android/content/res/Configuration.html#mnc
    optional int32 mnc = 8;

    // The kind of navigation available on the device.
    // See: https://developer.android.com/reference/android/content/res/Configuration.html#navigation
    optional int32 navigation = 9;

    // Flag indicating whether the navigation is available.
    // See: https://d.android.com/reference/android/content/res/Configuration.html#navigationHidden
    optional int32 navigationHidden = 10;

    // Overall orientation of the screen.
    // See: https://d.android.com/reference/android/content/res/Configuration.html#orientation
    optional int32 orientation = 11;

    // The current height of the available screen space, in dp units.
    // See: https://d.android.com/reference/android/content/res/Configuration.html#screenHeightDp
    optional int32 screenHeightDp = 12;

    // Bit mask of overall layout of the screen.
    // Contains information about screen size, whether the screen is wider/taller
    // than normal, whether the screen layout is right-tl-left or left-to-right,
    // and whether the screen has a rounded shape.
    // See: https://d.android.com/reference/android/content/res/Configuration.html#screenLayout
    optional int32 screenLayout = 13;

    // Current width of the available screen space, in dp units.
    // See: https://d.android.com/reference/android/content/res/Configuration.html#screenWidthDp
    optional int32 screenWidthDp = 14;

    // The smallest screen size an application will see in normal operation.
    // This is the smallest value of both screenWidthDp and screenHeightDp
    // in portrait and landscape.
    // See: https://d.android.com/reference/android/content/res/Configuration.html#smallestScreenWidthDp
    optional int32 smallestScreenWidthDp = 15;

    // The type of touch screen attached to the device.
    // See: https://d.android.com/reference/android/content/res/Configuration.html#touchscreen
    optional int32 touchscreen = 16;

    // Bit mask of the ui mode.
    // Contains information about the overall ui mode of the device.
    // Eg: NORMAL, DESK, CAR, TELEVISION, WATCH, VR_HEADSET
    // Also contains information about whether the device is in night mode.
    // See: https://d.android.com/reference/android/content/res/Configuration.html#uiMode
    optional int32 uiMode = 17;
}


/**
 * Logs changes in the connection state of the mobile radio.
 *
 * Logged from:
 *    frameworks/opt/telephony/src/java/com/android/internal/telephony/dataconnection/DataConnection.java
 */
message MobileConnectionStateChanged {
    // States are from the state machine DataConnection.java.
    enum State {
        UNKNOWN = 0;
        // The connection is inactive, or disconnected.
        INACTIVE = 1;
        // The connection is being activated, or connecting.
        ACTIVATING = 2;
        // The connection is active, or connected.
        ACTIVE = 3;
        // The connection is disconnecting.
        DISCONNECTING = 4;
        // The connection is disconnecting after creating a connection.
        DISCONNECTION_ERROR_CREATING_CONNECTION = 5;
    }
    optional State state  = 1;
    // For multi-sim phones, this distinguishes between the sim cards.
    optional int32 sim_slot_index = 2;
    // Used to identify the connection. Starts at 0 and increments by 1 for
    // every new network created. Resets whenever the device reboots.
    optional int32 data_connection_id = 3;
    // A bitmask for the capabilities of this connection.
    // Eg. DEFAULT (internet), MMS, SUPL, DUN, IMS.
    // Default value (if we have no information): 0
    optional int64 capabilities = 4;
    // If this connection has internet.
    // This just checks if the DEFAULT bit of capabilities is set.
    optional bool has_internet = 5;
}

/**
 * Logs changes in mobile radio technology. eg: LTE, EDGE, CDMA.
 *
 * Logged from:
 *   frameworks/opt/telephony/src/java/com/android/internal/telephony/ServiceStateTracker.java
 */
message MobileRadioTechnologyChanged {
    optional android.telephony.NetworkTypeEnum state = 1;
    // For multi-sim phones, this distinguishes between the sim cards.
    optional int32 sim_slot_index = 2;
}

/**
 * Logs the VID and PID of any connected USB devices.
 *
 * Notes if any Audio, HID (input buttons/mouse/keyboard), or Storage interfaces are present.
 *
 * Logged by Vendor.
 */
message UsbDeviceAttached {
    optional int32 vid = 1;
    optional int32 pid = 2;
    optional bool has_audio = 3;
    optional bool has_hid = 4;
    optional bool has_storage = 5;
}


/**
 * Logs when Bluetooth is enabled and disabled.
 *
 * Logged from:
 *   services/core/java/com/android/server/BluetoothManagerService.java
 */
message BluetoothEnabledStateChanged {
    repeated AttributionNode attribution_node = 1;
    // Whether or not bluetooth is enabled on the device.
    enum State {
        UNKNOWN = 0;
        ENABLED = 1;
        DISABLED = 2;
    }
    optional State state = 2;
    // The reason for being enabled/disabled.
    // Eg. Airplane mode, crash, application request.
    optional android.bluetooth.EnableDisableReasonEnum reason = 3;
    // If the reason is an application request, this will be the package name.
    optional string pkgName = 4;
}

/**
 * Logs when profiles on a Bluetooth device connects and disconnects.
 *
 * Logged from:
 *    packages/apps/Bluetooth/src/com/android/bluetooth/btservice/RemoteDevices.java
 *
 * Next Tag: 5
 */
message BluetoothConnectionStateChanged {
    // The state of the connection.
    // Eg: CONNECTING, CONNECTED, DISCONNECTING, DISCONNECTED.
    optional android.bluetooth.ConnectionStateEnum state = 1;
    // An identifier that can be used to match connect and disconnect events.
    // Currently is last two bytes of a hash of a device level ID and
    // the mac address of the bluetooth device that is connected.
    // Deprecated: use obfuscated_id instead, this one is always 0 for Q+
    optional int32 OBSOLETE_obfuscated_id = 2 [deprecated = true];
    // The profile that is connected. Eg. GATT, A2DP, HEADSET.
    // From android.bluetooth.BluetoothAdapter.java
    // Default: 0 when not used
    optional int32 bt_profile = 3;
    // An identifier that can be used to match events for this device.
    // Currently, this is a salted hash of the MAC address of this Bluetooth device.
    // Salt: Randomly generated 256 bit value
    // Hash algorithm: HMAC-SHA256
    // Size: 32 byte
    // Default: null or empty if the device identifier is not known
    optional bytes obfuscated_id = 4 [(android.os.statsd.log_mode) = MODE_BYTES];
}

/**
 * Logs when a Bluetooth device connects and disconnects over ACL
 *
 * Logged from:
 *    packages/apps/Bluetooth/src/com/android/bluetooth/btservice/AdapterProperties.java
 *
 * Next Tag: 3
 */
message BluetoothAclConnectionStateChanged {
    // An identifier that can be used to match events for this device.
    // Currently, this is a salted hash of the MAC address of this Bluetooth device.
    // Salt: Randomly generated 256 bit value
    // Hash algorithm: HMAC-SHA256
    // Size: 32 byte
    // Default: null or empty if the device identifier is not known
    optional bytes obfuscated_id = 1 [(android.os.statsd.log_mode) = MODE_BYTES];
    // The state of the connection.
    // Eg: CONNECTING, CONNECTED, DISCONNECTING, DISCONNECTED.
    optional android.bluetooth.ConnectionStateEnum state = 2;
}

/**
 * Logs when a Bluetooth device connects and disconnects over SCO
 *
 * Logged from:
 *    packages/apps/Bluetooth/src/com/android/bluetooth/hfp/HeadsetStateMachine.java
 *    packages/apps/Bluetooth/src/com/android/bluetooth/hfp/HeadsetClientStateMachine.java
 *
 * Next Tag: 4
 */
message BluetoothScoConnectionStateChanged {
    // An identifier that can be used to match events for this device.
    // Currently, this is a salted hash of the MAC address of this Bluetooth device.
    // Salt: Randomly generated 256 bit value
    // Hash algorithm: HMAC-SHA256
    // Size: 32 byte
    // Default: null or empty if the device identifier is not known
    optional bytes obfuscated_id = 1 [(android.os.statsd.log_mode) = MODE_BYTES];
    // The state of the connection.
    // Eg: CONNECTING, CONNECTED, DISCONNECTING, DISCONNECTED.
    optional android.bluetooth.ConnectionStateEnum state = 2;
    // Codec used for this SCO connection
    // Default: UNKNOWN
    optional android.bluetooth.hfp.ScoCodec codec = 3;
}

/**
 * Logged when active device of a profile changes
 *
 * Logged from:
 *     packages/apps/Bluetooth/src/com/android/bluetooth/a2dp/A2dpService.java
 *     packages/apps/Bluetooth/src/com/android/bluetooth/hfp/HeadsetService.java
 *     packages/apps/Bluetooth/src/com/android/bluetooth/hearingaid/HearingAidService.java
 */
message BluetoothActiveDeviceChanged {
    // The profile whose active device has changed. Eg. A2DP, HEADSET, HEARING_AID
    // From android.bluetooth.BluetoothProfile
    optional int32 bt_profile = 1;
    // An identifier that can be used to match events for this new active device.
    // Currently, this is a salted hash of the MAC address of this Bluetooth device.
    // Salt: Randomly generated 256 bit value
    // Hash algorithm: HMAC-SHA256
    // Size: 32 byte
    // Default: null or empty if there is no active device for this profile
    optional bytes obfuscated_id = 2 [(android.os.statsd.log_mode) = MODE_BYTES];
}

// Logs when there is an event affecting Bluetooth device's link layer connection.
// - This event is triggered when there is a related HCI command or event
// - Users of this metrics can deduce Bluetooth device's connection state from these events
// - HCI commands are logged before the command is sent, after receiving command status, and after
//   receiving command complete
// - HCI events are logged when they arrive
//
// Low level log from system/bt
//
// Bluetooth classic commands:
// - CMD_CREATE_CONNECTION
// - CMD_DISCONNECT
// - CMD_CREATE_CONNECTION_CANCEL
// - CMD_ACCEPT_CONNECTION_REQUEST
// - CMD_REJECT_CONNECTION_REQUEST
// - CMD_SETUP_ESCO_CONNECTION
// - CMD_ACCEPT_ESCO_CONNECTION
// - CMD_REJECT_ESCO_CONNECTION
// - CMD_ENH_SETUP_ESCO_CONNECTION
// - CMD_ENH_ACCEPT_ESCO_CONNECTION
//
// Bluetooth low energy commands:
// - CMD_BLE_CREATE_LL_CONN [Only logged on error or when initiator filter policy is 0x00]
// - CMD_BLE_CREATE_CONN_CANCEL [Only logged when there is an error]
// - CMD_BLE_EXTENDED_CREATE_CONNECTION [Only logged on error or when initiator filter policy is 0x00]
// - CMD_BLE_CLEAR_WHITE_LIST
// - CMD_BLE_ADD_WHITE_LIST
// - CMD_BLE_REMOVE_WHITE_LIST
//
// Bluetooth classic events:
// - EVT_CONNECTION_COMP
// - EVT_CONNECTION_REQUEST
// - EVT_DISCONNECTION_COMP
// - EVT_ESCO_CONNECTION_COMP
// - EVT_ESCO_CONNECTION_CHANGED
//
// Bluetooth low energy meta events:
// - BLE_EVT_CONN_COMPLETE_EVT
// - BLE_EVT_ENHANCED_CONN_COMPLETE_EVT
//
// Next tag: 10
message BluetoothLinkLayerConnectionEvent {
    // An identifier that can be used to match events for this device.
    // Currently, this is a salted hash of the MAC address of this Bluetooth device.
    // Salt: Randomly generated 256 bit value
    // Hash algorithm: HMAC-SHA256
    // Size: 32 byte
    // Default: null or empty if the device identifier is not known
    optional bytes obfuscated_id = 1 [(android.os.statsd.log_mode) = MODE_BYTES];
    // Connection handle of this connection if available
    // Range: 0x0000 - 0x0EFF (12 bits)
    // Default: 0xFFFF if the handle is unknown
    optional int32 connection_handle = 2;
    // Direction of the link
    // Default: DIRECTION_UNKNOWN
    optional android.bluetooth.DirectionEnum direction = 3;
    // Type of this link
    // Default: LINK_TYPE_UNKNOWN
    optional android.bluetooth.LinkTypeEnum type = 4;

    // Reason metadata for this link layer connection event, rules for interpretation:
    // 1. If hci_cmd is set and valid, hci_event can be either EVT_COMMAND_STATUS or
    //    EVT_COMMAND_COMPLETE, ignore hci_ble_event in this case
    // 2. If hci_event is set to EVT_BLE_META, look at hci_ble_event; otherwise, if hci_event is
    //    set and valid, ignore hci_ble_event

    // HCI command associated with this event
    // Default: CMD_UNKNOWN
    optional android.bluetooth.hci.CommandEnum hci_cmd = 5;
    // HCI event associated with this event
    // Default: EVT_UNKNOWN
    optional android.bluetooth.hci.EventEnum hci_event = 6;
    // HCI BLE meta event associated with this event
    // Default: BLE_EVT_UNKNOWN
    optional android.bluetooth.hci.BleMetaEventEnum hci_ble_event = 7;
    // HCI command status code if this is triggerred by hci_cmd
    // Default: STATUS_UNKNOWN
    optional android.bluetooth.hci.StatusEnum cmd_status = 8;
    // HCI reason code associated with this event
    // Default: STATUS_UNKNOWN
    optional android.bluetooth.hci.StatusEnum reason_code = 9;
}

/**
 * Logs when there is a change in Bluetooth A2DP playback state
 *
 * Logged from:
 *     packages/apps/Bluetooth/src/com/android/bluetooth/a2dp/A2dpService.java
 */
message BluetoothA2dpPlaybackStateChanged {
    // An identifier that can be used to match events for this device.
    // Currently, this is a salted hash of the MAC address of this Bluetooth device.
    // Salt: Randomly generated 256 bit value
    // Hash algorithm: HMAC-SHA256
    // Size: 32 byte
    // Default: null or empty if the device identifier is not known
    optional bytes obfuscated_id = 1 [(android.os.statsd.log_mode) = MODE_BYTES];
    // Current playback state
    // Default: PLAYBACK_STATE_UNKNOWN
    optional android.bluetooth.a2dp.PlaybackStateEnum playback_state = 2;
    // Current audio coding mode
    // Default: AUDIO_CODING_MODE_UNKNOWN
    optional android.bluetooth.a2dp.AudioCodingModeEnum audio_coding_mode = 3;
}

/**
 * Logs when there is a change in A2DP codec config for a particular remote device
 *
 * Logged from:
 *     frameworks/base/core/java/android/bluetooth/BluetoothCodecConfig.java
 *     packages/apps/Bluetooth/src/com/android/bluetooth/a2dp/A2dpService.java
 */
message BluetoothA2dpCodecConfigChanged {
    // An identifier that can be used to match events for this device.
    // Currently, this is a salted hash of the MAC address of this Bluetooth device.
    // Salt: Randomly generated 256 bit value
    // Hash algorithm: HMAC-SHA256
    // Size: 32 byte
    // Default: null or empty if the device identifier is not known
    optional bytes obfuscated_id = 1 [(android.os.statsd.log_mode) = MODE_BYTES];
    // Type of codec as defined by various SOURCE_CODEC_TYPE_* constants in BluetoothCodecConfig
    // Default SOURCE_CODEC_TYPE_INVALID
    optional int32 codec_type = 2;
    // Codec priroity, the higher the more preferred, -1 for disabled
    // Default: CODEC_PRIORITY_DEFAULT
    optional int32 codec_priority = 3;
    // Sample rate in Hz as defined by various SAMPLE_RATE_* constants in BluetoothCodecConfig
    // Default: SAMPLE_RATE_NONE
    optional int32 sample_rate = 4;
    // Bits per sample as defined by various BITS_PER_SAMPLE_* constants in BluetoothCodecConfig
    // Default: BITS_PER_SAMPLE_NONE
    optional int32 bits_per_sample = 5;
    // Channel mode as defined by various CHANNEL_MODE_* constants in BluetoothCodecConfig
    // Default: CHANNEL_MODE_NONE
    optional int32 channel_mode = 6;
    // Codec specific values
    // Default 0
    optional int64 codec_specific_1 = 7;
    optional int64 codec_specific_2 = 8;
    optional int64 codec_specific_3 = 9;
    optional int64 codec_specific_4 = 10;
}

/**
 * Logs when there is a change in selectable A2DP codec capability for a paricular remote device
 * Each codec's capability is logged separately due to statsd restriction
 *
 * Logged from:
 *     frameworks/base/core/java/android/bluetooth/BluetoothCodecConfig.java
 *     packages/apps/Bluetooth/src/com/android/bluetooth/a2dp/A2dpService.java
 */
message BluetoothA2dpCodecCapabilityChanged {
    // An identifier that can be used to match events for this device.
    // Currently, this is a salted hash of the MAC address of this Bluetooth device.
    // Salt: Randomly generated 256 bit value
    // Hash algorithm: HMAC-SHA256
    // Size: 32 byte
    // Default: null or empty if the device identifier is not known
    optional bytes obfuscated_id = 1 [(android.os.statsd.log_mode) = MODE_BYTES];
    // Type of codec as defined by various SOURCE_CODEC_TYPE_* constants in BluetoothCodecConfig
    // Default SOURCE_CODEC_TYPE_INVALID
    optional int32 codec_type = 2;
    // Codec priroity, the higher the more preferred, -1 for disabled
    // Default: CODEC_PRIORITY_DEFAULT
    optional int32 codec_priority = 3;
    // A bit field of supported sample rates as defined by various SAMPLE_RATE_* constants
    // in BluetoothCodecConfig
    // Default: empty and SAMPLE_RATE_NONE for individual item
    optional int32 sample_rate = 4;
    // A bit field of supported bits per sample as defined by various BITS_PER_SAMPLE_* constants
    // in BluetoothCodecConfig
    // Default: empty and BITS_PER_SAMPLE_NONE for individual item
    optional int32 bits_per_sample = 5;
    // A bit field of supported channel mode as defined by various CHANNEL_MODE_* constants in
    // BluetoothCodecConfig
    // Default: empty and CHANNEL_MODE_NONE for individual item
    optional int32 channel_mode = 6;
    // Codec specific values
    // Default 0
    optional int64 codec_specific_1 = 7;
    optional int64 codec_specific_2 = 8;
    optional int64 codec_specific_3 = 9;
    optional int64 codec_specific_4 = 10;
}

/**
 * Logs when A2DP failed to read from PCM source.
 * This typically happens when audio HAL cannot supply A2DP with data fast enough for encoding.
 *
 * Logged from:
 *     system/bt
 */
message BluetoothA2dpAudioUnderrunReported {
    // An identifier that can be used to match events for this device.
    // Currently, this is a salted hash of the MAC address of this Bluetooth device.
    // Salt: Randomly generated 256 bit value
    // Hash algorithm: HMAC-SHA256
    // Size: 32 byte
    // Default: null or empty if the device identifier is not known
    optional bytes obfuscated_id = 1 [(android.os.statsd.log_mode) = MODE_BYTES];
    // Encoding interval in nanoseconds
    // Default: 0
    optional int64 encoding_interval_nanos = 2;
    // Number of bytes of PCM data that could not be read from the source
    // Default: 0
    optional int32 num_missing_pcm_bytes = 3;
}

/**
 * Logs when A2DP failed send encoded data to the remote device fast enough such that the transmit
 * buffer queue is full and we have to drop data
 *
 * Logged from:
 *     system/bt
 */
message BluetoothA2dpAudioOverrunReported {
    // An identifier that can be used to match events for this device.
    // Currently, this is a salted hash of the MAC address of this Bluetooth device.
    // Salt: Randomly generated 256 bit value
    // Hash algorithm: HMAC-SHA256
    // Size: 32 byte
    // Default: null or empty if the device identifier is not known
    optional bytes obfuscated_id = 1 [(android.os.statsd.log_mode) = MODE_BYTES];
    // Encoding interval in nanoseconds
    // Default: 0
    optional int64 encoding_interval_nanos = 2;
    // Number of buffers dropped in this event
    // Each buffer is encoded in one encoding interval and consists of multiple encoded frames
    // Default: 0
    optional int32 num_dropped_buffers = 3;
    // Number of encoded buffers dropped in this event
    // Default 0
    optional int32 num_dropped_encoded_frames = 4;
    // Number of encoded bytes dropped in this event
    // Default: 0
    optional int32 num_dropped_encoded_bytes = 5;
}

/**
 * Logs when we receive reports regarding a device's RSSI value
 *
 * Logged from:
 *     system/bt
 */
message BluetoothDeviceRssiReported {
    // An identifier that can be used to match events for this device.
    // Currently, this is a salted hash of the MAC address of this Bluetooth device.
    // Salt: Randomly generated 256 bit value
    // Hash algorithm: HMAC-SHA256
    // Size: 32 byte
    // Default: null or empty if the device identifier is not known
    optional bytes obfuscated_id = 1 [(android.os.statsd.log_mode) = MODE_BYTES];
    // Connection handle of this connection if available
    // Range: 0x0000 - 0x0EFF (12 bits)
    // Default: 0xFFFF if the handle is unknown
    optional int32 connection_handle = 2;
    // HCI command status code if this is triggerred by hci_cmd
    // Default: STATUS_UNKNOWN
    optional android.bluetooth.hci.StatusEnum hci_status = 3;
    // BR/EDR
    //   Range: -128 ≤ N ≤ 127 (signed integer)
    //   Units: dB
    // LE:
    //   Range: -127 to 20, 127 (signed integer)
    //   Units: dBm
    // Invalid when an out of range value is reported
    optional int32 rssi = 4;
}

/**
 * Logs when we receive reports regarding how many consecutive failed contacts for a connection
 *
 * Logged from:
 *     system/bt
 */
message BluetoothDeviceFailedContactCounterReported {
    // An identifier that can be used to match events for this device.
    // Currently, this is a salted hash of the MAC address of this Bluetooth device.
    // Salt: Randomly generated 256 bit value
    // Hash algorithm: HMAC-SHA256
    // Size: 32 byte
    // Default: null or empty if the device identifier is not known
    optional bytes obfuscated_id = 1 [(android.os.statsd.log_mode) = MODE_BYTES];
    // Connection handle of this connection if available
    // Range: 0x0000 - 0x0EFF (12 bits)
    // Default: 0xFFFF if the handle is unknown
    optional int32 connection_handle = 2;
    // HCI command status code if this is triggerred by hci_cmd
    // Default: STATUS_UNKNOWN
    optional android.bluetooth.hci.StatusEnum cmd_status = 3;
    // Number of consecutive failed contacts for a connection corresponding to the Handle
    // Range: uint16_t, 0-0xFFFF
    // Default: 0xFFFFF
    optional int32 failed_contact_counter = 4;
}

/**
 * Logs when we receive reports regarding the tranmit power level used for a specific connection
 *
 * Logged from:
 *     system/bt
 */
message BluetoothDeviceTxPowerLevelReported {
    // An identifier that can be used to match events for this device.
    // Currently, this is a salted hash of the MAC address of this Bluetooth device.
    // Salt: Randomly generated 256 bit value
    // Hash algorithm: HMAC-SHA256
    // Size: 32 byte
    // Default: null or empty if the device identifier is not known
    optional bytes obfuscated_id = 1 [(android.os.statsd.log_mode) = MODE_BYTES];
    // Connection handle of this connection if available
    // Range: 0x0000 - 0x0EFF (12 bits)
    // Default: 0xFFFF if the handle is unknown
    optional int32 connection_handle = 2;
    // HCI command status code if this is triggered by hci_cmd
    // Default: STATUS_UNKNOWN
    optional android.bluetooth.hci.StatusEnum hci_status = 3;
    // Range: -30 ≤ N ≤ 20
    // Units: dBm
    // Invalid when an out of range value is reported
    optional int32 transmit_power_level = 4;
}

/**
 * Logs when Bluetooth controller failed to reply with command status within a timeout period after
 * receiving an HCI command from the host
 *
 * Logged from: system/bt
 */
message BluetoothHciTimeoutReported {
    // HCI command associated with this event
    // Default: CMD_UNKNOWN
    optional android.bluetooth.hci.CommandEnum hci_command = 1;
}

/**
 * Logs when we receive Bluetooth Link Quality Report event from the controller
 * See Android Bluetooth HCI specification for more details
 *
 * Note: all count and bytes field are counted since last event
 *
 * Logged from: system/bt
 */
message BluetoothQualityReportReported {
    // Quality report ID
    // Original type: uint8_t
    // Default: BQR_ID_UNKNOWN
    optional android.bluetooth.hci.BqrIdEnum quality_report_id = 1;
    // Packet type of the connection
    // Original type: uint8_t
    // Default: BQR_PACKET_TYPE_UNKNOWN
    optional android.bluetooth.hci.BqrPacketTypeEnum packet_types = 2;
    // Connection handle of the connection
    // Original type: uint16_t
    optional int32 connection_handle = 3;
    // Performing Role for the connection
    // Original type: uint8_t
    optional int32 connection_role = 4;
    // Current Transmit Power Level for the connection. This value is the same as the controller's
    // response to the HCI_Read_Transmit_Power_Level HCI command
    // Original type: uint8_t
    optional int32 tx_power_level = 5;
    // Received Signal Strength Indication (RSSI) value for the connection. This value is an
    // absolute receiver signal strength value
    // Original type: int8_t
    optional int32 rssi = 6;
    // Signal-to-Noise Ratio (SNR) value for the connection. It is the average SNR of all the
    // channels used by the link currently
    // Original type: uint8_t
    optional int32 snr = 7;
    // Indicates the number of unused channels in AFH_channel_map
    // Original type: uint8_t
    optional int32 unused_afh_channel_count = 8;
    // Indicates the number of the channels which are interfered and quality is bad but are still
    // selected for AFH
    // Original type: uint8_t
    optional int32 afh_select_unideal_channel_count = 9;
    // Current Link Supervision Timeout Setting
    // Unit: N * 0.3125 ms (1 Bluetooth Clock)
    // Original type: uint16_t
    optional int32 lsto = 10;
    // Piconet Clock for the specified Connection_Handle. This value is the same as the controller's
    // response to HCI_Read_Clock HCI command with the parameter "Which_Clock" of
    // 0x01 (Piconet Clock)
    // Unit: N * 0.3125 ms (1 Bluetooth Clock)
    // Original type: uint32_t
    optional int64 connection_piconet_clock = 11;
    // The count of retransmission
    // Original type: uint32_t
    optional int64 retransmission_count = 12;
    // The count of no RX
    // Original type: uint32_t
    optional int64 no_rx_count = 13;
    // The count of NAK (Negative Acknowledge)
    // Original type: uint32_t
    optional int64 nak_count = 14;
    // Controller timestamp of last TX ACK
    // Unit: N * 0.3125 ms (1 Bluetooth Clock)
    // Original type: uint32_t
    optional int64 last_tx_ack_timestamp = 15;
    // The count of Flow-off (STOP)
    // Original type: uint32_t
    optional int64 flow_off_count = 16;
    // Controller timestamp of last Flow-on (GO)
    // Unit: N * 0.3125 ms (1 Bluetooth Clock)
    // Original type: uint32_t
    optional int64 last_flow_on_timestamp = 17;
    // Buffer overflow count (how many bytes of TX data are dropped) since the last event
    // Original type: uint32_t
    optional int64 buffer_overflow_bytes = 18;
    // Buffer underflow count (in byte) since last event
    // Original type: uint32_t
    optional int64 buffer_underflow_bytes = 19;
}

/**
 * Logs when a Bluetooth device's manufacturer information is learnt by the Bluetooth stack
 *
 * Notes:
 * - Each event can be partially filled as we might learn different pieces of device
 *   information at different time
 * - Multiple device info events can be combined to give more complete picture
 * - When multiple device info events tries to describe the same information, the
 *   later one wins
 *
 * Logged from:
 *     packages/apps/Bluetooth
 */
message BluetoothManufacturerInfoReported {
    // An identifier that can be used to match events for this device.
    // Currently, this is a salted hash of the MAC address of this Bluetooth device.
    // Salt: Randomly generated 256 bit value
    // Hash algorithm: HMAC-SHA256
    // Size: 32 byte
    // Default: null or empty if the device identifier is not known
    optional bytes obfuscated_id = 1 [(android.os.statsd.log_mode) = MODE_BYTES];
    // Where is this device info obtained from
    optional android.bluetooth.DeviceInfoSrcEnum source_type = 2;
    // Name of the data source
    // For EXTERNAL: package name of the data source
    // For INTERNAL: null for general case, component name otherwise
    optional string source_name = 3;
    // Name of the manufacturer of this device
    optional string manufacturer = 4;
    // Model of this device
    optional string model = 5;
    // Hardware version of this device
    optional string hardware_version = 6;
    // Software version of this device
    optional string software_version = 7;
}

/**
 * Logs when we receive Bluetooth Read Remote Version Information Complete Event from the remote
 * device, as documented by the Bluetooth Core HCI specification
 * Reference: https://www.bluetooth.com/specifications/bluetooth-core-specification
 * Vol 2, Part E, Page 1118
 *
 * Logged from:
 *     system/bt
 */
message BluetoothRemoteVersionInfoReported {
    // Connection handle of the connection
    // Original type: uint16_t
    optional int32 connection_handle = 1;
    // HCI command status code
    // Default: STATUS_UNKNOWN
    optional android.bluetooth.hci.StatusEnum hci_status = 2;
    // 1 byte Version of current LMP in the remote controller
    optional int32 lmp_version = 3;
    // 2 bytes LMP manufacturer code of the remote controller
    // https://www.bluetooth.com/specifications/assigned-numbers/company-identifiers
    optional int32 lmp_manufacturer_code = 4;
    // 4 bytes subversion of the LMP in the remote controller
    optional int32 lmp_subversion = 5;
}

/**
 * Logs when certain Bluetooth SDP attributes are discovered
 * Constant definitions are from:
 *     https://www.bluetooth.com/specifications/assigned-numbers/service-discovery
 *
 * Current logged attributes:
 * - BluetoothProfileDescriptorList
 * - Supported Features Bitmask
 *
 * Logged from:
 *     system/bt
 */
message BluetoothSdpAttributeReported {
    // An identifier that can be used to match events for this device.
    // Currently, this is a salted hash of the MAC address of this Bluetooth device.
    // Salt: Randomly generated 256 bit value
    // Hash algorithm: HMAC-SHA256
    optional bytes obfuscated_id = 1 [(android.os.statsd.log_mode) = MODE_BYTES];
    // Short form UUIDs used to identify Bluetooth protocols, profiles, and service classes
    // Original type: uint16_t
    optional int32 protocol_uuid = 2;
    // Short form UUIDs used to identify Bluetooth SDP attribute types
    // Original type: uint16_t
    optional int32 attribute_id = 3;
    // Attribute value for the particular attribute
    optional bytes attribute_value = 4 [(android.os.statsd.log_mode) = MODE_BYTES];
}

/**
 * Logs when bond state of a Bluetooth device changes
 *
 * Logged from:
 *     frameworks/base/core/java/android/bluetooth/BluetoothDevice.java
 *     packages/apps/Bluetooth/src/com/android/bluetooth/btservice/BondStateMachine.java
 */
message BluetoothBondStateChanged {
    // An identifier that can be used to match events for this device.
    // Currently, this is a salted hash of the MAC address of this Bluetooth device.
    // Salt: Randomly generated 256 bit value
    // Hash algorithm: HMAC-SHA256
    // Size: 32 byte
    // Default: null or empty if the device identifier is not known
    optional bytes obfuscated_id = 1 [(android.os.statsd.log_mode) = MODE_BYTES];
    // Preferred transport type to remote dual mode device
    // Default: TRANSPORT_AUTO means no preference
    optional android.bluetooth.TransportTypeEnum transport = 2;
    // The type of this Bluetooth device (Classic, LE, or Dual mode)
    // Default: UNKNOWN
    optional android.bluetooth.DeviceTypeEnum type = 3;
    // Current bond state (NONE, BONDING, BONDED)
    // Default: BOND_STATE_UNKNOWN
    optional android.bluetooth.BondStateEnum bond_state = 4;
    // Bonding sub state
    // Default: BOND_SUB_STATE_UNKNOWN
    optional android.bluetooth.BondSubStateEnum bonding_sub_state = 5;
    // Unbond Reason
    // Default: UNBOND_REASON_UNKNOWN
    optional android.bluetooth.UnbondReasonEnum unbond_reason = 6;
}

/**
 * Logs there is an event related Bluetooth classic pairing
 *
 * Logged from:
 *     system/bt
 */
message BluetoothClassicPairingEventReported {
    // An identifier that can be used to match events for this device.
    // Currently, this is a salted hash of the MAC address of this Bluetooth device.
    // Salt: Randomly generated 256 bit value
    // Hash algorithm: HMAC-SHA256
    // Size: 32 byte
    // Default: null or empty if the device identifier is not known
    optional bytes obfuscated_id = 1 [(android.os.statsd.log_mode) = MODE_BYTES];
    // Connection handle of this connection if available
    // Range: 0x0000 - 0x0EFF (12 bits)
    // Default: 0xFFFF if the handle is unknown
    optional int32 connection_handle = 2;
    // HCI command associated with this event
    // Default: CMD_UNKNOWN
    optional android.bluetooth.hci.CommandEnum hci_cmd = 3;
    // HCI event associated with this event
    // Default: EVT_UNKNOWN
    optional android.bluetooth.hci.EventEnum hci_event = 4;
    // HCI command status code if this is triggerred by hci_cmd
    // Default: STATUS_UNKNOWN
    optional android.bluetooth.hci.StatusEnum cmd_status = 5;
    // HCI reason code associated with this event
    // Default: STATUS_UNKNOWN
    optional android.bluetooth.hci.StatusEnum reason_code = 6;
}

/**
 * Logs when there is an event related to Bluetooth Security Manager Protocol (SMP)
 *
 * Logged from:
 *     system/bt
 */
message BluetoothSmpPairingEventReported {
    // An identifier that can be used to match events for this device.
    // Currently, this is a salted hash of the MAC address of this Bluetooth device.
    // Salt: Randomly generated 256 bit value
    // Hash algorithm: HMAC-SHA256
    // Size: 32 byte
    // Default: null or empty if the device identifier is not known
    optional bytes obfuscated_id = 1 [(android.os.statsd.log_mode) = MODE_BYTES];
    // SMP command sent or received over L2CAP
    // Default: CMD_UNKNOWN
    optional android.bluetooth.smp.CommandEnum smp_command = 2;
    // Whether this command is sent or received
    // Default: DIRECTION_UNKNOWN
    optional android.bluetooth.DirectionEnum direction = 3;
    // SMP failure reason code
    // Default: PAIRING_FAIL_REASON_DEFAULT
    optional android.bluetooth.smp.PairingFailReasonEnum smp_fail_reason = 4;
}

/**
 * Logs when a Bluetooth socket’s connection state changed
 *
 * Logged from:
 *   system/bt
 */
message BluetoothSocketConnectionStateChanged {
    // An identifier that can be used to match events for this device.
    // Currently, this is a salted hash of the MAC address of this Bluetooth device.
    // Salt: Randomly generated 256 bit value
    // Hash algorithm: HMAC-SHA256
    // Size: 32 byte
    // Default: null or empty if this is a server listener socket
    optional bytes obfuscated_id = 1 [(android.os.statsd.log_mode) = MODE_BYTES];
    // Temporary port of this socket for the current connection or session only
    // Default 0 when unknown or don't care
    optional int32 port = 2;
    // Socket type as mentioned in
    // frameworks/base/core/java/android/bluetooth/BluetoothSocket.java
    // Default: SOCKET_TYPE_UNKNOWN
    optional android.bluetooth.SocketTypeEnum type = 3;
    // Socket connection state
    // Default: SOCKET_CONNECTION_STATE_UNKNOWN
    optional android.bluetooth.SocketConnectionstateEnum state = 4;
    // Number of bytes sent to remote device during this connection
    optional int64 tx_bytes = 5;
    // Number of bytes received from remote device during this connection
    optional int64 rx_bytes = 6;
    // Socket owner's UID
    optional int32 uid = 7 [(is_uid) = true];
    // Server port of this socket, if any. When both |server_port| and |port| fields are populated,
    // |port| must be spawned by |server_port|
    // Default 0 when unknown or don't care
    optional int32 server_port = 8;
    // Whether this is a server listener socket
    optional android.bluetooth.SocketRoleEnum is_server = 9;
}

/**
 * Logs when something is plugged into or removed from the USB-C connector.
 *
 * Logged from:
 *  Vendor USB HAL.
 */
message UsbConnectorStateChanged {
    enum State {
      DISCONNECTED = 0;
      CONNECTED = 1;
    }
    optional State state = 1;
}

/**
 * Logs the reported speaker impedance.
 *
 * Logged from:
 *  Vendor audio implementation.
 */
message SpeakerImpedanceReported {
    optional int32 speaker_location = 1;
    optional int32 impedance = 2;
}

/**
 * Logs the report of a failed hardware.
 *
 * Logged from:
 *  Vendor HALs.
 *
 */
message HardwareFailed {
    enum HardwareType {
        HARDWARE_FAILED_UNKNOWN = 0;
        HARDWARE_FAILED_MICROPHONE = 1;
        HARDWARE_FAILED_CODEC = 2;
        HARDWARE_FAILED_SPEAKER = 3;
        HARDWARE_FAILED_FINGERPRINT = 4;
    }
    optional HardwareType hardware_type = 1;

    /* hardware_location allows vendors to differentiate between multiple instances of
    * the same hardware_type.  The specific locations are vendor defined integers,
    * referring to board-specific numbering schemes.
    */
    optional int32 hardware_location = 2;

    /* failure_code is specific to the HardwareType of the failed hardware.
     * It should use the enum values defined below.
     */
    enum MicrophoneFailureCode {
        MICROPHONE_FAILURE_COMPLETE = 0;
    }
    enum CodecFailureCode {
        CODEC_FAILURE_COMPLETE = 0;
    }
    enum SpeakerFailureCode {
        SPEAKER_FAILURE_COMPLETE = 0;
        SPEAKER_FAILURE_HIGH_Z = 1;
        SPEAKER_FAILURE_SHORT = 2;
    }
    enum FingerprintFailureCode {
        FINGERPRINT_FAILURE_COMPLETE = 0;
        FINGERPRINT_SENSOR_BROKEN = 1;
        FINGERPRINT_TOO_MANY_DEAD_PIXELS = 2;
    }
    optional int32 failure_code = 3;
}

/**
 * Log an event when the device has been physically dropped.
 * Reported from the /vendor partition.
 */
message PhysicalDropDetected {
    // Confidence that the event was actually a drop, 0 -> 100
    optional int32 confidence_pctg = 1;
    // Peak acceleration of the drop, in 1/1000s of a g.
    optional int32 accel_peak_thousandths_g = 2;
    // Duration of freefall in ms
    optional int32 freefall_time_millis = 3;
}

/**
 * Log bucketed battery charge cycles.
 *
 * Each bucket represents cycles of the battery past
 * a given charge point.  For example, bucket 1 is the
 * lowest 1/8th of the battery, and bucket 8 is 100%.
 *
 * Logged from:
 * /sys/class/power_supply/bms/cycle_count, via Vendor.
 */
message ChargeCyclesReported {
    optional int32 cycle_bucket_1 = 1;
    optional int32 cycle_bucket_2 = 2;
    optional int32 cycle_bucket_3 = 3;
    optional int32 cycle_bucket_4 = 4;
    optional int32 cycle_bucket_5 = 5;
    optional int32 cycle_bucket_6 = 6;
    optional int32 cycle_bucket_7 = 7;
    optional int32 cycle_bucket_8 = 8;
}

/**
 * Logs the duration of a davey (jank of >=700ms) when it occurs
 *
 * Logged from:
 *   frameworks/base/libs/hwui/JankTracker.cpp
 */
message DaveyOccurred {
    // The UID that logged this atom.
    optional int32 uid = 1 [(is_uid) = true];

    // Amount of time it took to render the frame. Should be >=700ms.
    optional int64 jank_duration_millis = 2;
}

/**
 * Logs phone signal strength changes.
 *
 * Logged from:
 *   frameworks/base/core/java/com/android/internal/os/BatteryStatsImpl.java
 */
message PhoneSignalStrengthChanged {
    // Signal strength, from frameworks/base/core/proto/android/telephony/enums.proto.
    optional android.telephony.SignalStrengthEnum signal_strength = 1;
}


/**
 * Logs when the phone state, sim state or signal strength changes
 *
 * Logged from:
 *   frameworks/base/core/java/com/android/internal/os/BatteryStatsImpl.java
 */
message PhoneServiceStateChanged {
    optional android.telephony.ServiceStateEnum state = 1;
    optional android.telephony.SimStateEnum sim_state = 2;
    optional android.telephony.SignalStrengthEnum signal_strength = 3;
}

/**
 * Logs when the phone becomes on or off.
 *
 * Logged from:
 *   frameworks/base/core/java/com/android/internal/os/TelephonyRegistry.java
 */
message PhoneStateChanged {
    enum State {
        OFF = 0;
        ON = 1;
    }
    optional State state = 1;
}

message LauncherUIChanged {
    optional android.stats.launcher.LauncherAction action = 1;
    optional android.stats.launcher.LauncherState src_state = 2;
    optional android.stats.launcher.LauncherState dst_state = 3;
    optional android.stats.launcher.LauncherExtension extension = 4 [(log_mode) = MODE_BYTES];
    optional bool is_swipe_up_enabled = 5;
}

/**
 * Logs that a setting was updated.
 * Logged from:
 *   frameworks/base/packages/SettingsProvider/src/com/android/providers/settings/SettingsState.java
 * The tag and is_default allow resetting of settings to default values based on the specified
 * tag. See Settings#putString(ContentResolver, String, String, String, boolean) for more details.
 */
message SettingChanged {
    // The name of the setting.
    optional string setting = 1;

    // The change being imposed on this setting. May represent a number, eg "3".
    optional string value = 2;

    // The new value of this setting. For most settings, this is same as value. For some settings,
    // value is +X or -X where X represents an element in a set. For example, if the previous value
    // is A,B,C and value is -B, then new_value is A,C and prev_value is A,B,C.
    // The +/- feature is currently only used for location_providers_allowed.
    optional string new_value = 3;

    // The previous value of this setting.
    optional string prev_value = 4;

    // The tag used with the is_default for resetting sets of settings. This is generally null.
    optional string tag = 5;

    // True if this setting with tag should be resettable.
    optional bool is_default = 6;

    // The associated user (for multi-user feature). Defined in android/os/UserHandle.java
    optional int32 user = 7;

    enum ChangeReason {
        UPDATED = 1; // Updated can be an insertion or an update.
        DELETED = 2;
    }
    optional ChangeReason reason = 8;
}

/**
 * Logs activity going to foreground or background
 *
 * Logged from:
  *   frameworks/base/services/core/java/com/android/server/am/ActivityRecord.java
 */
message ActivityForegroundStateChanged {
    optional int32 uid = 1 [(is_uid) = true];
    optional string pkg_name = 2;
    optional string class_name = 3;

    enum State {
        BACKGROUND = 0;
        FOREGROUND = 1;
    }
    optional State state = 4;
}

/**
 * Logs when an app crashes.
 * Logged from:
 *      frameworks/base/services/core/java/com/android/server/am/ActivityManagerService.java
 */
message AppCrashOccurred {
    optional int32 uid = 1 [(is_uid) = true];

    optional string event_type = 2;

    // The name of the process.
    // system_server if it is not by an app
    optional string process_name = 3;

    // The pid if available. -1 means not available.
    optional sint32 pid = 4;

    optional string package_name = 5;

    enum InstantApp {
        UNAVAILABLE = 0;
        FALSE = 1;
        TRUE = 2;
    }
    optional InstantApp is_instant_app = 6;

    enum ForegroundState {
        UNKNOWN = 0;
        BACKGROUND = 1;
        FOREGROUND = 2;
    }
    optional ForegroundState foreground_state = 7;
}

/**
 * Logs when a WTF (What a Terrible Failure) happened.
 * Logged from:
 *      frameworks/base/services/core/java/com/android/server/am/ActivityManagerService.java
 */
message WTFOccurred {
    optional int32 uid = 1 [(is_uid) = true];

    optional string tag = 2;

    // The name of the process.
    // system_server if it is not by an app
    optional string process_name = 3;

    // The pid if available. -1 means not available.
    optional sint32 pid = 4;
}

/**
 * Logs when system server reports low memory.
 * Logged from:
 *      frameworks/base/services/core/java/com/android/server/am/ActivityManagerService.java
 */
message LowMemReported {
}

/**
 * Logs when an app ANR (App Not Responding) occurs.
 * Logged from:
 *      frameworks/base/services/core/java/com/android/server/am/AppErrors.java
 */
message ANROccurred {
    optional int32 uid = 1 [(is_uid) = true];

    optional string process_name = 2;

    optional string short_component_name = 3;

    optional string reason = 4;

    enum InstantApp {
        UNAVAILABLE = 0;
        FALSE = 1;
        TRUE = 2;
    }
    optional InstantApp is_instant_app = 5;

    enum ForegroundState {
        UNKNOWN = 0;
        BACKGROUND = 1;
        FOREGROUND = 2;
    }
    optional ForegroundState foreground_state = 6;
}

/*
 * Allows other apps to push events into statsd.
 * Logged from:
 *      frameworks/base/core/java/android/util/StatsLog.java
 */
message AppBreadcrumbReported {
    // The uid of the application that sent this custom atom.
    optional int32 uid = 1 [(is_uid) = true];

    // An arbitrary label chosen by the developer. For Android P, the label should be in [0, 16).
    optional int32 label = 2;

    // Allows applications to easily use a custom event as start/stop boundaries (ie, define custom
    // predicates for the metrics).
    enum State {
        UNKNOWN = 0;
        UNSPECIFIED = 1;  // For events that are known to not represent START/STOP.
        STOP = 2;
        START = 3;
    }
    optional State state = 3;
}

/**
 * Logs when statsd detects an anomaly.
 *
 * Logged from:
 *   frameworks/base/cmds/statsd/src/anomaly/AnomalyTracker.cpp
 */
message AnomalyDetected {
    // Uid that owns the config whose anomaly detection alert fired.
    optional int32 config_uid = 1 [(is_uid) = true];

    // Id of the config whose anomaly detection alert fired.
    optional int64 config_id = 2;

    // Id of the alert (i.e. name of the anomaly that was detected).
    optional int64 alert_id = 3;
}

message AppStartOccurred {
    // The uid if available. -1 means not available.
    optional int32 uid = 1 [(is_uid) = true];

    // The app package name.
    optional string pkg_name = 2;

    enum TransitionType {
        UNKNOWN = 0;
        WARM = 1;
        HOT = 2;
        COLD = 3;
    }
    // The transition type.
    optional TransitionType type = 3;

    // The activity name.
    optional string activity_name = 4;

    // The name of the calling app. Empty if not set.
    optional string calling_pkg_name = 5;

    // Whether the app is an instant app.
    optional bool is_instant_app = 6;

    // Device uptime when activity started.
    optional int64 activity_start_millis = 7;

    optional android.app.AppTransitionReasonEnum reason = 8;

    optional int32 transition_delay_millis = 9;
    // -1 if not set.
    optional int32 starting_window_delay_millis = 10;
    // -1 if not set.
    optional int32 bind_application_delay_millis = 11;
    optional int32 windows_drawn_delay_millis = 12;

    // Empty if not set.
    optional string launch_token = 13;

    // The compiler filter used when when the package was optimized.
    optional int32 package_optimization_compilation_filter = 14;

    // The reason why the package was optimized.
    optional int32 package_optimization_compilation_reason = 15;
}

message AppStartCanceled {
    // The uid if available. -1 means not available.
    optional int32 uid = 1 [(is_uid) = true];

    // The app package name.
    optional string pkg_name = 2;

    enum TransitionType {
        UNKNOWN = 0;
        WARM = 1;
        HOT = 2;
        COLD = 3;
    }
    // The transition type.
    optional TransitionType type = 3;

    // The activity name.
    optional string activity_name = 4;
}

message AppStartFullyDrawn {
    // The uid if available. -1 means not available.
    optional int32 uid = 1 [(is_uid) = true];

    // The app package name.
    optional string pkg_name = 2;

    enum TransitionType {
        UNKNOWN = 0;
        WITH_BUNDLE = 1;
        WITHOUT_BUNDLE = 2;
    }
    // The transition type.
    optional TransitionType type = 3;

    // The activity name.
    optional string activity_name = 4;

    optional bool transition_process_running = 5;

    // App startup time (until call to Activity#reportFullyDrawn()).
    optional int64 app_startup_time_millis = 6;
}

/**
 * Logs a picture-in-picture action
 * Logged from:
 *      frameworks/base/services/core/java/com/android/server/am/ActivityManagerService.java
 *      frameworks/base/services/core/java/com/android/server/am/ActivityStackSupervisor.java
 *      frameworks/base/packages/SystemUI/src/com/android/systemui/pip/phone/PipTouchHandler.java
 */
message PictureInPictureStateChanged {
    // -1 if it is not available
    optional int32 uid = 1 [(is_uid) = true];

    optional string short_name = 2;

    enum State {
        ENTERED = 1;
        EXPANDED_TO_FULL_SCREEN = 2;
        MINIMIZED = 3;
        DISMISSED = 4;
    }
    optional State state = 3;
}

/**
 * Logs overlay action
 * Logged from:
 *     services/core/java/com/android/server/wm/Session.java
 */
message OverlayStateChanged {
    optional int32 uid = 1 [(is_uid) = true];

    optional string package_name = 2;

    optional bool using_alert_window = 3;

    enum State {
        ENTERED = 1;
        EXITED = 2;
    }
    optional State state = 4;
}

/*
 * Logs foreground service starts and stops.
 * Note that this is not when a service starts or stops, but when it is
 * considered foreground.
 * Logged from
 *     //frameworks/base/services/core/java/com/android/server/am/ActiveServices.java
 */
message ForegroundServiceStateChanged {
    optional int32 uid = 1 [(is_uid) = true];
    // package_name + "/" + class_name
    optional string short_name = 2;

    enum State {
        ENTER = 1;
        EXIT = 2;
    }
    optional State state = 3;
}

/**
 * Logs creation or removal of an isolated uid. Isolated uid's are temporary uid's to sandbox risky
 * behavior in its own uid. However, the metrics of these isolated uid's almost always should be
 * attributed back to the parent (host) uid. One example is Chrome.
 *
 * Logged from:
 *   frameworks/base/core/java/com/android/internal/os/BatteryStatsImpl.java
 */
message IsolatedUidChanged {
    // The host UID. Generally, we should attribute metrics from the isolated uid to the host uid.
    // NOTE: DO NOT annotate uid field in this atom. This atom is specially handled in statsd.
    optional int32 parent_uid = 1;

    optional int32 isolated_uid = 2;

    // We expect an isolated uid to be removed before if it's used for another parent uid.
    enum Event {
        REMOVED = 0;
        CREATED = 1;
    }
    optional Event event = 3;
}

/*
 * Logs the reception of an incoming network packet causing the main system to wake up for
 * processing that packet. These events are notified by the kernel via Netlink NFLOG to Netd
 * and processed by WakeupController.cpp.
 */
message PacketWakeupOccurred {
    // The uid owning the socket into which the packet was delivered, or -1 if the packet was
    // delivered nowhere.
    optional int32 uid = 1 [(is_uid) = true];
    // The interface name on which the packet was received.
    optional string iface = 2;
    // The ethertype value of the packet.
    optional int32 ethertype = 3;
    // String representation of the destination MAC address of the packet.
    optional string destination_hardware_address = 4;
    // String representation of the source address of the packet if this was an IP packet.
    optional string source_ip = 5;
    // String representation of the destination address of the packet if this was an IP packet.
    optional string destination_ip = 6;
    // The value of the protocol field if this was an IPv4 packet or the value of the Next Header
    // field if this was an IPv6 packet. The range of possible values is the same for both IP
    // families.
    optional int32 ip_next_header = 7;
    // The source port if this was a TCP or UDP packet.
    optional int32 source_port = 8;
    // The destination port if this was a TCP or UDP packet.
    optional int32 destination_port = 9;
}

/*
 * Logs the memory stats for an app on startup.
 * Logged from:
 *     frameworks/base/services/core/java/com/android/server/am/ActivityManagerService.java
 */
message AppStartMemoryStateCaptured {
    // The uid if available. -1 means not available.
    optional int32 uid = 1 [(is_uid) = true];

    // The process name.
    optional string process_name = 2;

    // The activity name.
    optional string activity_name = 3;

    // # of page-faults
    optional int64 pgfault = 4;

    // # of major page-faults
    optional int64 pgmajfault = 5;

    // RSS
    optional int64 rss_in_bytes = 6;

    // CACHE
    optional int64 cache_in_bytes = 7;

    // SWAP
    optional int64 swap_in_bytes = 8;
}

/*
 * Logs the change in Low Memory Killer Daemon (LMKD) state which is used as start/stop boundaries
 * for LMK event.
 * Logged from:
 *      system/core/lmkd/lmkd.c
 */
message LmkStateChanged {
    enum State {
        UNKNOWN = 0;
        START = 1;
        STOP = 2;
    }
    optional State state = 1;
}

/*
 * Logs the event when Low Memory Killer Daemon (LMKD) kills a process to reduce memory pressure.
 * Logged from:
 *      system/core/lmkd/lmkd.c
 */
message LmkKillOccurred {
    // The uid if available. -1 means not available.
    optional int32 uid = 1 [(is_uid) = true];

    // The process name.
    optional string process_name = 2;

    // oom adj score.
    optional int32 oom_score = 3;

    // # of page-faults
    optional int64 pgfault = 4;

    // # of major page-faults
    optional int64 pgmajfault = 5;

    // RSS
    optional int64 rss_in_bytes = 6;

    // CACHE
    optional int64 cache_in_bytes = 7;

    // SWAP
    optional int64 swap_in_bytes = 8;

    // The elapsed real time of start of the process.
    optional int64 process_start_time_nanos = 9;
}

/*
 * Logs when the ActivityManagerService detects that an app died.
 *
 * Logged from:
 *   frameworks/base/services/core/java/com/android/server/am/ActivityManagerService.java
 */
message AppDied {
    // timestamp(elapsedRealtime) of record creation
    optional uint64 timestamp_millis = 1 [(stateFieldOption).option = EXCLUSIVE];
}

//////////////////////////////////////////////////////////////////////
// Pulled atoms below this line //
//////////////////////////////////////////////////////////////////////

/**
 * Pulls bytes transferred via wifi (Sum of foreground and background usage).
 *
 * Pulled from:
 *   StatsCompanionService (using BatteryStats to get which interfaces are wifi)
 */
message WifiBytesTransfer {
    optional int32 uid = 1 [(is_uid) = true];

    optional int64 rx_bytes = 2;

    optional int64 rx_packets = 3;

    optional int64 tx_bytes = 4;

    optional int64 tx_packets = 5;
}

/**
 * Pulls bytes transferred via wifi (separated by foreground and background usage).
 *
 * Pulled from:
 *   StatsCompanionService (using BatteryStats to get which interfaces are wifi)
 */
message WifiBytesTransferByFgBg {
    optional int32 uid = 1 [(is_uid) = true];

    // 1 denotes foreground and 0 denotes background. This is called Set in NetworkStats.
    optional bool is_foreground = 2;

    optional int64 rx_bytes = 3;

    optional int64 rx_packets = 4;

    optional int64 tx_bytes = 5;

    optional int64 tx_packets = 6;
}

/**
 * Pulls bytes transferred via mobile networks (Sum of foreground and background usage).
 *
 * Pulled from:
 *   StatsCompanionService (using BatteryStats to get which interfaces are mobile data)
 */
message MobileBytesTransfer {
    optional int32 uid = 1 [(is_uid) = true];

    optional int64 rx_bytes = 2;

    optional int64 rx_packets = 3;

    optional int64 tx_bytes = 4;

    optional int64 tx_packets = 5;
}

/**
 * Pulls bytes transferred via mobile networks (separated by foreground and background usage).
 *
 * Pulled from:
 *   StatsCompanionService (using BatteryStats to get which interfaces are mobile data)
 */
message MobileBytesTransferByFgBg {
    optional int32 uid = 1 [(is_uid) = true];

    // 1 denotes foreground and 0 denotes background. This is called Set in
    // NetworkStats.
    optional bool is_foreground = 2;

    optional int64 rx_bytes = 3;

    optional int64 rx_packets = 4;

    optional int64 tx_bytes = 5;

    optional int64 tx_packets = 6;
}

/**
 * Pulls bytes transferred via bluetooth. It is pulled from Bluetooth controller.
 *
 * Pulled from:
 *   StatsCompanionService
 */
message BluetoothBytesTransfer {
    optional int32 uid = 1 [(is_uid) = true];

    optional int64 rx_bytes = 2;

    optional int64 tx_bytes = 3;
}

/**
 * Pulls the kernel wakelock durations. This atom is adapted from
 * android/internal/os/KernelWakelockStats.java
 *
 * Pulled from:
 *   StatsCompanionService using KernelWakelockReader.
 */
message KernelWakelock {
    optional string name = 1;

    optional int32 count = 2;

    optional int32 version = 3;

    optional int64 time = 4;
}

/**
 * Pulls low power state information. This includes platform and subsystem sleep state information,
 * PowerStatePlatformSleepState, PowerStateVoter or PowerStateSubsystemSleepState as defined in
 *   hardware/interfaces/power/1.0/types.hal
 *   hardware/interfaces/power/1.1/types.hal
 */
message SubsystemSleepState {
    // Subsystem name
    optional string subsystem_name = 1;
    // For PlatformLowPowerStats (hal 1.0), this is the voter name, which could be empty.
    // For SubsystemLowPowerStats (hal 1.1), this is the sleep state name.
    optional string subname = 2;
    // The number of times it entered, or voted for entering the sleep state
    optional uint64 count = 3;
    // The length of time spent in, or spent voting for, the sleep state
    optional uint64 time_millis = 4;
}

/**
 * Pulls Cpu time per frequency.
 * Pulls the time the cpu spend on the frequency index. Frequency index
 * starts from highest to lowest. The value should be monotonically
 * increasing since boot. However, if there is a cpu
 * hotplug event, the value would be reset as well.
 */
message CpuTimePerFreq {
    optional uint32 cluster = 1;
    optional uint32 freq_index = 2;
    optional uint64 time_millis = 3;
}

/**
 * Pulls Cpu Time Per Uid.
 * Note that isolated process uid time should be attributed to host uids.
 */
message CpuTimePerUid {
    optional int32 uid = 1 [(is_uid) = true];
    optional uint64 user_time_micros = 2;
    optional uint64 sys_time_micros = 3;
}

/**
 * Pulls Cpu Time Per Uid per frequency.
 * Note that isolated process uid time should be attributed to host uids.
 * For each uid, we order the time by descending frequencies.
 */
message CpuTimePerUidFreq {
    optional int32 uid = 1 [(is_uid) = true];
    optional uint32 freq_index = 2;
    optional uint64 time_millis = 3;
}

/**
 * Pulls Wifi Controller Activity Energy Info
 */
message WifiActivityInfo {
    // timestamp(wall clock) of record creation
    optional uint64 timestamp_millis = 1;
    // stack reported state
    // TODO: replace this with proto enum
    optional int32 stack_state = 2;
    // tx time in ms
    optional uint64 controller_tx_time_millis = 3;
    // rx time in ms
    optional uint64 controller_rx_time_millis = 4;
    // idle time in ms
    optional uint64 controller_idle_time_millis = 5;
    // product of current(mA), voltage(V) and time(ms)
    optional uint64 controller_energy_used = 6;
}

/**
 * Pulls Modem Activity Energy Info
 */
message ModemActivityInfo {
    // timestamp(wall clock) of record creation
    optional uint64 timestamp_millis = 1;
    // sleep time in ms.
    optional uint64 sleep_time_millis = 2;
    // idle time in ms
    optional uint64 controller_idle_time_millis = 3;
    /**
     * Tx power index
     * index 0 = tx_power < 0dBm
     * index 1 = 0dBm < tx_power < 5dBm
     * index 2 = 5dBm < tx_power < 15dBm
     * index 3 = 15dBm < tx_power < 20dBm
     * index 4 = tx_power > 20dBm
     */
    // tx time in ms at power level 0
    optional uint64 controller_tx_time_pl0_millis = 4;
    // tx time in ms at power level 1
    optional uint64 controller_tx_time_pl1_millis = 5;
    // tx time in ms at power level 2
    optional uint64 controller_tx_time_pl2_millis = 6;
    // tx time in ms at power level 3
    optional uint64 controller_tx_time_pl3_millis = 7;
    // tx time in ms at power level 4
    optional uint64 controller_tx_time_pl4_millis = 8;
    // rx time in ms at power level 5
    optional uint64 controller_rx_time_millis = 9;
    // product of current(mA), voltage(V) and time(ms)
    optional uint64 energy_used = 10;
}

/**
 * Pulls Bluetooth Activity Energy Info
 * Note: BluetoothBytesTransfer is pulled at the same time from the controller.
 */
message BluetoothActivityInfo {
    // timestamp(wall clock) of record creation
    optional uint64 timestamp_millis = 1;
    // bluetooth stack state
    optional int32 bluetooth_stack_state = 2;
    // tx time in ms
    optional uint64 controller_tx_time_millis = 3;
    // rx time in ms
    optional uint64 controller_rx_time_millis = 4;
    // idle time in ms
    optional uint64 controller_idle_time_millis = 5;
    // product of current(mA), voltage(V) and time(ms)
    optional uint64 energy_used = 6;
}

/*
 * Logs the memory stats for a process.
 */
message ProcessMemoryState {
    // The uid if available. -1 means not available.
    optional int32 uid = 1 [(is_uid) = true];

    // The process name.
    optional string process_name = 2;

    // oom adj score.
    optional int32 oom_score = 3;

    // # of page-faults
    optional int64 pgfault = 4;

    // # of major page-faults
    optional int64 pgmajfault = 5;

    // RSS
    optional int64 rss_in_bytes = 6;

    // CACHE
    optional int64 cache_in_bytes = 7;

    // SWAP
    optional int64 swap_in_bytes = 8;
}

/*
 * Elapsed real time from SystemClock.
 */
message SystemElapsedRealtime {
    optional uint64 time_millis = 1;
}

/*
 * Up time from SystemClock.
 */
message SystemUptime {
    // Milliseconds since the system was booted.
    // This clock stops when the system enters deep sleep (CPU off, display dark, device waiting
    // for external input).
    // It is not affected by clock scaling, idle, or other power saving mechanisms.
    optional uint64 uptime_millis = 1;
}

/*
 * Reads from /proc/uid_concurrent_active_time which has the format:
 * active: X (X is # cores)
 * [uid0]: [time-0] [time-1] [time-2] ... (# entries = # cores)
 * [uid1]: [time-0] [time-1] [time-2] ... ...
 * ...
 * Time-N means the CPU time a UID spent running concurrently with N other processes.
 * The file contains a monotonically increasing count of time for a single boot.
 */
message CpuActiveTime {
    optional int32 uid = 1 [(is_uid) = true];
    optional uint64 time_millis = 2;
}

/**
 * Reads from /proc/uid_concurrent_policy_time which has the format:
 * policy0: X policy4: Y (there are X cores on policy0, Y cores on policy4)
 * [uid0]: [time-0-0] [time-0-1] ... [time-1-0] [time-1-1] ...
 * [uid1]: [time-0-0] [time-0-1] ... [time-1-0] [time-1-1] ...
 * ...
 * Time-X-Y means the time a UID spent on clusterX running concurrently with Y other processes.
 * The file contains a monotonically increasing count of time for a single boot.
 */
message CpuClusterTime {
    optional int32 uid = 1 [(is_uid) = true];
    optional int32 cluster_index = 2;
    optional uint64 time_millis = 3;
}

/*
 * Pulls free disk space, for data, system partition and temporary directory.
 */
message DiskSpace {
    // available bytes in data partition
    optional uint64 data_available_bytes = 1;
    // available bytes in system partition
    optional uint64 system_available_bytes = 2;
    // available bytes in download cache or temp directories
    optional uint64 temp_available_bytes = 3;
}

/**
 * Pulls battery coulomb counter, which is the remaining battery charge in uAh.
 * Pulled from:
 *   frameworks/base/cmds/statsd/src/external/ResourceHealthManagerPuller.cpp
 */
message RemainingBatteryCapacity {
    optional int32 charge_uAh = 1;
}

/**
 * Pulls battery capacity, which is the battery capacity when full in uAh.
 * Pulled from:
 *   frameworks/base/cmds/statsd/src/external/ResourceHealthManagerPuller.cpp
 */
message FullBatteryCapacity {
    optional int32 capacity_uAh = 1;
}

/**
 * Pulls the temperature of various parts of the device.
 * The units are tenths of a degree Celsius. Eg: 30.3C is reported as 303.
 *
 * Pulled from:
 *   frameworks/base/cmds/statsd/src/external/ResourceThermalManagerPuller.cpp
 */
message Temperature {
    // The type of temperature being reported. Eg. CPU, GPU, SKIN, BATTERY.
    optional android.os.TemperatureTypeEnum sensor_location = 1;

    // The name of the temperature source. Eg. CPU0
    optional string sensor_name = 2;

    // Temperature in tenths of a degree C.
    optional int32 temperature_dC = 3;
}

/**
 * Logs the latency period(in microseconds) and the return code of
 * the DNS(Domain Name System) lookups.
 * These 4 methods(GETADDRINFO,GETHOSTBYNAME,GETHOSTBYADDR,RES_NSEND)
 * to get info(address or hostname) from DNS server(or DNS cache).
 * Logged from:
 *   /system/netd/server/DnsProxyListener.cpp
 */
message NetworkDnsEventReported {
    // The types of the DNS lookups, as defined in
    //system/netd/server/binder/android/net/metrics/INetdEventListener.aidl
    enum EventType {
        EVENT_UNKNOWN = 0;
        EVENT_GETADDRINFO = 1;
        EVENT_GETHOSTBYNAME = 2;
        EVENT_GETHOSTBYADDR = 3;
        EVENT_RES_NSEND = 4;
    }
    optional EventType event_type = 1;

    // The return value of the DNS resolver for each DNS lookups.
    //bionic/libc/include/netdb.h
    //system/netd/resolv/include/netd_resolv/resolv.h
    enum ReturnCode {
        EAI_NO_ERROR = 0;
        EAI_ADDRFAMILY = 1;
        EAI_AGAIN = 2;
        EAI_BADFLAGS = 3;
        EAI_FAIL = 4;
        EAI_FAMILY = 5;
        EAI_MEMORY = 6;
        EAI_NODATA = 7;
        EAI_NONAME = 8;
        EAI_SERVICE = 9;
        EAI_SOCKTYPE = 10;
        EAI_SYSTEM = 11;
        EAI_BADHINTS = 12;
        EAI_PROTOCOL = 13;
        EAI_OVERFLOW = 14;
        RESOLV_TIMEOUT = 255;
        EAI_MAX = 256;
    }
    optional ReturnCode return_code = 2;

    // The latency period(in microseconds) it took for this DNS lookup to complete.
    optional int32 latency_micros = 3;
}

/**
 * Logs when a data stall event occurs.
 *
 * Log from:
 *     frameworks/base/services/core/java/com/android/server/connectivity/NetworkMonitor.java
 */
message DataStallEvent {
    // Data stall evaluation type.
    // See frameworks/base/services/core/java/com/android/server/connectivity/NetworkMonitor.java
    // Refer to the definition of DATA_STALL_EVALUATION_TYPE_*.
    optional int32 evaluation_type = 1;
    // See definition in data_stall_event.proto.
    optional com.android.server.connectivity.ProbeResult validation_result = 2;
    // See definition in data_stall_event.proto.
    optional android.net.NetworkCapabilitiesProto.Transport network_type = 3;
    // See definition in data_stall_event.proto.
    optional com.android.server.connectivity.WifiData wifi_info = 4 [(log_mode) = MODE_BYTES];
    // See definition in data_stall_event.proto.
    optional com.android.server.connectivity.CellularData cell_info = 5 [(log_mode) = MODE_BYTES];
    // See definition in data_stall_event.proto.
    optional com.android.server.connectivity.DnsEvent dns_event = 6 [(log_mode) = MODE_BYTES];
}

/**
 * Logs when a NFC device's error occurred.
 * Logged from:
 *     system/nfc/src/nfc/nfc/nfc_ncif.cc
 *     packages/apps/Nfc/src/com/android/nfc/cardemulation/AidRoutingManager.java
 */
message NfcErrorOccurred {
    enum Type {
        UNKNOWN = 0;
        CMD_TIMEOUT = 1;
        ERROR_NOTIFICATION = 2;
        AID_OVERFLOW = 3;
    }
    optional Type type = 1;
    // If it's nci cmd timeout, log the timeout command.
    optional uint32 nci_cmd = 2;

    optional uint32 error_ntf_status_code = 3;
}

/**
 * Logs when a NFC device's state changed event
 * Logged from:
 *     packages/apps/Nfc/src/com/android/nfc/NfcService.java
 */
message NfcStateChanged {
    enum State {
        UNKNOWN = 0;
        OFF = 1;
        ON = 2;
        ON_LOCKED = 3; // Secure Nfc enabled.
        CRASH_RESTART = 4; // NfcService watchdog timeout restart.
    }
    optional State state = 1;
}

/**
 * Logs when a NFC Beam Transaction occurred.
 * Logged from:
 *     packages/apps/Nfc/src/com/android/nfc/P2pLinkManager.java
 */
message NfcBeamOccurred {
    enum Operation {
        UNKNOWN = 0;
        SEND = 1;
        RECEIVE = 2;
    }
    optional Operation operation = 1;
}

/**
 * Logs when a NFC Card Emulation Transaction occurred.
 * Logged from:
 *     packages/apps/Nfc/src/com/android/nfc/cardemulation/HostEmulationManager.java
 *     packages/apps/Nfc/src/com/android/nfc/cardemulation/HostNfcFEmulationManager.java
 */
message NfcCardemulationOccurred {
    enum Category {
        UNKNOWN = 0;
        HCE_PAYMENT = 1;
        HCE_OTHER = 2;
        OFFHOST = 3;
    }
    // Transaction belongs to HCE payment or HCE other category, or offhost.
    optional Category category = 1;
    // SeName from transaction: SIMx, eSEx, HCE, HCEF.
    optional string se_name = 2;
}

/**
 * Logs when a NFC Tag event occurred.
 * Logged from:
 *     packages/apps/Nfc/src/com/android/nfc/NfcDispatcher.java
 */
message NfcTagOccurred {
    enum Type {
        UNKNOWN = 0;
        URL = 1;
        BT_PAIRING = 2;
        PROVISION = 3;
        WIFI_CONNECT = 4;
        APP_LAUNCH = 5;
        OTHERS = 6;
    }
    optional Type type = 1;
}

/**
 * Logs when Hce transaction triggered
 * Logged from:
 *     system/nfc/src/nfc/nfc/nfc_ncif.cc
 */
message NfcHceTransactionOccurred {
    // The latency period(in microseconds) it took for the first HCE data
    // exchange.
    optional uint32 latency_micros = 1;
}

/**
 * Logs when SecureElement state event changed
 * Logged from:
 *     packages/apps/SecureElement/src/com/android/se/Terminal.java
 */
message SeStateChanged {
    enum State {
        UNKNOWN = 0;
        INITIALIZED = 1;
        DISCONNECTED = 2;
        CONNECTED = 3;
        HALCRASH = 4;
    }
    optional State state = 1;

    optional string state_change_reason = 2;
    // SIMx or eSEx.
    optional string terminal = 3;
}

/**
 * Logs when Omapi API used
 * Logged from:
 *     packages/apps/SecureElement/src/com/android/se/Terminal.java
 */
message SeOmapiReported {
    enum Operation {
        UNKNOWN = 0;
        OPEN_CHANNEL = 1;
    }
    optional Operation operation = 1;
    // SIMx or eSEx.
    optional string terminal = 2;

    optional string package_name = 3;
}<|MERGE_RESOLUTION|>--- conflicted
+++ resolved
@@ -131,7 +131,7 @@
         PhoneServiceStateChanged phone_service_state_changed = 94;
         PhoneStateChanged phone_state_changed = 95;
         LowMemReported low_mem_reported = 81;
-<<<<<<< HEAD
+        ThermalThrottlingStateChanged thermal_throttling = 86;
         NetworkDnsEventReported network_dns_event_reported = 116;
         DataStallEvent data_stall_event = 121;
         BluetoothLinkLayerConnectionEvent bluetooth_link_layer_connection_event = 125;
@@ -163,9 +163,6 @@
         BluetoothClassicPairingEventReported bluetooth_classic_pairing_event_reported = 166;
         BluetoothSmpPairingEventReported bluetooth_smp_pairing_event_reported = 167;
         BluetoothSocketConnectionStateChanged bluetooth_socket_connection_state_changed = 171;
-=======
-        ThermalThrottlingStateChanged thermal_throttling = 86;
->>>>>>> 04898ff5
     }
 
     // Pulled events will start at field 10000.
