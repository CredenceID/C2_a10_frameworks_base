page.title=Android Studio Overview
@jd:body

<div id="qv-wrapper">
<div id="qv">

    <h2>In this document</h2>
    <ol>
      <li><a href="#project-structure">Project and File Structure</a></li>
      <li><a href="#build-system">Android Build System</a></li>
      <li><a href="#debug-perf">Debug and Performance</a></li>
      <li><a href="#install-updates">Installation, Setup, and Update Management</a></li>
      <li><a href="#proxy">HTTP Proxy Settings</a></li>
      <li><a href="#other">Other Highlights</a></li>


    </ol>

  <h2>See also</h2>
  <ol>
    <li><a class="external-link" href="http://confluence.jetbrains.com/display/IntelliJIDEA/FAQ+on+Migrating+to+IntelliJ+IDEA">IntelliJ FAQ on migrating to IntelliJ IDEA</a></li>
  </ol>

</div>
</div>


<p>Android Studio is the official IDE for Android application development,
based on <a class="external-link" href="https://www.jetbrains.com/idea/" target="_blank">IntelliJ IDEA</a>.
On top of the capabilities you expect from IntelliJ,
Android Studio offers:</p>

<ul>
  <li>Flexible Gradle-based build system</li>
  <li>Build variants and multiple <code>apk</code> file generation</li>
  <li>Code templates to help you build common app features</li>
  <li>Rich layout editor with support for drag and drop theme editing</li>
  <li>{@code lint} tools to catch performance, usability, version compatibility, and other problems</li>
  <li>ProGuard and app-signing capabilities</li>
  <li>Built-in support for
  <a href="http://developers.google.com/cloud/devtools/android_studio_templates/">Google Cloud Platform</a>,
  making it easy to integrate Google Cloud Messaging and App Engine</li>
  <li>And much more</li>
</ul>

<p><b><a href="{@docRoot}sdk/index.html">Download Android Studio now</a></b>. </p>

<p>If you're new to Android Studio or the IntelliJ IDEA interface, this
page provides an introduction to some key Android
Studio features.</p>

<p>For specific Android Studio how-to documentation, see the pages in the <a href=
"{@docRoot}tools/workflow/index.html">Workflow</a> section, such as <a href=
"{@docRoot}tools/projects/projects-studio.html">Managing Projects from Android Studio</a> and
<a href="{@docRoot}tools/building/building-studio.html">Building and Running from Android
Studio</a>.</p>




<h2 id="project-structure">Project and File Structure</h2>

<h3 id="project-view"><em>Android</em> project view</h3>
<p>By default, Android Studio displays your project files in the <em>Android</em> project view. This
view shows a flattened version of your project's structure that provides quick access to the key
source files of Android projects and helps you work with the
<a href="{@docRoot}sdk/installing/studio-build.html">Gradle-based build system</a>.
The <em>Android</em> project view:</p>

<ul>
  <li>Shows the most important source directories at the top level of the module hierarchy.</li>
  <li>Groups the build files for all modules in a common folder.</li>
  <li>Groups all the manifest files for each module in a common folder.</li>
  <li>Shows resource files from all Gradle source sets.</li>
  <li>Groups resource files for different locales, orientations, and screen types in a single
  group per resource type.</li>
</ul>

     <img src="{@docRoot}images/tools/projectview01.png" />
     <p class="img-caption"><strong>Figure 1.</strong> Show the Android project view.</p>
     <img src="{@docRoot}images/tools/studio-projectview_scripts.png"  />
     <p class="img-caption"><strong>Figure 2.</strong> Show project build Files.</p>

<p>The <em>Android</em> project view shows all the build files at the top level of the project
hierarchy under <strong>Gradle Scripts</strong>. Each project module appears as a folder at the
top level of the project hierarchy and contains these three elements at the top level:</p>

<ul>
  <li><code>java/</code> - Source files for the module.</li>
  <li><code>manifests/</code> - Manifest files for the module.</li>
  <li><code>res/</code> - Resource files for the module.</li>
  <li><code>Gradle Scripts/</code> - Gradle build and property files.</li>
</ul>

<p>For example, <em>Android</em> project view groups all the instances of the
<code>ic_launcher.png</code> resource for different screen densities under the same element.</p>

<p class="note"><strong>Note:</strong> The project structure on disk differs from this flattened
representation. To switch to back to the segregated project view, select <strong>Project</strong>
from the <strong>Project</strong> drop-down. </p>


<<<<<<< HEAD
<h3>Android Studio Project and Directory Structure</h3>
<p>When you use the <em>Project</em> view of a new project in Android Studio, you
=======

<h3 id="other-views">Other Android Studio views</h3>
<p>When you use the <em>Project</em> view in Android Studio, you
>>>>>>> edf44562
should notice that the project structure appears different than you may be used to in Eclipse. Each
instance of Android Studio contains a project with one or more application modules. Each
application module folder contains the complete source sets for that module, including
{@code src/main} and {@code src/androidTest} directories, resources, build
file and the Android manifest. For the most part, you will need to modify the files under each
module's {@code src/main} directory for source code updates, the gradle.build file for build
specification and the files under {@code src/androidTest} directory for test case creation.

    <p>  <img src="{@docRoot}images/tools/studio-project-layout.png" alt="" /></p>
    <p>  <class="img-caption"><strong>Figure 3.</strong> View Android Studio <em>Project</em>
         structure.</p>

<p>You can also customize the view of the project files to focus on specific aspects of your app
development: </p>

<ul>
  <li><em>Packages</em> </li>
  <li><em>Project Files</em> </li>
  <li><em>Scratches</em> </li>
  <li><em>Problems</em> </li>
  <li><em>Production</em> </li>
  <li><em>Tests</em> </li>
</ul>

<p>For example, selecting the <strong>Problems</strong> view of your project displays links to the
source files containing any recognized coding and syntax errors, such as missing a XML element
closing tag in a layout file.<p>

<p>For more information, see
<a class="external-link" href="http://confluence.jetbrains.com/display/IntelliJIDEA/Project+Organization">IntelliJ project organization</a>
and <a href="{@docRoot}tools/projects/index.html">Managing Projects</a>.</p>



<h3>Creating new files</h3>
<p>You can quickly add new code and resource files by clicking the appropriate directory in the
<strong>Project</strong> pane and pressing <code>ALT + INSERT</code> on Windows and Linux or
<code>COMMAND + N</code> on Mac. Based on the type of directory selected, Android Studio
offers to create the appropriate file type.</p>

<p>For example, if you select a layout directory, press <code>ALT + INSERT</code> on Windows,
and select <strong>Layout resource file</strong>, a dialog opens so you can name the file
(you can exclude the {@code .xml} suffix) and choose a root view element. The editor then
switches to the layout design editor so you can begin designing your layout.</p>



<h2 id="build-system">Android Build System</h2>

<h3>Android Build System</h3>
<p>The Android build system is the toolkit you use to build, test, run and package
your apps. This build system replaces the Ant system used with Eclipse ADT. It can run as an
integrated tool from the Android Studio menu and independently from the command line. You can use
the features of the build system to:</p>

<ul>
    <li>Customize, configure, and extend the build process.</li>
    <li>Create multiple APKs for your app with different features using the same project and
    modules.</li>
    <li>Reuse code and resources across source sets.</li>
</ul>

<p>The flexibility of the Android build system enables you to achieve all of this without
modifying your app's core source files. To build an Android Studio project, see
<a href="{@docRoot}tools/building/building-studio.html">Building and Running from Android Studio</a>.
To configure custom build settings in an Android Studio project, see
<a href="{@docRoot}tools/building/configuring-gradle.html">Configuring Gradle Builds</a>.</p>


<h3>Application ID for package identification </h3>
<p>With the Android build system, the <em>applicationId</em> attribute is used to
uniquely identify application packages for publishing. The application ID is set in the
<em>android</em> section of the <code>build.gradle</code> file.
</p>

    <pre>
    apply plugin: 'com.android.application'

    android {
        compileSdkVersion 19
        buildToolsVersion "19.1"

    defaultConfig {
        <strong>applicationId "com.example.my.app"</strong>
        minSdkVersion 15
        targetSdkVersion 19
        versionCode 1
        versionName "1.0"
    }
    ...
    </pre>

<p class="note"><strong>Note:</strong> The <em>applicationId</em> is specified only in your
build.gradle file, and not in the AndroidManifest.xml file.</p>

<p>When using build variants, the build system enables you to uniquely identify different
packages for each product flavors and build types. The application ID in the build type is added as
a suffix to those specified for the product flavors. </p>

   <pre>
   productFlavors {
        pro {
            applicationId = "com.example.my.pkg.pro"
        }
        free {
            applicationId = "com.example.my.pkg.free"
        }
    }

    buildTypes {
        debug {
            applicationIdSuffix ".debug"
        }
    }
    ....
   </pre>

<p>The package name must still be specified in the manifest file. It is used in your source code
to refer to your R class and to resolve any relative activity/service registrations. </p>

   <pre>
   <?xml version="1.0" encoding="utf-8"?>
   <manifest xmlns:android="http://schemas.android.com/apk/res/android"
   <strong>package="com.example.app"</strong>>
   </pre>

<p class="note"><strong>Note:</strong> If you have multiple manifests (for example, a product
flavor specific manifest and a build type manifest), the package name is optional in those manifests.
If it is specified in those manifests, the package name must be identical to the package name
specified in the manifest in the <code>src/main/</code> folder. </p>

<p>For more information about the build files and process, see
<a href="{@docRoot}sdk/installing/studio-build.html">Build System Overview</a>.</p>




<h2 id="debug-perf">Debug and Performance</h2>


<h3>Android Virtual Device (AVD) Manager</h3>
<p>AVD Manager has updated screens with links to help you select the most popular device
configurations, screen sizes and resolutions for your app previews.</p>
Click the <strong>Android Virtual Device Manager</strong>
<img src="{@docRoot}images/tools/avd-manager-studio.png"
style="vertical-align:bottom;margin:0;height:19px" /> in the toolbar to open it and create
new virtual devices for running your app in the emulator.</p>

<p>The AVD Manager comes with emulators for Nexus 6 and Nexus 9 devices and also supports
creating custom Android device skins based on specific emulator properties and assigning those
skins to hardware profiles. Android Studio installs the Intel&#174; x86 Hardware Accelerated Execution
Manager (HAXM) emulator accelerator and creates a default emulator for quick app prototyping.</p>

<p>For more information, see <a href="{@docRoot}tools/devices/managing-avds.html">Managing AVDs</a>.</p>


<h3 id="inline-debug">Inline debugging</h3>
<p>Use inline debugging to enhance your code walk-throughs in the debugger view
with inline verification of references, expressions, and variable values. Inline debug information
includes: </p>
<ul>
 <li>Inline variable values</li>
 <li>Referring objects that reference a selected object </li>
 <li>Method return values</li>
 <li>Lambda and operator expressions</li>
 <li>Tool tip values</li>
</ul>

<p>To enable inline debugging, in the <em>Debug</em> window click the Settings icon
<img src="{@docRoot}images/tools/studio-debug-settings-icon.png"/> and select the
check box for <strong>Show Values In Editor</strong>.</p>

<h3 id="mem-cpu">Memory and CPU monitor</h3>
<p>Android Studio provides a memory and CPU monitor view so you can more easily monitor your
app's performance and memory usage to track CPU usage, find deallocated objects, locate memory
leaks, and track the amount of memory the connected device is using. With your app running on a
device or emulator, click the <strong>Android</strong> tab in the lower left corner of the
runtime window to launch the Android runtime window. Click the <strong>Memory</strong> or
<strong>CPU</strong> tab. </p>


<h3 id="memory-monitor">Memory Monitor</h3>
<p>Android Studio provides a memory monitor view so you can more easily monitor your
app's memory usage to find deallocated objects, locate memory leaks and track the amount of
memory the connected device is using. With your app running on a device or emulator, click the
<strong>Memory Monitor</strong> tab in the lower right corner to launch the memory monitor. </p>

<img src="{@docRoot}images/tools/studio-memory-monitor.png" srcset="{@docRoot}images/tools/studio-memory-monitor_2x.png 2x" width"635" height="171" alt="" />
    <p class="img-caption"><strong>Figure 4.</strong> Monitor memory and CPU usage.</p>


<h3>Data file access</h3>
<p>The Android SDK tools, such as <a href="{@docRoot}tools/help/systrace.html">Systrace</a>,
<a href="{@docRoot}tools/help/logcat.html">logcat</a>, and
<a href="{@docRoot}tools/help/traceview.html">Traceview</a>, generate performance and debugging
data for detailed app analysis.</p>

<p>To view the available generated data files, click <strong>Captures</strong> in the left
corner of the runtime window. In the list of the generated files, double-click a file to view
the data. Right-click any <code>.hprof</code> files to convert them to a standard
<a href="{@docRoot}tools/help/hprof-conv.html"><code>.hprof</code> </a> file format.</p>


<h3>Code inspections</h3>
<p>In Android Studio, the configured <a href="{@docRoot}tools/help/lint.html"><code>lint</code></a>
and other IDE inspections run automatically whenever you compile your program. In addition to the
configured {@code lint} checks, additional
<a class="external-link" href="https://www.jetbrains.com/idea/help/inspection-basics.html?search=inspection"
target="_blank">IntelliJ code inspections</a> and annotation validation run to streamline code
review.</p>


<p>Android Studio enables several <code>lint</code> checks
to ensure:
<ul>
  <li><code> Cipher.getInstance()</code> is used with safe values</li>
  <li>In custom Views, the associated declare-styleable for the custom view uses the same
  base name as the class name</li>
  <li>Security check for fragment injection</li>
  <li>Where ever property assignment no longer works as expected</li>
  <li>Gradle plugin version is compatible with the SDK</li>
  <li>Right to left validation </li>
  <li>Required API version</li>
  <li>many others</li>
</ul>


<p>Hovering over an inspection error displays the full issue explanation inline for easy error
resolution. There is also a helpful hyperlink at the end of the error message for additional
error information.</p>

<p>With Android Studio, you can also run {@code lint} inspections for a specific build variant, or
for all build variants. You can configure the {@code lint} inspections that run by adding a
<code>lintOptions</code> property to the Android settings in the <code>build.gradle</code>
file.  </p>

<pre>
android {
    lintOptions {
       // set to true to turn off analysis progress reporting by lint
       quiet true
       // if true, stop the gradle build if errors are found
       abortOnError false
       // if true, only report errors
       ignoreWarnings true
    }
</pre>


<p>You can also manage inspection profiles and configure inspections within Android Studio.
Choose <strong>File &gt; Settings &gt; Project Settings</strong> and expand <strong>Editor</strong>.
The <em>Inspection Configuration</em> page appears with the supported inspections.</p>
<p><img src="{@docRoot}images/tools/studio-inspections-config.png" alt="" /> </p>
<p class="img-caption"><strong>Figure 5.</strong> Configure inspections.</p>

<p class="note"><strong>Note:</strong> To change the behavior of specific
inspection notifications, change the inspection severity, for example from <em>warning</em>
to <em>error</em>. </p>


<p>To manually run inspections in Android Studio, choose <strong>Analyze &gt; Inspect Code</strong>.
The <em>Inspections Scope</em> dialog appears so you can specify the desired inspection profile and scope.</p>



<h4>Running inspections from the command line</h4>
<p>You can also run {@code lint} inspections from the command line in your SDK directory. </p>
<pre>
sdk$ lint [flags] <project directories>
</pre>

<p class="note"><strong>Note:</strong> The {@code lint} <strong>--show</strong> and <strong>--list</strong>
flags can be used to display the available issues and explanations. </p>


<p>For more information, see
<a href="{@docRoot}tools/debugging/improving-w-lint.html">Improving Your Code with {@code lint}</a>
and <a href="{@docRoot}tools/help/lint.html">lint tool</a>.</p>



<h3 id="annotations">Annotations in Android Studio</h3>
<p>Android Studio supports annotations for variables, parameters, and return values to help you
catch bugs, such as null pointer exceptions and resource type conflicts. The
<a href="{@docRoot}tools/help/sdk-manager.html">Android SDK Manager</a> packages
the {@link android.support.annotation Support-Annotations} library
in the Android Support Repository for use with Android
Studio. Android Studio validates the configured annotations during code inspection. </p>

<p>To add annotations to your code in Android Studio, first add a dependency for the
{@link android.support.annotation Support-Annotations} library:</p>
<ol>
 <li>Select <strong>File &gt; Project Structure</strong>.</li>
 <li>In the <em>Project Structure</em> dialog, select the desired module, click the
 <strong>Dependencies</strong> tab. </li>
 <li>Click the <img src="{@docRoot}images/tools/studio-add-icon.png"/> icon to include a
 <strong>Library dependency</strong>.</li>
 <li>In the <em>Choose Library Dependency</em> dialog, select <code>support-annotations</code> and
 click <strong>Ok</strong>. </li>
</ol> 

<p>The <code>build.gradle</code> file is updated with the <code>support-annotations</code>
dependency.</p>

<p>You can also manually add this dependency to your <code>build.gradle</code> file, as shown in
the following example.  </p>

<pre>
dependencies {
    compile fileTree(dir: 'libs', include: ['*.jar'])
    compile 'com.android.support:appcompat-v7:22.0.0'
    <strong>compile 'com.android.support:support-annotations:22.0.0'</strong>
}
</pre>



<h4>Inferring nullability</h4>
<p>A nullability analysis scans the contracts throughout the method hierarchies in your code to
detect:</p>
<ul>
 <li>Calling methods that can return null </li>
 <li>Methods that should not return null </li>
 <li>Variables, such as fields, local variables, and parameters, that can be null </li>
 <li>Variables, such as fields, local variables, and parameters, that cannot hold a null value </li>
</ul>

<p>The analysis then automatically inserts the appropriate null annotations in the detected
locations. </p>

<p>To run a nullability analysis in Android Studio,
select the <strong>Analyze &gt; Infer Nullity</strong>
menu option. Android Studio inserts the Android
{@link android.support.annotation.Nullable @Nullable} and
{@link android.support.annotation.NonNull @NonNull} annotations in detected locations
in your code. After running a null analysis, it's good practice to verify the injected
annotations.</p>

<p class="note"><strong>Note:</strong> The nullability analysis may insert the IntelliJ
<a class="external-link" href="https://www.jetbrains.com/idea/help/-nullable-and-notnull-annotations.html?search=annotations">
<code>&#64;Nullable</code></a> and
<a class="external-link" href="https://www.jetbrains.com/idea/help/-nullable-and-notnull-annotations.html?search=annotations">
<code>&#64;NotNull</code></a> annotations instead of the Android null annotations. When running
a null analysis, manually search and replace any IntelliJ annotations or include
<code>com.intellij:annotations:12.0</code> as a compile dependency in your
<code>build.gradle</code> file. This example includes the IntelliJ annotations 12.0 library as a
dependency in the <code>build.gradle</code> file:

<pre>
dependencies {
    compile fileTree(dir: 'libs', include: ['*.jar'])
    compile 'com.android.support:appcompat-v7:22.0.0'
    compile 'com.android.support:support-annotations:22.0.0'
    <strong>compile 'com.intellij:annotations:12.0'</strong>
}
</pre>

</p>


<h4>Validating annotations</h4>
<p>You can also manually add nullability, resource, and enumerated annotations throughout your code
to perform validations for a variety of reference values, such as
<a href="{@docRoot}reference/android/R.string.html"><code>R.string</code></a> resources,
<a href="{@docRoot}guide/topics/resources/drawable-resource.htm"><code>Drawable</code></a>
resources,
<a href="{@docRoot}reference/android/graphics/Color.html"><code>Color</code></a> resources,
and enumerated constants. </p>

<p>Run <strong>Analyze &gt; Inspect Code</strong> to validate the configured annotations. </p>

<p>For a complete list of the supported annotations, either use the auto-complete feature to display
the available options for the <code>import android.support.annotation.</code> statement or
view the contents of the
{@link android.support.annotation Support-Annotations}
library. </p>

<p>For more details about Android annotations, see
<a href="{@docRoot}tools/debugging/annotations.html">Improving Code Inspection with Annotations</a>.



<h3>Dynamic layout preview</h3>
<p>Android Studio allows you to work with layouts in both a <em>Design View</em> </p>
<p><img src="{@docRoot}images/tools/studio-helloworld-design.png" alt="" />
</p>
    <p class="img-caption"><strong>Figure 6.</strong> Hello World App with Design View.</p>

<p>and a <em>Text View</em>. </p>

    <p><img src="{@docRoot}images/tools/studio-helloworld-text.png" alt="" />
    <pclass="img-caption"><strong>Figure 7.</strong> Hello World App with text view.</p>

<p>Easily select and preview layout changes for different device images, display
densities, UI modes, locales, and Android versions (multi-API version rendering).
    <p><img src="{@docRoot}images/tools/studio-api-version-rendering.png" /></p>
    <p class="img-caption"><strong>Figure 8.</strong> Multi-API version rendering.</p>


<p>From the Design View, you can drag and drop elements from the Palette to the Preview or
Component Tree. The Text View allows you to directly edit the XML settings, while previewing
the device display. </p>


<h3>Log messages</h3>
<p>When you build and run your app with Android Studio, you can view adb and device log messages
(logcat) in the DDMS pane by clicking <strong>Android</strong> at the bottom of the window.</p>

<p>If you want to debug your app with the
<a href="{@docRoot}tools/help/monitor.html">Android Debug Monitor</a>, you can launch it by
clicking <strong>Monitor</strong>
<img src="{@docRoot}images/tools/monitor-studio.png" style="vertical-align:bottom;margin:0;height:19px"/>
in the toolbar. The Debug Monitor is where you can find the complete set of
<a href="{@docRoot}tools/debugging/ddms.html">DDMS</a> tools for profiling your app,
controlling device behaviors, and more. It also includes the Hierarchy Viewer tools to help
<a href="{@docRoot}tools/debugging/debugging-ui.html"> optimize your layouts</a>.</p>




<h2 id="install-updates">Installation, Setup, and Update Management</h2>

<h3>Android Studio installation and setup wizards</h3>
<p>When you begin the installation process, an installation and setup wizard walks you through
a step-by-step installation and setup process as the wizard checks for system requirements,
such as the Java Development Kit (JDK) and available RAM, and then prompts for optional
installation options, such as the Intel&#174; HAXM emulator accelerator.</p>

<p>During the installation process, a setup wizard walks you through the setup processes as
the wizard updates your system image and emulation requirements, such GPU, and then creates
an optimized default Android Virtual Device (AVD) based on Android 5 (Lollipop) for speedy and
reliable emulation. </p>
<p><img src="{@docRoot}images/tools/studio-setup-wizard.png" /></p>
<p class="img-caption"><strong>Figure 9.</strong> Installation and setup wizard.</p>


<h3>Expanded template and form factor support</h3>
<p>Android Studio supports templates for Google Services and expands the available device
types. </p>

    <h4> Android Wear and TV support</h4>
    <p>For easy cross-platform development, the Project Wizard provides templates for
    creating your apps for Android Wear and TV. </p>
    <p><img src="{@docRoot}images/tools/studio-tvwearsupport.png"  />

      <p class="img-caption"><strong>Figure 10.</strong> Supported form factors.</p>
    <p>During app creation, the Project Wizard also displays an API Level dialog to help you choose
    the best <em>minSdkVersion</em> for your project.</p>


    <h4> Google App Engine integration (Google Cloud Platform/Messaging)</h4>
    <p>Quick cloud integration. Using Google App Engine to connect to the Google cloud
    and create a cloud end-point is as easy as selecting <em>File > New Module > App Engine Java
    Servlet Module</em> and specifying the module, package, and client names. </p>
    <p><img src="{@docRoot}images/tools/studio-cloudmodule.png" /></p>
    <p class="img-caption"><strong>Figure 11.</strong> Google App Engine integration.</p>


<h3>Easy access to project and file settings</h3>
<p>Android Studio provides setting dialogs so you can manage the most important project and file
settings from the <strong>File</strong> menus as well as the build and configuration files. For
example, you can use the <strong>File &gt; Project Structure</strong> menu or
the <code>build.gradle</code> file to update your <code>productFlavor</code> settings.
Additional settings from the <strong>File</strong> menus include:
<ul>
 <li>SDK and JDK location </li>
 <li>SDK version </li>
 <li>Gradle and Android Plugin for Gradle versions </li>
 <li>Build tools version </li>
 <li>Multidex setting</li>
 <li>Product flavors </li>
 <li>Build types </li>
 <li>Dependencies </li>
</ul>
</p>



<h3>Update channels</h3>
<p>Android Studio provides four update channels to keep Android Studio up-to-date based on your
code-level preference:
<ul>
  <li><strong>Canary channel</strong>: Canary builds provide bleeding edge releases, updated
  about weekly. While these builds do get tested, they are still subject to bugs, as we want
  people to see what's new as soon as possible. This is not recommended for production.</li>
  <li><strong>Dev channel</strong>: Dev builds are hand-picked older canary builds that survived
  the test of time. They are updated roughly bi-weekly or monthly.</li>
  <li><strong>Beta channel</strong>: Beta builds are used for beta-quality releases before a
  production release.</li>
  <li><strong>Stable channel</strong>: Used for stable, production-ready versions.</li>
</ul>
</p>

<p>By default, Android Studio uses the <em>Stable</em> channel. Use
<strong>File > Settings > Updates</strong> to change your channel setting. </p>



<h2 id="proxy">Proxy Settings</h2>
<p>Proxies serve as intermediary connection points between HTTP clients and web servers that add
security and privacy to internet connections.</p>

<p>To support running Android Studio behind a firewall, set the proxy settings for the
Android Studio IDE and the SDK Manager. Use the Android Studio IDE HTTP Proxy settings page to set
the HTTP proxy settings for Android Studio. The SDK Manager has a separate HTTP Proxy settings
page.</p>

<p>When running the Android Plugin for Gradle from the command line or on machines where
Android Studio is not installed, such as continuous integration servers, set the proxy settings
in the Gradle build file.</p>

<p class="note"><strong>Note:</strong> After the initial installation of the Android Studio bundle,
Android Studio can run with internet access or off-line. However, Android Studio requires an
internet connection for Setup Wizard synchronization, 3rd-party library access, access to remote
repositories, Gradle initialization and synchronization, and Android Studio version updates.</p>


<h3>Setting up the Android Studio Proxy</h3>
<p>Android Studio supports HTTP proxy settings so you can run Android Studio behind a firewall or
secure network. To set the HTTP proxy settings in Android Studio:</p>
<ol>
 <li>From the main menu choose <strong>File &gt; Settings &gt; Appearance & Behavior -- System
 Settings -- HTTP Proxy</strong>.

<li>In Android Studio, open the IDE Settings dialog.
  <ul>
     <li>On Windows and Linux, choose
     <strong>File &gt; Settings &gt; IDE Setting -- HTTP Proxy</strong>. </li>
     <li>On Mac, choose
     <strong>Android Studio &gt; Preferences &gt; IDE Setting -- HTTP Proxy</strong>. </li>
   </ul>
 The HTTP Proxy page appears.</li>
 <li>Select <strong>auto-detection</strong> to use an auto-configuration URL to configure the
 proxy settings or <strong>manual</strong> to enter each of the settings. For a detailed explanation
 of these settings, see
 <a href="https://www.jetbrains.com/idea/help/http-proxy.html">HTTP Proxy</a>. </li>
 <li>Click <strong>Apply</strong> to enable the proxy settings. </li>
</ol>

<h3>Android Plugin for Gradle HTTP proxy settings</h3>
When running the Android Plugin from the command line or on machines where Android Studio is not
installed, set the Android Plugin for Gradle proxy settings in the Gradle build file.</p>

<p>For application-specific HTTP proxy settings, set the proxy settings in the
<strong>build.gradle</strong> file as required for each application module.</p>
<pre>
apply plugin: 'com.android.application'

android {
    ...

    defaultConfig {
        ...
        systemProp.http.proxyHost=proxy.company.com
        systemProp.http.proxyPort=443
        systemProp.http.proxyUser=userid
        systemProp.http.proxyPassword=password
        systemProp.http.auth.ntlm.domain=domain
    }
    ...
}
</pre>



<p>For project-wide HTTP proxy settings, set the proxy settings in the
<code>gradle/gradle.properties</code> file. </p>

<pre>
# Project-wide Gradle settings.
...

systemProp.http.proxyHost=proxy.company.com
systemProp.http.proxyPort=443
systemProp.http.proxyUser=username
systemProp.http.proxyPassword=password
systemProp.http.auth.ntlm.domain=domain

systemProp.https.proxyHost=proxy.company.com
systemProp.https.proxyPort=443
systemProp.https.proxyUser=username
systemProp.https.proxyPassword=password
systemProp.https.auth.ntlm.domain=domain

...
</pre>


<p>For information about using Gradle properties for proxy settings, see the
 <a href="http://www.gradle.org/docs/current/userguide/build_environment.html">Gradle User Guide</a>.</p>

<p class="note"><strong>Note:</strong> When using Android Studio, the settings in the Android
Studio IDE HTTP proxy settings page override the HTTP proxy settings in the
<strong>gradle.properties</strong> file.</p>



<h3>SDK Manager HTTP Proxy Settings </h3>
<p>SDK Manager proxy settings enable proxy internet access for Android package and library
updates from SDK Manager packages. </p>

<p>To set the SDK Manager settings for proxy internet access, start the SDK Manager and open the
SDK Manager page. </p>

<ul>
   <li>On Windows, select <strong>Tools &gt; Options</strong> from the menu bar. </li>
   <li>On Mac and Linux, choose <strong>Tools &gt; Options</strong> from the system menu bar. </li>
 </ul>

<p>The Android SDK Manager page appears. Enter the settings and click <strong>Apply</strong>. </p>



<h2 id="other">Other Highlights</h2>

<h3 id="trans-editor"> Translations Editor</h3>
<p>Multi-language support is enhanced with the Translations Editor plugin so you can easily add
a variety of locales to the app's translation file. With
<a href="https://tools.ietf.org/html/bcp47">BCP 47</a> support, the editor combines language and
region codes into a single selection for targeted localizations. Color codes indicate whether a
locale is complete or still missing string translations. You can also use the plugin to export
your strings to the
<a href="{@docRoot}distribute/googleplay/developer-console.html">Google Play Developer Console</a>
for translation, then download and import your translations back into your project. </p>

<p>To access the Translations Editor, open a <code>strings.xml</code> file and click the
<strong>Open Editor</strong> link.  </p>

    <img src="{@docRoot}images/tools/studio-translationeditoropen.png" />
    <p class="img-caption"><strong>Figure 12.</strong> Add locales and strings in the
    Translations Editor.</p>


<h3> Editor support for the latest Android APIs</h3>
<p>Android Studio supports the
<a href="{@docRoot}design/material/index.html">Material Design</a></li> themes, widgets, and
graphics, such as shadow layers and API version rendering (showing the layout across different
UI versions). Also, the drawable XML tags and attributes, such as <code>&lt;ripple&gt;</code>
and <code>&lt;animated-selector&gt;</code>, are supported.</p>


<h3 id="git-samples"> Easy access to Android code samples on GitHub</h3>
<p>Clicking <strong>Import Samples</strong> from the <strong>File</strong> menu or <em>Welcome</em>
page provides seamless access to Google code samples on GitHub.</p>
    <p><img src="{@docRoot}images/tools/studio-samples-githubaccess.png" /></p>
    <p class="img-caption"><strong>Figure 13.</strong> Get code samples from GitHub.</p>

    <p><img src="{@docRoot}images/tools/studio-sample-in-editor.png" /></p>
    <p class="img-caption"><strong>Figure 14.</strong> Imported code sample.</p>

<|MERGE_RESOLUTION|>--- conflicted
+++ resolved
@@ -100,14 +100,8 @@
 from the <strong>Project</strong> drop-down. </p>
 
 
-<<<<<<< HEAD
-<h3>Android Studio Project and Directory Structure</h3>
-<p>When you use the <em>Project</em> view of a new project in Android Studio, you
-=======
-
 <h3 id="other-views">Other Android Studio views</h3>
 <p>When you use the <em>Project</em> view in Android Studio, you
->>>>>>> edf44562
 should notice that the project structure appears different than you may be used to in Eclipse. Each
 instance of Android Studio contains a project with one or more application modules. Each
 application module folder contains the complete source sets for that module, including
@@ -231,7 +225,7 @@
    <pre>
    <?xml version="1.0" encoding="utf-8"?>
    <manifest xmlns:android="http://schemas.android.com/apk/res/android"
-   <strong>package="com.example.app"</strong>>
+   <strong>package="com.example.app"</strong>
    </pre>
 
 <p class="note"><strong>Note:</strong> If you have multiple manifests (for example, a product
